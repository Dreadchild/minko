--- conflicted
+++ resolved
@@ -155,7 +155,7 @@
 			void
 			registerReference(uint referenceId, std::shared_ptr<scene::Node> subScene);
 
-			std::vector<msgpack::type::tuple<unsigned int, short, std::string>>
+			std::vector<msgpack::type::tuple<short, short, std::string>>
 			serialize(std::shared_ptr<file::AssetLibrary>	assetLibrary,
 					  std::shared_ptr<file::Options>		options);
 
@@ -173,19 +173,10 @@
 
 			static
 			void
-<<<<<<< HEAD
 			setMaterialFunction(MaterialWriterFunction materialFunc)
 			{
 				_materialWriteFunction = materialFunc;
 			}
-=======
-			copyEffectDependency(std::shared_ptr<AssetLibrary>                                  assets,
-                                 std::shared_ptr<file::Options>                                 options,
-                                 const std::ifstream&                                           source,
-                                 std::shared_ptr<render::Effect>                                effect,
-                                 msgpack::type::tuple<unsigned int, short, std::string>&        result);
-
->>>>>>> 892c5cc4
 
 			static
 			void
@@ -203,7 +194,7 @@
 
 		private:
 			void
-			copyEffectDependency(std::string effectFile, std::shared_ptr<render::Effect> effect);
+			copyEffectDependency(const std::string&, std::shared_ptr<render::Effect>);
 
 			Dependency();
 		};
