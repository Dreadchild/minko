/*
Copyright (c) 2014 Aerys

Permission is hereby granted, free of charge, to any person obtaining a copy of this software and
associated documentation files (the "Software"), to deal in the Software without restriction,
including without limitation the rights to use, copy, modify, merge, publish, distribute,
sublicense, and/or sell copies of the Software, and to permit persons to whom the Software is
furnished to do so, subject to the following conditions:

The above copyright notice and this permission notice shall be included in all copies or
substantial portions of the Software.

THE SOFTWARE IS PROVIDED "AS IS", WITHOUT WARRANTY OF ANY KIND, EXPRESS OR IMPLIED, INCLUDING
BUT NOT LIMITED TO THE WARRANTIES OF MERCHANTABILITY, FITNESS FOR A PARTICULAR PURPOSE AND
NONINFRINGEMENT. IN NO EVENT SHALL THE AUTHORS OR COPYRIGHT HOLDERS BE LIABLE FOR ANY CLAIM,
DAMAGES OR OTHER LIABILITY, WHETHER IN AN ACTION OF CONTRACT, TORT OR OTHERWISE, ARISING FROM,
OUT OF OR IN CONNECTION WITH THE SOFTWARE OR THE USE OR OTHER DEALINGS IN THE SOFTWARE.
*/

#pragma once

#include "minko/Common.hpp"
#include "minko/SerializerCommon.hpp"
#include "msgpack.hpp"

namespace minko
{
<<<<<<< HEAD
    namespace file
    {
        class Dependency :
            public std::enable_shared_from_this<Dependency>
        {
        public:
            typedef std::shared_ptr<Dependency>                    Ptr;
            typedef std::shared_ptr<render::AbstractTexture>    AbsTexturePtr;
            typedef std::shared_ptr<geometry::Geometry>            GeometryPtr;

        private:
            typedef msgpack::type::tuple<unsigned int, short, std::string> SerializedAsset;
            typedef std::function<SerializedAsset(std::shared_ptr<file::Dependency>, std::shared_ptr<file::AssetLibrary>, std::shared_ptr<geometry::Geometry>, uint, std::shared_ptr<file::Options>, std::shared_ptr<file::WriterOptions>, std::vector<Dependency::SerializedAsset>&)>        GeometryWriterFunction;
            typedef std::function<SerializedAsset(std::shared_ptr<file::Dependency>, std::shared_ptr<file::AssetLibrary>, std::shared_ptr<render::AbstractTexture>, uint, std::shared_ptr<file::Options>, std::shared_ptr<file::WriterOptions>)>    TextureWriterFunction;
            typedef std::function<SerializedAsset(std::shared_ptr<file::Dependency>, std::shared_ptr<file::AssetLibrary>, std::shared_ptr<data::Provider>, uint, std::shared_ptr<file::Options>, std::shared_ptr<file::WriterOptions>)>            MaterialWriterFunction;
            typedef std::function<bool(std::shared_ptr<geometry::Geometry>)>            GeometryTestFunc;

        private:
            std::unordered_map<AbsTexturePtr, uint>                            _textureDependencies;
            std::unordered_map<std::shared_ptr<data::Provider>, uint>        _materialDependencies;
            std::unordered_map<std::shared_ptr<scene::Node>, uint>            _subSceneDependencies;
            std::unordered_map<std::shared_ptr<geometry::Geometry>, uint>    _geometryDependencies;
            std::unordered_map<std::shared_ptr<render::Effect>, uint>        _effectDependencies;

            std::unordered_map<uint, AbsTexturePtr>                            _textureReferences;
            std::unordered_map<uint, std::shared_ptr<data::Provider>>        _materialReferences;
            std::unordered_map<uint, std::shared_ptr<scene::Node>>            _subSceneReferences;
            std::unordered_map<uint, std::shared_ptr<geometry::Geometry>>    _geometryReferences;
            std::unordered_map<uint, std::shared_ptr<render::Effect>>        _effectReferences;

            uint                                                            _currentId;
            std::shared_ptr<Options>                                        _options;
            std::shared_ptr<scene::Node>                                    _loadedRoot;

            static std::unordered_map<uint, GeometryWriterFunction>            _geometryWriteFunctions;
            static std::unordered_map<uint, GeometryTestFunc>                _geometryTestFunctions;

            static TextureWriterFunction                                    _textureWriteFunction;
            static MaterialWriterFunction                                    _materialWriteFunction;


        public:
            inline static
            Ptr
            create()
            {
                return std::shared_ptr<Dependency>(new Dependency());
            }

            inline
            std::shared_ptr<scene::Node>
            loadedRoot()
            {
                return _loadedRoot;
            }

            inline
            void
            loadedRoot(std::shared_ptr<scene::Node> value)
            {
                _loadedRoot = value;
            }

            inline
            std::shared_ptr<Options>
            options()
            {
                return _options;
            }

            inline
            void
            options(std::shared_ptr<Options> value)
            {
                _options = value;
            }

            bool
            hasDependency(std::shared_ptr<geometry::Geometry> geometry);

            uint
            registerDependency(std::shared_ptr<geometry::Geometry> geometry);
=======
	namespace file
	{
		class Dependency :
			public std::enable_shared_from_this<Dependency>
		{
		public:
			typedef std::shared_ptr<Dependency>					Ptr;
			typedef std::shared_ptr<render::AbstractTexture>	AbsTexturePtr;
			typedef std::shared_ptr<geometry::Geometry>			GeometryPtr;

		private:
			typedef msgpack::type::tuple<unsigned int, short, std::string> SerializedAsset;
			typedef std::function<SerializedAsset(std::shared_ptr<file::Dependency>, std::shared_ptr<file::AssetLibrary>, std::shared_ptr<geometry::Geometry>, uint, std::shared_ptr<file::Options>, std::shared_ptr<file::WriterOptions>, std::vector<Dependency::SerializedAsset>&)>		GeometryWriterFunction;
            typedef std::function<SerializedAsset(std::shared_ptr<file::Dependency>, std::shared_ptr<file::AssetLibrary>, std::shared_ptr<render::AbstractTexture>, uint, std::shared_ptr<file::Options>, std::shared_ptr<file::WriterOptions>)>	TextureWriterFunction;
			typedef std::function<SerializedAsset(std::shared_ptr<file::Dependency>, std::shared_ptr<file::AssetLibrary>, std::shared_ptr<material::Material>, uint, std::shared_ptr<file::Options>, std::shared_ptr<file::WriterOptions>)>			MaterialWriterFunction;
			typedef std::function<bool(std::shared_ptr<geometry::Geometry>)>			GeometryTestFunc;

		private:
			std::unordered_map<AbsTexturePtr, uint>							_textureDependencies;
			std::unordered_map<std::shared_ptr<material::Material>, uint>	_materialDependencies;
			std::unordered_map<std::shared_ptr<scene::Node>, uint>			_subSceneDependencies;
			std::unordered_map<std::shared_ptr<geometry::Geometry>, uint>	_geometryDependencies;
			std::unordered_map<std::shared_ptr<render::Effect>, uint>		_effectDependencies;

			std::unordered_map<uint, AbsTexturePtr>							_textureReferences;
			std::unordered_map<uint, std::shared_ptr<material::Material>>	_materialReferences;
			std::unordered_map<uint, std::shared_ptr<scene::Node>>			_subSceneReferences;
			std::unordered_map<uint, std::shared_ptr<geometry::Geometry>>	_geometryReferences;
			std::unordered_map<uint, std::shared_ptr<render::Effect>>		_effectReferences;

			uint															_currentId;
			std::shared_ptr<Options>										_options;
			std::shared_ptr<scene::Node>									_loadedRoot;

			static std::unordered_map<uint, GeometryWriterFunction>			_geometryWriteFunctions;
			static std::unordered_map<uint, GeometryTestFunc>				_geometryTestFunctions;

			static TextureWriterFunction									_textureWriteFunction;
			static MaterialWriterFunction									_materialWriteFunction;


		public:
			inline static
			Ptr
			create()
			{
				return std::shared_ptr<Dependency>(new Dependency());
			}

			inline
			std::shared_ptr<scene::Node>
			loadedRoot()
			{
				return _loadedRoot;
			}

			inline
			void
			loadedRoot(std::shared_ptr<scene::Node> value)
			{
				_loadedRoot = value;
			}

			inline
			std::shared_ptr<Options>
			options()
			{
				return _options;
			}

			inline
			void
			options(std::shared_ptr<Options> value)
			{
				_options = value;
			}

			bool
			hasDependency(std::shared_ptr<geometry::Geometry> geometry);

			uint
			registerDependency(std::shared_ptr<geometry::Geometry> geometry);

			bool
			hasDependency(std::shared_ptr<material::Material> material);

			uint
			registerDependency(std::shared_ptr<material::Material> material);

			bool
			hasDependency(AbsTexturePtr texture);

			uint
			registerDependency(AbsTexturePtr texture);

			bool
			hasDependency(std::shared_ptr<scene::Node> subScene);

			uint
			registerDependency(std::shared_ptr<scene::Node> subScene);

			bool
			hasDependency(std::shared_ptr<render::Effect> effect);
>>>>>>> c56dc51c

            bool
            hasDependency(std::shared_ptr<data::Provider> material);

            uint
            registerDependency(std::shared_ptr<data::Provider> material);

            bool
            hasDependency(AbsTexturePtr texture);

<<<<<<< HEAD
            uint
            registerDependency(AbsTexturePtr texture);

            bool
            hasDependency(std::shared_ptr<scene::Node> subScene);
=======
			std::shared_ptr<material::Material>
			getMaterialReference(uint materialId);

			void
			registerReference(uint referenceId, std::shared_ptr<material::Material> material);
>>>>>>> c56dc51c

            uint
            registerDependency(std::shared_ptr<scene::Node> subScene);

            bool
            hasDependency(std::shared_ptr<render::Effect> effect);

            uint
            registerDependency(std::shared_ptr<render::Effect> effect);

            std::shared_ptr<geometry::Geometry>
            getGeometryReference(uint geometryId);

            void
            registerReference(uint referenceId, std::shared_ptr<geometry::Geometry> geometry);

            std::shared_ptr<data::Provider>
            getMaterialReference(uint materialId);

            void
            registerReference(uint referenceId, std::shared_ptr<data::Provider> material);

            AbsTexturePtr
            getTextureReference(uint textureId);

            void
            registerReference(uint referenceId, AbsTexturePtr texture);

            std::shared_ptr<scene::Node>
            getSubsceneReference(uint subSceneId);

            void
            registerReference(uint referenceId, std::shared_ptr<render::Effect> effect);

            std::shared_ptr<render::Effect>
            getEffectReference(uint effectId);

            void
            registerReference(uint referenceId, std::shared_ptr<scene::Node> subScene);

            bool
            geometryReferenceExist(uint referenceId);

            bool
            textureReferenceExist(uint referenceId);

            bool
            materialReferenceExist(uint referenceId);

            bool
            effectReferenceExist(uint referenceId);

            std::vector<SerializedAsset>
            serialize(std::shared_ptr<file::AssetLibrary>       assetLibrary,
                      std::shared_ptr<file::Options>            options,
                      std::shared_ptr<file::WriterOptions>      writerOptions);

            static
            SerializedAsset
            serializeGeometry(std::shared_ptr<file::Dependency>            dependencies,
                              std::shared_ptr<file::AssetLibrary>        assetLibrary,
                              std::shared_ptr<geometry::Geometry>        geometry,
                              uint                                        resourceId,
                              std::shared_ptr<file::Options>            options,
                              std::shared_ptr<file::WriterOptions>        writerOptions,
                              std::vector<Dependency::SerializedAsset>&    includeDependencies);

            static
            SerializedAsset
            serializeTexture(std::shared_ptr<file::Dependency>            dependecies,
                             std::shared_ptr<file::AssetLibrary>        assetLibrary,
                             std::shared_ptr<render::AbstractTexture>    texture,
                             uint                                        resourceId,
                             std::shared_ptr<file::Options>                options,
                             std::shared_ptr<file::WriterOptions>       writerOptions);

<<<<<<< HEAD
            static
            SerializedAsset
            serializeMaterial(std::shared_ptr<file::Dependency>        dependecies,
                              std::shared_ptr<file::AssetLibrary>    assetLibrary,
                              std::shared_ptr<data::Provider>        material,
                              uint                                    resourceId,
                              std::shared_ptr<file::Options>        options,
=======
			static
			SerializedAsset
			serializeMaterial(std::shared_ptr<file::Dependency>		dependecies,
							  std::shared_ptr<file::AssetLibrary>	assetLibrary,
							  std::shared_ptr<material::Material>	material,
							  uint									resourceId,
							  std::shared_ptr<file::Options>		options,
>>>>>>> c56dc51c
                              std::shared_ptr<file::WriterOptions>  writerOptions);

            static
            void
            setMaterialFunction(MaterialWriterFunction materialFunc)
            {
                _materialWriteFunction = materialFunc;
            }

            static
            void
            setTextureFunction(TextureWriterFunction textureFunc)
            {
                _textureWriteFunction = textureFunc;
            }

            static
            void
            setGeometryFunction(GeometryWriterFunction geometryFunc, GeometryTestFunc testFunc, uint priority)
            {
                _geometryTestFunctions[priority]    = testFunc;
                _geometryWriteFunctions[priority]    = geometryFunc;
            }

        private:
            void
            copyEffectDependency(std::shared_ptr<AssetLibrary>          assets,
                                 std::shared_ptr<Options>               options,
                                 const std::ifstream&                   source,
                                 std::shared_ptr<render::Effect>        effect,
                                 SerializedAsset&                       result,
                                 std::shared_ptr<WriterOptions>         writerOptions);

            Dependency();
        };
    }
}<|MERGE_RESOLUTION|>--- conflicted
+++ resolved
@@ -25,7 +25,6 @@
 
 namespace minko
 {
-<<<<<<< HEAD
     namespace file
     {
         class Dependency :
@@ -40,18 +39,18 @@
             typedef msgpack::type::tuple<unsigned int, short, std::string> SerializedAsset;
             typedef std::function<SerializedAsset(std::shared_ptr<file::Dependency>, std::shared_ptr<file::AssetLibrary>, std::shared_ptr<geometry::Geometry>, uint, std::shared_ptr<file::Options>, std::shared_ptr<file::WriterOptions>, std::vector<Dependency::SerializedAsset>&)>        GeometryWriterFunction;
             typedef std::function<SerializedAsset(std::shared_ptr<file::Dependency>, std::shared_ptr<file::AssetLibrary>, std::shared_ptr<render::AbstractTexture>, uint, std::shared_ptr<file::Options>, std::shared_ptr<file::WriterOptions>)>    TextureWriterFunction;
-            typedef std::function<SerializedAsset(std::shared_ptr<file::Dependency>, std::shared_ptr<file::AssetLibrary>, std::shared_ptr<data::Provider>, uint, std::shared_ptr<file::Options>, std::shared_ptr<file::WriterOptions>)>            MaterialWriterFunction;
+			typedef std::function<SerializedAsset(std::shared_ptr<file::Dependency>, std::shared_ptr<file::AssetLibrary>, std::shared_ptr<material::Material>, uint, std::shared_ptr<file::Options>, std::shared_ptr<file::WriterOptions>)>			MaterialWriterFunction;
             typedef std::function<bool(std::shared_ptr<geometry::Geometry>)>            GeometryTestFunc;
 
         private:
             std::unordered_map<AbsTexturePtr, uint>                            _textureDependencies;
-            std::unordered_map<std::shared_ptr<data::Provider>, uint>        _materialDependencies;
+			std::unordered_map<std::shared_ptr<material::Material>, uint>	_materialDependencies;
             std::unordered_map<std::shared_ptr<scene::Node>, uint>            _subSceneDependencies;
             std::unordered_map<std::shared_ptr<geometry::Geometry>, uint>    _geometryDependencies;
             std::unordered_map<std::shared_ptr<render::Effect>, uint>        _effectDependencies;
 
             std::unordered_map<uint, AbsTexturePtr>                            _textureReferences;
-            std::unordered_map<uint, std::shared_ptr<data::Provider>>        _materialReferences;
+			std::unordered_map<uint, std::shared_ptr<material::Material>>	_materialReferences;
             std::unordered_map<uint, std::shared_ptr<scene::Node>>            _subSceneReferences;
             std::unordered_map<uint, std::shared_ptr<geometry::Geometry>>    _geometryReferences;
             std::unordered_map<uint, std::shared_ptr<render::Effect>>        _effectReferences;
@@ -108,134 +107,21 @@
 
             uint
             registerDependency(std::shared_ptr<geometry::Geometry> geometry);
-=======
-	namespace file
-	{
-		class Dependency :
-			public std::enable_shared_from_this<Dependency>
-		{
-		public:
-			typedef std::shared_ptr<Dependency>					Ptr;
-			typedef std::shared_ptr<render::AbstractTexture>	AbsTexturePtr;
-			typedef std::shared_ptr<geometry::Geometry>			GeometryPtr;
-
-		private:
-			typedef msgpack::type::tuple<unsigned int, short, std::string> SerializedAsset;
-			typedef std::function<SerializedAsset(std::shared_ptr<file::Dependency>, std::shared_ptr<file::AssetLibrary>, std::shared_ptr<geometry::Geometry>, uint, std::shared_ptr<file::Options>, std::shared_ptr<file::WriterOptions>, std::vector<Dependency::SerializedAsset>&)>		GeometryWriterFunction;
-            typedef std::function<SerializedAsset(std::shared_ptr<file::Dependency>, std::shared_ptr<file::AssetLibrary>, std::shared_ptr<render::AbstractTexture>, uint, std::shared_ptr<file::Options>, std::shared_ptr<file::WriterOptions>)>	TextureWriterFunction;
-			typedef std::function<SerializedAsset(std::shared_ptr<file::Dependency>, std::shared_ptr<file::AssetLibrary>, std::shared_ptr<material::Material>, uint, std::shared_ptr<file::Options>, std::shared_ptr<file::WriterOptions>)>			MaterialWriterFunction;
-			typedef std::function<bool(std::shared_ptr<geometry::Geometry>)>			GeometryTestFunc;
-
-		private:
-			std::unordered_map<AbsTexturePtr, uint>							_textureDependencies;
-			std::unordered_map<std::shared_ptr<material::Material>, uint>	_materialDependencies;
-			std::unordered_map<std::shared_ptr<scene::Node>, uint>			_subSceneDependencies;
-			std::unordered_map<std::shared_ptr<geometry::Geometry>, uint>	_geometryDependencies;
-			std::unordered_map<std::shared_ptr<render::Effect>, uint>		_effectDependencies;
-
-			std::unordered_map<uint, AbsTexturePtr>							_textureReferences;
-			std::unordered_map<uint, std::shared_ptr<material::Material>>	_materialReferences;
-			std::unordered_map<uint, std::shared_ptr<scene::Node>>			_subSceneReferences;
-			std::unordered_map<uint, std::shared_ptr<geometry::Geometry>>	_geometryReferences;
-			std::unordered_map<uint, std::shared_ptr<render::Effect>>		_effectReferences;
-
-			uint															_currentId;
-			std::shared_ptr<Options>										_options;
-			std::shared_ptr<scene::Node>									_loadedRoot;
-
-			static std::unordered_map<uint, GeometryWriterFunction>			_geometryWriteFunctions;
-			static std::unordered_map<uint, GeometryTestFunc>				_geometryTestFunctions;
-
-			static TextureWriterFunction									_textureWriteFunction;
-			static MaterialWriterFunction									_materialWriteFunction;
-
-
-		public:
-			inline static
-			Ptr
-			create()
-			{
-				return std::shared_ptr<Dependency>(new Dependency());
-			}
-
-			inline
-			std::shared_ptr<scene::Node>
-			loadedRoot()
-			{
-				return _loadedRoot;
-			}
-
-			inline
-			void
-			loadedRoot(std::shared_ptr<scene::Node> value)
-			{
-				_loadedRoot = value;
-			}
-
-			inline
-			std::shared_ptr<Options>
-			options()
-			{
-				return _options;
-			}
-
-			inline
-			void
-			options(std::shared_ptr<Options> value)
-			{
-				_options = value;
-			}
-
-			bool
-			hasDependency(std::shared_ptr<geometry::Geometry> geometry);
-
-			uint
-			registerDependency(std::shared_ptr<geometry::Geometry> geometry);
-
-			bool
+
+            bool
 			hasDependency(std::shared_ptr<material::Material> material);
 
-			uint
+            uint
 			registerDependency(std::shared_ptr<material::Material> material);
 
-			bool
-			hasDependency(AbsTexturePtr texture);
-
-			uint
-			registerDependency(AbsTexturePtr texture);
-
-			bool
-			hasDependency(std::shared_ptr<scene::Node> subScene);
-
-			uint
-			registerDependency(std::shared_ptr<scene::Node> subScene);
-
-			bool
-			hasDependency(std::shared_ptr<render::Effect> effect);
->>>>>>> c56dc51c
-
-            bool
-            hasDependency(std::shared_ptr<data::Provider> material);
-
-            uint
-            registerDependency(std::shared_ptr<data::Provider> material);
-
             bool
             hasDependency(AbsTexturePtr texture);
 
-<<<<<<< HEAD
             uint
             registerDependency(AbsTexturePtr texture);
 
             bool
             hasDependency(std::shared_ptr<scene::Node> subScene);
-=======
-			std::shared_ptr<material::Material>
-			getMaterialReference(uint materialId);
-
-			void
-			registerReference(uint referenceId, std::shared_ptr<material::Material> material);
->>>>>>> c56dc51c
 
             uint
             registerDependency(std::shared_ptr<scene::Node> subScene);
@@ -252,11 +138,11 @@
             void
             registerReference(uint referenceId, std::shared_ptr<geometry::Geometry> geometry);
 
-            std::shared_ptr<data::Provider>
+			std::shared_ptr<material::Material>
             getMaterialReference(uint materialId);
 
             void
-            registerReference(uint referenceId, std::shared_ptr<data::Provider> material);
+			registerReference(uint referenceId, std::shared_ptr<material::Material> material);
 
             AbsTexturePtr
             getTextureReference(uint textureId);
@@ -312,23 +198,13 @@
                              std::shared_ptr<file::Options>                options,
                              std::shared_ptr<file::WriterOptions>       writerOptions);
 
-<<<<<<< HEAD
             static
             SerializedAsset
             serializeMaterial(std::shared_ptr<file::Dependency>        dependecies,
                               std::shared_ptr<file::AssetLibrary>    assetLibrary,
-                              std::shared_ptr<data::Provider>        material,
+							  std::shared_ptr<material::Material>	material,
                               uint                                    resourceId,
                               std::shared_ptr<file::Options>        options,
-=======
-			static
-			SerializedAsset
-			serializeMaterial(std::shared_ptr<file::Dependency>		dependecies,
-							  std::shared_ptr<file::AssetLibrary>	assetLibrary,
-							  std::shared_ptr<material::Material>	material,
-							  uint									resourceId,
-							  std::shared_ptr<file::Options>		options,
->>>>>>> c56dc51c
                               std::shared_ptr<file::WriterOptions>  writerOptions);
 
             static
