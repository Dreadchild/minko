--- conflicted
+++ resolved
@@ -53,32 +53,19 @@
 
             static
             SkinningPtr
-<<<<<<< HEAD
             computeSkinning(OptionsPtr,
                             AbsContextPtr,
                             const std::vector<BonePtr>&,
+							const std::vector<NodePtr>&,
                             NodePtr);
-=======
-            computeSkinning(OptionsPtr, 
-							AbsContextPtr, 
-							const std::vector<BonePtr>&,
-							const std::vector<NodePtr>&,
-							NodePtr);
->>>>>>> c56dc51c
 
         private:
             static
             unsigned int
-<<<<<<< HEAD
             collectAnimations(const std::vector<BonePtr>&,
+							  const std::vector<NodePtr>&,
                               NodePtr,
                               NodeTransformTimeline&);
-=======
-            collectAnimations(const std::vector<BonePtr>&, 
-							  const std::vector<NodePtr>&,
-							  NodePtr, 
-							  NodeTransformTimeline&);
->>>>>>> c56dc51c
 
             static
             unsigned int
@@ -102,6 +89,7 @@
                                      unsigned int numFrames,
                                      NodePtr,
                                      const std::vector<BonePtr>&,
+									 const std::vector<NodePtr>&,
                                      const NodeMatrices&,
                                      std::vector<AnimationPtr>&);
 
@@ -111,43 +99,13 @@
 
             static
             void
-<<<<<<< HEAD
             removeAnimations(NodePtr);
 
             static
             bool
             haveBonesCommonRoot(const std::vector<BonePtr>&,
+								const std::vector<NodePtr>&,
                                 NodePtr);
-=======
-            precomputeModelToRootMatrices(NodePtr, 
-										  NodePtr, 
-										  const NodeMatrices&, 
-										  Matrices4x4Ptr&);
-
-			static 
-			void
-			computeSurfaceAnimations(unsigned int duration, 
-									 unsigned int numFrames, 
-									 NodePtr, 
-									 const std::vector<BonePtr>&,
-									 const std::vector<NodePtr>&,
-									 const NodeMatrices&,
-									 std::vector<AnimationPtr>&);
-
-			static
-			void
-			clean(NodePtr);
-
-			static
-			void
-			removeAnimations(NodePtr);
-
-            static
-            bool
-            haveBonesCommonRoot(const std::vector<BonePtr>&, 
-								const std::vector<NodePtr>&,
-								NodePtr);
->>>>>>> c56dc51c
         };
     }
 }