/*
Copyright (c) 2013 Aerys

Permission is hereby granted, free of charge, to any person obtaining a copy of this software and
associated documentation files (the "Software"), to deal in the Software without restriction,
including without limitation the rights to use, copy, modify, merge, publish, distribute,
sublicense, and/or sell copies of the Software, and to permit persons to whom the Software is
furnished to do so, subject to the following conditions:

The above copyright notice and this permission notice shall be included in all copies or
substantial portions of the Software.

THE SOFTWARE IS PROVIDED "AS IS", WITHOUT WARRANTY OF ANY KIND, EXPRESS OR IMPLIED, INCLUDING
BUT NOT LIMITED TO THE WARRANTIES OF MERCHANTABILITY, FITNESS FOR A PARTICULAR PURPOSE AND
NONINFRINGEMENT. IN NO EVENT SHALL THE AUTHORS OR COPYRIGHT HOLDERS BE LIABLE FOR ANY CLAIM,
DAMAGES OR OTHER LIABILITY, WHETHER IN AN ACTION OF CONTRACT, TORT OR OTHERWISE, ARISING FROM,
OUT OF OR IN CONNECTION WITH THE SOFTWARE OR THE USE OR OTHER DEALINGS IN THE SOFTWARE.
*/

#include "minko/file/AbstractSerializerParser.hpp"
#include "msgpack.hpp"
#include "minko/file/Options.hpp"
#include "minko/file/AssetLibrary.hpp"
#include "minko/file/GeometryParser.hpp"
#include "minko/file/Dependency.hpp"
#include "minko/file/MaterialParser.hpp"
#include "minko/data/Provider.hpp"
#include "minko/material/Material.hpp"
#include "minko/file/AbstractParser.hpp"
#include "minko/Types.hpp"
#include "minko/render/Texture.hpp"


using namespace minko;
using namespace minko::file;

std::unordered_map<uint, std::function<void(unsigned char,
											AbstractSerializerParser::AssetLibraryPtr,
											std::string&,
											std::shared_ptr<Dependency>,
											short,
											std::list<std::shared_ptr<component::JobManager::Job>>&)>> AbstractSerializerParser::_assetTypeToFunction;

void
AbstractSerializerParser::registerAssetFunction(uint assetTypeId, AssetDeserializeFunction f)
{
	_assetTypeToFunction[assetTypeId] = f;
}

AbstractSerializerParser::Ptr
AbstractSerializerParser::create()
{
	auto abstractParser = std::shared_ptr<AbstractSerializerParser>(new AbstractSerializerParser());

	return abstractParser;
}

AbstractSerializerParser::AbstractSerializerParser()
{
	_dependencies		= Dependency::create();
}


void
AbstractSerializerParser::parse(const std::string&					filename,
								const std::string&					resolvedFilename,
								std::shared_ptr<Options>			options,
								const std::vector<unsigned char>&	data,
								AssetLibraryPtr						assetLibrary)
{
}

std::string
AbstractSerializerParser::extractDependencies(AssetLibraryPtr						assetLibrary,
											  const std::vector<unsigned char>&		data,
											  std::shared_ptr<Options>				options,
											  std::string&							assetFilePath)
{
	msgpack::object			msgpackObject;
	msgpack::zone			mempool;
	std::string				str(data.begin(), data.end());
	msgpack::type::tuple<std::vector<SerializedAsset>, std::string> serilizedAssets;

	msgpack::unpack(str.data(), str.size(), NULL, &mempool, &msgpackObject);
	msgpackObject.convert(&serilizedAssets);

	for (uint index = 0; index < serilizedAssets.a0.size(); ++index)
		deserializedAsset(serilizedAssets.a0[index], assetLibrary, options, assetFilePath);

	return serilizedAssets.a1;
}

void
AbstractSerializerParser::deserializedAsset(SerializedAsset				asset,
											AssetLibraryPtr				assetLibrary,
											std::shared_ptr<Options>	options,
											std::string&				assetFilePath)
{

	std::vector<unsigned char>	data;
	std::string					assetCompletePath	= assetFilePath + "/";
	std::string					resolvedPath		= "";
	unsigned char				metaByte			= (asset.a0 & 0xFF00) >> 8;

	asset.a0 = asset.a0 & 0x00FF;

	assetCompletePath += asset.a2;
	resolvedPath = asset.a2;

	if (asset.a0 < 10 && _assetTypeToFunction.find(asset.a0) == _assetTypeToFunction.end()) // external
	{
		auto							flags = std::ios::in | std::ios::ate | std::ios::binary;
		std::fstream					file(assetCompletePath, flags);

		if (file.is_open())
		{
			unsigned int size = (unsigned int)file.tellg();

			// FIXME: use fixed size buffers and call _progress accordingly

			data.resize(size);

			file.seekg(0, std::ios::beg);
			file.read((char*)&data[0], size);
			file.close();
		}
		else
			throw std::invalid_argument("file already open");
	}
	else
		std::copy(asset.a2.begin(), asset.a2.end(), back_inserter(data));

	if ((asset.a0 == serialize::AssetType::GEOMETRY_ASSET || asset.a0 == serialize::AssetType::EMBED_GEOMETRY_ASSET) &&
		_dependencies->geometryReferenceExist(asset.a1) == false) // geometry
	{
		_geometryParser->dependecy(_dependencies);

		if (asset.a0 == serialize::AssetType::EMBED_GEOMETRY_ASSET)
			resolvedPath = "geometry_" + std::to_string(asset.a1);

		_geometryParser->parse(resolvedPath, assetCompletePath, options, data, assetLibrary);
		_dependencies->registerReference(asset.a1, assetLibrary->geometry(_geometryParser->_lastParsedAssetName));
		_jobList.merge(_materialParser->_jobList);
	}
	else if ((asset.a0 == serialize::AssetType::MATERIAL_ASSET || asset.a0 == serialize::AssetType::EMBED_MATERIAL_ASSET) &&
		_dependencies->materialReferenceExist(asset.a1) == false) // material
	{
		_materialParser->_jobList.clear();
		_materialParser->dependecy(_dependencies);

		if (asset.a0 == serialize::AssetType::EMBED_MATERIAL_ASSET)
			resolvedPath = "material_" + std::to_string(asset.a1);

		_materialParser->parse(resolvedPath, assetCompletePath, options, data, assetLibrary);
		_dependencies->registerReference(asset.a1, std::dynamic_pointer_cast<data::Provider>(assetLibrary->material(_materialParser->_lastParsedAssetName)));
		_jobList.merge(_materialParser->_jobList);
	}
	else if ((asset.a0 == serialize::AssetType::TEXTURE_ASSET ||
				asset.a0 == serialize::AssetType::PNG_EMBED_TEXTURE_ASSET ||
				asset.a0 == serialize::AssetType::JPEG_EMBED_TEXTURE_ASSET) &&
			(_dependencies->textureReferenceExist(asset.a1) == false || _dependencies->getTextureReference(asset.a1) == nullptr)) // texture
	{
		if (asset.a0 == serialize::AssetType::PNG_EMBED_TEXTURE_ASSET ||
            asset.a0 == serialize::AssetType::JPEG_EMBED_TEXTURE_ASSET)
		{
            auto extension = asset.a0 == serialize::AssetType::PNG_EMBED_TEXTURE_ASSET ? ".png" : ".jpg";
			resolvedPath = std::to_string(asset.a1) + extension;
			assetCompletePath += resolvedPath;
		}

<<<<<<< HEAD
		std::shared_ptr<file::AbstractParser> parser = options->getParser("png");
=======
        auto extension = resolvedPath.substr(resolvedPath.find_last_of(".") + 1);

		std::shared_ptr<file::AbstractParser> parser = assetLibrary->getParser(extension);
>>>>>>> 1bc7b03d

		parser->parse(resolvedPath, assetCompletePath, options, data, assetLibrary);

        auto texture = assetLibrary->texture(resolvedPath);

        if (options->disposeTextureAfterLoading())
        {
            texture->disposeData();
        }

		_dependencies->registerReference(asset.a1, texture);
	}
	else if (asset.a0 == serialize::AssetType::EFFECT_ASSET && _dependencies->effectReferenceExist(asset.a1) == false) // effect
	{
		assetLibrary->loader()->queue(assetCompletePath);
		_dependencies->registerReference(asset.a1, assetLibrary->effect(assetCompletePath));
	}
	else
	{
		if (_assetTypeToFunction.find(asset.a0) != _assetTypeToFunction.end())
			_assetTypeToFunction[asset.a0](metaByte, assetLibrary, assetCompletePath, _dependencies, asset.a1, _jobList);
	}
}

std::string
AbstractSerializerParser::extractFolderPath(const std::string& filepath)
{
	unsigned found = filepath.find_last_of("/\\");

	return filepath.substr(0, found);
}<|MERGE_RESOLUTION|>--- conflicted
+++ resolved
@@ -168,13 +168,9 @@
 			assetCompletePath += resolvedPath;
 		}
 
-<<<<<<< HEAD
-		std::shared_ptr<file::AbstractParser> parser = options->getParser("png");
-=======
         auto extension = resolvedPath.substr(resolvedPath.find_last_of(".") + 1);
 
 		std::shared_ptr<file::AbstractParser> parser = assetLibrary->getParser(extension);
->>>>>>> 1bc7b03d
 
 		parser->parse(resolvedPath, assetCompletePath, options, data, assetLibrary);
 
