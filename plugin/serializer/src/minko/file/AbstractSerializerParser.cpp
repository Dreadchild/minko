--- conflicted
+++ resolved
@@ -122,17 +122,10 @@
 											std::shared_ptr<Options>	options,
 											std::string&				assetFilePath)
 {
-<<<<<<< HEAD
 	std::vector<unsigned char>	data;
 	std::string					assetCompletePath	= assetFilePath + "/";
 	std::string					resolvedPath		= "";
 	unsigned char				metaByte			= (asset.a0 & 0xFF000000) >> 24;
-=======
-    std::vector<unsigned char>     data;
-    std::string                    assetCompletePath   = assetFilePath + "/";
-    std::string                    resolvedPath        = "";
-    unsigned char                  metaByte            = (asset.a0 & 0xFF000000) >> 24;
->>>>>>> 4985e6fa
 
 	asset.a0 = asset.a0 & 0x00FF;
 
@@ -182,17 +175,10 @@
             fileSuccessfullyLoaded = false;
 		});
 
-<<<<<<< HEAD
-        auto completeSlot = assetLoader->complete()->connect([&](Loader::Ptr)
+        auto completeSlot = assetLoader->complete()->connect([&](Loader::Ptr assetLoaderThis)
 		{
-            data.assign(defaultParser->data().begin(), defaultParser->data().end());
+            data = assetLoaderThis->files().at(assetCompletePath)->data();
 		});
-=======
-        auto completeSlot = assetLoader->complete()->connect([&](Loader::Ptr assetLoaderThis)
-        {
-            data = assetLoaderThis->files().at(assetCompletePath)->data();
-        });
->>>>>>> 4985e6fa
 
         assetLoader
             ->queue(assetCompletePath)
