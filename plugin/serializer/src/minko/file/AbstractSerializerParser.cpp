--- conflicted
+++ resolved
@@ -168,15 +168,11 @@
 			assetCompletePath += resolvedPath;
 		}
 
-<<<<<<< HEAD
-		std::shared_ptr<file::AbstractParser> parser = options->getParser("png");
-=======
 		if (assetLibrary->texture(resolvedPath) == nullptr)
 		{
 			auto extension = resolvedPath.substr(resolvedPath.find_last_of(".") + 1);
->>>>>>> ef6abc51
 
-			std::shared_ptr<file::AbstractParser> parser = assetLibrary->getParser(extension);
+			std::shared_ptr<file::AbstractParser> parser = options->getParser(extension);
 			parser->parse(resolvedPath, assetCompletePath, options, data, assetLibrary);
 		}
 		_dependencies->registerReference(asset.a1, assetLibrary->texture(resolvedPath));
