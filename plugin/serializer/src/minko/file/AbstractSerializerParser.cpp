/*
Copyright (c) 2014 Aerys

Permission is hereby granted, free of charge, to any person obtaining a copy of this software and
associated documentation files (the "Software"), to deal in the Software without restriction,
including without limitation the rights to use, copy, modify, merge, publish, distribute,
sublicense, and/or sell copies of the Software, and to permit persons to whom the Software is
furnished to do so, subject to the following conditions:

The above copyright notice and this permission notice shall be included in all copies or
substantial portions of the Software.

THE SOFTWARE IS PROVIDED "AS IS", WITHOUT WARRANTY OF ANY KIND, EXPRESS OR IMPLIED, INCLUDING
BUT NOT LIMITED TO THE WARRANTIES OF MERCHANTABILITY, FITNESS FOR A PARTICULAR PURPOSE AND
NONINFRINGEMENT. IN NO EVENT SHALL THE AUTHORS OR COPYRIGHT HOLDERS BE LIABLE FOR ANY CLAIM,
DAMAGES OR OTHER LIABILITY, WHETHER IN AN ACTION OF CONTRACT, TORT OR OTHERWISE, ARISING FROM,
OUT OF OR IN CONNECTION WITH THE SOFTWARE OR THE USE OR OTHER DEALINGS IN THE SOFTWARE.
*/

#include "msgpack.hpp"

#include "minko/Types.hpp"
#include "minko/data/Provider.hpp"
#include "minko/file/AbstractParser.hpp"
#include "minko/file/AbstractSerializerParser.hpp"
#include "minko/file/AssetLibrary.hpp"
#include "minko/file/DefaultParser.hpp"
#include "minko/file/Dependency.hpp"
#include "minko/file/GeometryParser.hpp"
#include "minko/file/MaterialParser.hpp"
#include "minko/file/Options.hpp"
#include "minko/file/TextureParser.hpp"
#include "minko/file/TextureWriter.hpp"
#include "minko/material/Material.hpp"
#include "minko/render/Texture.hpp"

using namespace minko;
using namespace minko::file;

std::unordered_map<uint, std::function<void(unsigned char,
<<<<<<< HEAD
											AbstractSerializerParser::AssetLibraryPtr,
											std::string&,
											std::shared_ptr<Dependency>,
											short,
=======
                                            AssetLibrary::Ptr,
                                            Options::Ptr,
                                            const std::string&,
                                            std::shared_ptr<Dependency>,
                                            short,
>>>>>>> 4302ca54
                                            std::list<std::shared_ptr<component::JobManager::Job>>&)>> AbstractSerializerParser::_assetTypeToFunction =
{
    {
        serialize::AssetType::TEXTURE_PACK_ASSET, std::bind(
            &AbstractSerializerParser::deserializeTexture, 
            std::placeholders::_1,
            std::placeholders::_2,
            std::placeholders::_3,
            std::placeholders::_4,
            std::placeholders::_5,
            std::placeholders::_6,
            std::placeholders::_7
        )
    }
};

void
AbstractSerializerParser::registerAssetFunction(uint assetTypeId, AssetDeserializeFunction f)
{
	_assetTypeToFunction[assetTypeId] = f;
}

AbstractSerializerParser::AbstractSerializerParser()
{
	_dependencies = Dependency::create();
}


void
AbstractSerializerParser::parse(const std::string&					filename,
								const std::string&					resolvedFilename,
								std::shared_ptr<Options>			options,
								const std::vector<unsigned char>&	data,
								AssetLibraryPtr						assetLibrary)
{
}

void
AbstractSerializerParser::extractDependencies(AssetLibraryPtr						assetLibrary,
											  const std::vector<unsigned char>&		data,
											  short									dataOffset,
											  unsigned int							dependenciesSize,
											  std::shared_ptr<Options>				options,
											  std::string&							assetFilePath)
{
	msgpack::object							msgpackObject;
	msgpack::zone							mempool;
	SerializedAsset							serializedAsset;

	auto nbDependencies = readShort(data, dataOffset);

	unsigned int offset = dataOffset + 2;

	for (int index = 0; index < nbDependencies; ++index)
	{
		if (offset >(dataOffset + dependenciesSize))
        {
            _error->execute(shared_from_this(), Error("DependencyParsingError", "Error while parsing dependencies"));
            return;
        }

		auto assetSize = readUInt(data, offset);

		offset += 4;

		msgpack::unpack((char*)&data[offset], assetSize, NULL, &mempool, &msgpackObject);
		msgpackObject.convert(&serializedAsset);

		deserializeAsset(serializedAsset, assetLibrary, options, assetFilePath);

		offset += assetSize;
	}
}

void
AbstractSerializerParser::deserializeAsset(SerializedAsset&				asset,
											AssetLibraryPtr				assetLibrary,
											std::shared_ptr<Options>	options,
											std::string&				assetFilePath)
{
	std::vector<unsigned char>	data;
	std::string					assetCompletePath	= assetFilePath + "/";
	std::string					resolvedPath		= "";
	unsigned char				metaByte			= (asset.a0 & 0xFF000000) >> 24;

	asset.a0 = asset.a0 & 0x00FF;

    if (asset.a0 < 10)
    {
		assetCompletePath += asset.a2;
		resolvedPath = asset.a2;
    }

<<<<<<< HEAD
	if (asset.a0 < 10 && _assetTypeToFunction.find(asset.a0) == _assetTypeToFunction.end()) // external
	{
		auto protocolFunction = options->protocolFunction();
		auto protocol = protocolFunction(assetCompletePath);

		auto fileOptions = Options::create(options);
		fileOptions->loadAsynchronously(false);

        auto fileSuccessfullyLoaded = true;
		auto errorSlot = protocol->error()->connect([&](AbstractProtocol::Ptr)
		{
			switch (asset.a0)
			{
			case serialize::AssetType::GEOMETRY_ASSET:
=======
    if (asset.a0 < 10 && _assetTypeToFunction.find(asset.a0) == _assetTypeToFunction.end()) // external
    {
        auto assetLoader = Loader::create();
        auto assetLoaderOptions = options->clone();

        assetLoader->options(assetLoaderOptions);

        auto defaultParser = DefaultParser::create();

        assetLoaderOptions
            ->loadAsynchronously(false)
            ->parserFunction([=](const std::string& filename) -> AbstractParser::Ptr
            {
                return defaultParser;
            });

        auto fileSuccessfullyLoaded = true;

        auto errorSlot = assetLoader->error()->connect([&](Loader::Ptr, const Error& error)
        {
            switch (asset.a0)
            {
            case serialize::AssetType::GEOMETRY_ASSET:
>>>>>>> 4302ca54
                _error->execute(shared_from_this(), Error("MissingGeometryDependency", "Missing geometry dependency: '" + assetCompletePath + "'"));
                break;

			case serialize::AssetType::MATERIAL_ASSET:
                _error->execute(shared_from_this(), Error("MissingMaterialDependency", "Missing material dependency: '" + assetCompletePath + "'"));
                break;

			case serialize::AssetType::TEXTURE_ASSET:
                _error->execute(shared_from_this(), Error("MissingTextureDependency", "Missing texture dependency: '" + assetCompletePath + "'"));
                break;

			case serialize::AssetType::EFFECT_ASSET:
                _error->execute(shared_from_this(), Error("MissingEffectDependency", "Missing effect dependency: '" + assetCompletePath + "'"));
                break;

			default:
				break;
			}
            
            fileSuccessfullyLoaded = false;
		});

<<<<<<< HEAD
		auto completeSlot = protocol->complete()->connect([&](AbstractProtocol::Ptr p)
		{
			data.assign(p->file()->data().begin(), p->file()->data().end());
		});

		protocol->load(assetCompletePath, fileOptions);
=======
        auto completeSlot = assetLoader->complete()->connect([&](Loader::Ptr)
        {
            data.assign(defaultParser->data().begin(), defaultParser->data().end());
        });

        assetLoader
            ->queue(assetCompletePath)
            ->load();
>>>>>>> 4302ca54
        
        if (!fileSuccessfullyLoaded)
            return;
	}
	else
		data.assign(asset.a2.begin(), asset.a2.end());

	if ((asset.a0 == serialize::AssetType::GEOMETRY_ASSET || asset.a0 == serialize::AssetType::EMBED_GEOMETRY_ASSET) &&
		_dependencies->geometryReferenceExist(asset.a1) == false) // geometry
	{
        _geometryParser->_jobList.clear();
		_geometryParser->dependecy(_dependencies);

		if (asset.a0 == serialize::AssetType::EMBED_GEOMETRY_ASSET)
			resolvedPath = "geometry_" + std::to_string(asset.a1);

		_geometryParser->parse(resolvedPath, assetCompletePath, options, data, assetLibrary);
		_dependencies->registerReference(asset.a1, assetLibrary->geometry(_geometryParser->_lastParsedAssetName));
		_jobList.splice(_jobList.end(), _geometryParser->_jobList);
	}
	else if ((asset.a0 == serialize::AssetType::MATERIAL_ASSET || asset.a0 == serialize::AssetType::EMBED_MATERIAL_ASSET) &&
		_dependencies->materialReferenceExist(asset.a1) == false) // material
	{
		_materialParser->_jobList.clear();
		_materialParser->dependecy(_dependencies);

		if (asset.a0 == serialize::AssetType::EMBED_MATERIAL_ASSET)
			resolvedPath = "material_" + std::to_string(asset.a1);

		_materialParser->parse(resolvedPath, assetCompletePath, options, data, assetLibrary);
		_dependencies->registerReference(asset.a1, assetLibrary->material(_materialParser->_lastParsedAssetName));
		_jobList.splice(_jobList.end(), _materialParser->_jobList);
	}
    else if ((asset.a0 == serialize::AssetType::EMBED_TEXTURE_ASSET ||
        asset.a0 == serialize::AssetType::TEXTURE_ASSET) &&
			(_dependencies->textureReferenceExist(asset.a1) == false || _dependencies->getTextureReference(asset.a1) == nullptr)) // texture
	{
		if (asset.a0 == serialize::AssetType::EMBED_TEXTURE_ASSET)
		{
            auto imageFormat = static_cast<serialize::ImageFormat>(metaByte);

            auto extension = serialize::extensionFromImageFormat(imageFormat);

			resolvedPath = std::to_string(asset.a1) + "." + extension;
			assetCompletePath += resolvedPath;
		}

			auto extension = resolvedPath.substr(resolvedPath.find_last_of(".") + 1);

			std::shared_ptr<file::AbstractParser> parser = assetLibrary->loader()->options()->getParser(extension);

        static auto nameId = 0;
        auto uniqueName = resolvedPath;

        while (assetLibrary->texture(uniqueName) != nullptr)
            uniqueName = "texture" + std::to_string(nameId++);

        parser->parse(uniqueName, assetCompletePath, options, data, assetLibrary);

        auto texture = assetLibrary->texture(uniqueName);

        if (options->disposeTextureAfterLoading())
            texture->disposeData();

        _dependencies->registerReference(asset.a1, texture);
    }
    else if (asset.a0 == serialize::AssetType::EMBED_TEXTURE_PACK_ASSET &&
             (_dependencies->textureReferenceExist(asset.a1) == false ||
             _dependencies->getTextureReference(asset.a1) == nullptr))
    {
        resolvedPath = "texture_" + std::to_string(asset.a1);

        if (assetLibrary->texture(resolvedPath) == nullptr)
        {
            const auto headerSize = static_cast<int>(metaByte);

            _textureParser->textureHeaderSize(headerSize);
            _textureParser->dataEmbed(true);

            _textureParser->parse(resolvedPath, assetCompletePath, options, data, assetLibrary);

<<<<<<< HEAD
        	auto texture = assetLibrary->texture(resolvedPath);

        	if (options->disposeTextureAfterLoading())
        	    texture->disposeData();
		}
		_dependencies->registerReference(asset.a1, assetLibrary->texture(resolvedPath));
	}
	else if (asset.a0 == serialize::AssetType::EFFECT_ASSET && _dependencies->effectReferenceExist(asset.a1) == false) // effect
	{
		assetLibrary->loader()->queue(assetCompletePath);
		_dependencies->registerReference(asset.a1, assetLibrary->effect(assetCompletePath));
	}
	else
	{
		if (_assetTypeToFunction.find(asset.a0) != _assetTypeToFunction.end())
			_assetTypeToFunction[asset.a0](metaByte, assetLibrary, assetCompletePath, _dependencies, asset.a1, _jobList);
	}

	data.clear();
	data.shrink_to_fit();

	asset.a2.clear();
	asset.a2.shrink_to_fit();
=======
            auto texture = assetLibrary->texture(resolvedPath);

            if (options->disposeTextureAfterLoading())
                texture->disposeData();
        }
        _dependencies->registerReference(asset.a1, assetLibrary->texture(resolvedPath));
    }
    else if (asset.a0 == serialize::AssetType::EFFECT_ASSET && _dependencies->effectReferenceExist(asset.a1) == false) // effect
    {
        assetLibrary->loader()->queue(assetCompletePath);
        _dependencies->registerReference(asset.a1, assetLibrary->effect(assetCompletePath));
    }
    else
    {
        if (_assetTypeToFunction.find(asset.a0) != _assetTypeToFunction.end())
            _assetTypeToFunction[asset.a0](metaByte, assetLibrary, options, assetCompletePath, _dependencies, asset.a1, _jobList);
    }

    data.clear();
    data.shrink_to_fit();

    asset.a2.clear();
    asset.a2.shrink_to_fit();
>>>>>>> 4302ca54
}

std::string
AbstractSerializerParser::extractFolderPath(const std::string& filepath)
{
	unsigned found = filepath.find_last_of("/\\");

	return filepath.substr(0, found);
}

bool
AbstractSerializerParser::readHeader(const std::string&					filename,
                                     const std::vector<unsigned char>&     data,
                                     int                                   extension)
{
	_magicNumber = readInt(data, 0);

	// File should start with 0x4D4B03 (MK3). Last byte reserved for extensions (Material, Geometry...)
    if (_magicNumber != MINKO_SCENE_MAGIC_NUMBER + (extension & 0xFF))
    {
        _error->execute(shared_from_this(), Error("InvalidFile", "Invalid scene file '" + filename + "': magic number mismatch"));
        return false;
    }
    
	_version.version = readInt(data, 4);

    _version.major = int(data[4]);
    _version.minor = readShort(data, 5);
    _version.patch = int(data[7]);

    if (_version.major != MINKO_SCENE_VERSION_MAJOR || 
        _version.minor > MINKO_SCENE_VERSION_MINOR || 
        (_version.minor <= MINKO_SCENE_VERSION_MINOR && _version.patch < MINKO_SCENE_VERSION_PATCH))
	{
		auto fileVersion = std::to_string(_version.major) + "." + std::to_string(_version.minor) + "." + std::to_string(_version.patch);
		auto sceneVersion = std::to_string(MINKO_SCENE_VERSION_MAJOR) + "." + std::to_string(MINKO_SCENE_VERSION_MINOR) + "." + std::to_string(MINKO_SCENE_VERSION_PATCH);

        auto message = "File " + filename + " doesn't match serializer version (file has v" + fileVersion + " while current version is v" + sceneVersion + ")";

        std::cerr << message << std::endl;
        
        _error->execute(shared_from_this(), Error("InvalidFile", message));
        return false;
	}

	// Versions with the same MAJOR value but different MINOR or PATCH value should be compatible
#if DEBUG
    if (_version.minor != MINKO_SCENE_VERSION_MINOR || _version.patch != MINKO_SCENE_VERSION_PATCH)
	{
		auto fileVersion = std::to_string(_version.major) + "." + std::to_string(_version.minor) + "." + std::to_string(_version.patch);
		auto sceneVersion = std::to_string(MINKO_SCENE_VERSION_MAJOR) + "." + std::to_string(MINKO_SCENE_VERSION_MINOR) + "." + std::to_string(MINKO_SCENE_VERSION_PATCH);

		std::cout << "Warning: file " + filename + " is v" + fileVersion + " while current version is v" + sceneVersion << std::endl;
	}
#endif

	_fileSize = readUInt(data, 8);

	_headerSize = readShort(data, 12);

	_dependenciesSize = readUInt(data, 14);
	_sceneDataSize = readUInt(data, 18);

    return true;
}

void
AbstractSerializerParser::deserializeTexture(unsigned char      metaByte,
                                             AssetLibrary::Ptr  assetLibrary,
                                             Options::Ptr       options,
                                             const std::string& assetCompletePath,
                                             DependencyPtr      dependency,
                                             short              assetId,
                                             std::list<JobPtr>& jobs)
{
    if (assetLibrary->texture(assetCompletePath) != nullptr)
        return;

    auto assetHeaderSize = MINKO_SCENE_HEADER_SIZE + 2;
    auto textureHeaderSize = static_cast<unsigned int>(metaByte);

    auto textureOptions = options->clone();

    textureOptions
        ->loadAsynchronously(false)
        ->seekingOffset(0)
        ->seekedLength(assetHeaderSize + textureHeaderSize)
        ->parserFunction([&](const std::string& extension) -> AbstractParser::Ptr
    {
        if (extension != std::string("texture"))
            return nullptr;

        auto textureParser = TextureParser::create();

        textureParser->textureHeaderSize(textureHeaderSize);
        textureParser->dataEmbed(false);

        return textureParser;
    });

    auto textureLoader = Loader::create();
    textureLoader->options(textureOptions);

    auto texture = render::AbstractTexture::Ptr();

    auto loaderCompleteSlot = textureLoader->complete()->connect([&](Loader::Ptr loader)
    {
        texture = assetLibrary->texture(assetCompletePath);
    });

    textureLoader
        ->queue(assetCompletePath)
        ->load();

    if (textureOptions->disposeTextureAfterLoading())
        texture->disposeData();

    dependency->registerReference(assetId, texture);
}<|MERGE_RESOLUTION|>--- conflicted
+++ resolved
@@ -38,28 +38,21 @@
 using namespace minko::file;
 
 std::unordered_map<uint, std::function<void(unsigned char,
-<<<<<<< HEAD
-											AbstractSerializerParser::AssetLibraryPtr,
-											std::string&,
-											std::shared_ptr<Dependency>,
-											short,
-=======
                                             AssetLibrary::Ptr,
                                             Options::Ptr,
                                             const std::string&,
-                                            std::shared_ptr<Dependency>,
-                                            short,
->>>>>>> 4302ca54
+											std::shared_ptr<Dependency>,
+											short,
                                             std::list<std::shared_ptr<component::JobManager::Job>>&)>> AbstractSerializerParser::_assetTypeToFunction =
 {
     {
         serialize::AssetType::TEXTURE_PACK_ASSET, std::bind(
             &AbstractSerializerParser::deserializeTexture, 
-            std::placeholders::_1,
-            std::placeholders::_2,
-            std::placeholders::_3,
-            std::placeholders::_4,
-            std::placeholders::_5,
+                                                          std::placeholders::_1,
+                                                          std::placeholders::_2,
+                                                          std::placeholders::_3,
+                                                          std::placeholders::_4,
+                                                          std::placeholders::_5,
             std::placeholders::_6,
             std::placeholders::_7
         )
@@ -143,24 +136,8 @@
 		resolvedPath = asset.a2;
     }
 
-<<<<<<< HEAD
 	if (asset.a0 < 10 && _assetTypeToFunction.find(asset.a0) == _assetTypeToFunction.end()) // external
 	{
-		auto protocolFunction = options->protocolFunction();
-		auto protocol = protocolFunction(assetCompletePath);
-
-		auto fileOptions = Options::create(options);
-		fileOptions->loadAsynchronously(false);
-
-        auto fileSuccessfullyLoaded = true;
-		auto errorSlot = protocol->error()->connect([&](AbstractProtocol::Ptr)
-		{
-			switch (asset.a0)
-			{
-			case serialize::AssetType::GEOMETRY_ASSET:
-=======
-    if (asset.a0 < 10 && _assetTypeToFunction.find(asset.a0) == _assetTypeToFunction.end()) // external
-    {
         auto assetLoader = Loader::create();
         auto assetLoaderOptions = options->clone();
 
@@ -178,11 +155,10 @@
         auto fileSuccessfullyLoaded = true;
 
         auto errorSlot = assetLoader->error()->connect([&](Loader::Ptr, const Error& error)
-        {
-            switch (asset.a0)
-            {
-            case serialize::AssetType::GEOMETRY_ASSET:
->>>>>>> 4302ca54
+		{
+			switch (asset.a0)
+			{
+			case serialize::AssetType::GEOMETRY_ASSET:
                 _error->execute(shared_from_this(), Error("MissingGeometryDependency", "Missing geometry dependency: '" + assetCompletePath + "'"));
                 break;
 
@@ -205,23 +181,14 @@
             fileSuccessfullyLoaded = false;
 		});
 
-<<<<<<< HEAD
-		auto completeSlot = protocol->complete()->connect([&](AbstractProtocol::Ptr p)
+        auto completeSlot = assetLoader->complete()->connect([&](Loader::Ptr)
 		{
-			data.assign(p->file()->data().begin(), p->file()->data().end());
+            data.assign(defaultParser->data().begin(), defaultParser->data().end());
 		});
-
-		protocol->load(assetCompletePath, fileOptions);
-=======
-        auto completeSlot = assetLoader->complete()->connect([&](Loader::Ptr)
-        {
-            data.assign(defaultParser->data().begin(), defaultParser->data().end());
-        });
 
         assetLoader
             ->queue(assetCompletePath)
             ->load();
->>>>>>> 4302ca54
         
         if (!fileSuccessfullyLoaded)
             return;
@@ -303,7 +270,6 @@
 
             _textureParser->parse(resolvedPath, assetCompletePath, options, data, assetLibrary);
 
-<<<<<<< HEAD
         	auto texture = assetLibrary->texture(resolvedPath);
 
         	if (options->disposeTextureAfterLoading())
@@ -319,7 +285,7 @@
 	else
 	{
 		if (_assetTypeToFunction.find(asset.a0) != _assetTypeToFunction.end())
-			_assetTypeToFunction[asset.a0](metaByte, assetLibrary, assetCompletePath, _dependencies, asset.a1, _jobList);
+            _assetTypeToFunction[asset.a0](metaByte, assetLibrary, options, assetCompletePath, _dependencies, asset.a1, _jobList);
 	}
 
 	data.clear();
@@ -327,31 +293,6 @@
 
 	asset.a2.clear();
 	asset.a2.shrink_to_fit();
-=======
-            auto texture = assetLibrary->texture(resolvedPath);
-
-            if (options->disposeTextureAfterLoading())
-                texture->disposeData();
-        }
-        _dependencies->registerReference(asset.a1, assetLibrary->texture(resolvedPath));
-    }
-    else if (asset.a0 == serialize::AssetType::EFFECT_ASSET && _dependencies->effectReferenceExist(asset.a1) == false) // effect
-    {
-        assetLibrary->loader()->queue(assetCompletePath);
-        _dependencies->registerReference(asset.a1, assetLibrary->effect(assetCompletePath));
-    }
-    else
-    {
-        if (_assetTypeToFunction.find(asset.a0) != _assetTypeToFunction.end())
-            _assetTypeToFunction[asset.a0](metaByte, assetLibrary, options, assetCompletePath, _dependencies, asset.a1, _jobList);
-    }
-
-    data.clear();
-    data.shrink_to_fit();
-
-    asset.a2.clear();
-    asset.a2.shrink_to_fit();
->>>>>>> 4302ca54
 }
 
 std::string
