/*
Copyright (c) 2013 Aerys

Permission is hereby granted, free of charge, to any person obtaining a copy of this software and
associated documentation files (the "Software"), to deal in the Software without restriction,
including without limitation the rights to use, copy, modify, merge, publish, distribute,
sublicense, and/or sell copies of the Software, and to permit persons to whom the Software is
furnished to do so, subject to the following conditions:

The above copyright notice and this permission notice shall be included in all copies or
substantial portions of the Software.

THE SOFTWARE IS PROVIDED "AS IS", WITHOUT WARRANTY OF ANY KIND, EXPRESS OR IMPLIED, INCLUDING
BUT NOT LIMITED TO THE WARRANTIES OF MERCHANTABILITY, FITNESS FOR A PARTICULAR PURPOSE AND
NONINFRINGEMENT. IN NO EVENT SHALL THE AUTHORS OR COPYRIGHT HOLDERS BE LIABLE FOR ANY CLAIM,
DAMAGES OR OTHER LIABILITY, WHETHER IN AN ACTION OF CONTRACT, TORT OR OTHERWISE, ARISING FROM,
OUT OF OR IN CONNECTION WITH THE SOFTWARE OR THE USE OR OTHER DEALINGS IN THE SOFTWARE.
*/

#include "minko/file/AbstractSerializerParser.hpp"
#include "msgpack.hpp"
#include "minko/file/Options.hpp"
#include "minko/file/AssetLibrary.hpp"
#include "minko/file/GeometryParser.hpp"
#include "minko/file/Dependency.hpp"
#include "minko/file/MaterialParser.hpp"
#include "minko/data/Provider.hpp"
#include "minko/material/Material.hpp"
#include "minko/file/AbstractParser.hpp"
#include "minko/Types.hpp"
#include "minko/render/Texture.hpp"


using namespace minko;
using namespace minko::file;

std::unordered_map<uint, std::function<void(unsigned char,
											AbstractSerializerParser::AssetLibraryPtr,
											std::string&,
											std::shared_ptr<Dependency>,
											short,
											std::list<std::shared_ptr<component::JobManager::Job>>&)>> AbstractSerializerParser::_assetTypeToFunction;

void
AbstractSerializerParser::registerAssetFunction(uint assetTypeId, AssetDeserializeFunction f)
{
	_assetTypeToFunction[assetTypeId] = f;
}

AbstractSerializerParser::Ptr
AbstractSerializerParser::create()
{
	auto abstractParser = std::shared_ptr<AbstractSerializerParser>(new AbstractSerializerParser());

	return abstractParser;
}

AbstractSerializerParser::AbstractSerializerParser()
{
	_dependencies		= Dependency::create();
}


void
AbstractSerializerParser::parse(const std::string&					filename,
								const std::string&					resolvedFilename,
								std::shared_ptr<Options>			options,
								const std::vector<unsigned char>&	data,
								AssetLibraryPtr						assetLibrary)
{
}

std::string
AbstractSerializerParser::extractDependencies(AssetLibraryPtr						assetLibrary,
											  const std::vector<unsigned char>&		data,
											  std::shared_ptr<Options>				options,
											  std::string&							assetFilePath)
{
	msgpack::object			msgpackObject;
	msgpack::zone			mempool;
	msgpack::type::tuple<std::vector<SerializedAsset>, std::string> serilizedAssets;

	msgpack::unpack((char*)&data[0], data.size(), NULL, &mempool, &msgpackObject);
	msgpackObject.convert(&serilizedAssets);

	std::vector<unsigned char>* d = (std::vector<unsigned char>*)&data;
	d->clear();
	d->shrink_to_fit();

	for (uint index = 0; index < serilizedAssets.a0.size(); ++index)
		deserializedAsset(serilizedAssets.a0[index], assetLibrary, options, assetFilePath);

	return serilizedAssets.a1;
}

void
AbstractSerializerParser::deserializedAsset(SerializedAsset&			asset,
											AssetLibraryPtr				assetLibrary,
											std::shared_ptr<Options>	options,
											std::string&				assetFilePath)
{
	std::vector<unsigned char>	data;
	std::string					assetCompletePath	= assetFilePath + "/";
	std::string					resolvedPath		= "";
	unsigned char				metaByte			= (asset.a0 & 0xFF00) >> 8;

	asset.a0 = asset.a0 & 0x00FF;

	assetCompletePath += asset.a2;
	resolvedPath = asset.a2;

	if (asset.a0 < 10) // external
	{
		auto							flags = std::ios::in | std::ios::ate | std::ios::binary;
		std::fstream					file(assetCompletePath, flags);

		if (file.is_open())
		{
			unsigned int size = (unsigned int)file.tellg();

			// FIXME: use fixed size buffers and call _progress accordingly

			data.resize(size);

			file.seekg(0, std::ios::beg);
			file.read((char*)&data[0], size);
			file.close();
		}
		else
			throw std::invalid_argument("file already open");
	}
	else
		data.assign(asset.a2.begin(), asset.a2.end());

	if (asset.a0 == serialize::AssetType::GEOMETRY_ASSET || asset.a0 == serialize::AssetType::EMBED_GEOMETRY_ASSET) // geometry
	{
		_geometryParser->dependecy(_dependencies);
		if (asset.a0 == serialize::AssetType::EMBED_GEOMETRY_ASSET)
			resolvedPath = "geometry_" + std::to_string(asset.a1);
		_geometryParser->parse(resolvedPath, assetCompletePath, options, data, assetLibrary);
		_dependencies->registerReference(asset.a1, assetLibrary->geometry(_geometryParser->_lastParsedAssetName));
		_jobList.merge(_materialParser->_jobList);
	}
	else if (asset.a0 == serialize::AssetType::MATERIAL_ASSET || asset.a0 == serialize::AssetType::EMBED_MATERIAL_ASSET) // material
	{
		_materialParser->dependecy(_dependencies);
		if (asset.a0 == serialize::AssetType::EMBED_MATERIAL_ASSET)
			resolvedPath = "material_" + std::to_string(asset.a1);
		_materialParser->parse(resolvedPath, assetCompletePath, options, data, assetLibrary);
		_dependencies->registerReference(asset.a1, std::dynamic_pointer_cast<data::Provider>(assetLibrary->material(_materialParser->_lastParsedAssetName)));
		_jobList.merge(_materialParser->_jobList);
	}
	else if (asset.a0 == serialize::AssetType::TEXTURE_ASSET || asset.a0 == serialize::AssetType::EMBED_TEXTURE_ASSET) // texture
	{
		if (asset.a0 == serialize::AssetType::EMBED_TEXTURE_ASSET)
		{
			resolvedPath = std::to_string(asset.a1) + ".png";
			assetCompletePath += resolvedPath;
		}

		std::shared_ptr<file::AbstractParser> parser = options->getParser("png");

		parser->parse(resolvedPath, assetCompletePath, options, data, assetLibrary);
<<<<<<< HEAD
		assetLibrary->texture(resolvedPath)->disposeData();
		_dependencies->registerReference(asset.a1, assetLibrary->texture(resolvedPath));
=======

        auto texture = assetLibrary->texture(resolvedPath);

        if (options->disposeTextureAfterLoading())
        {
            texture->disposeData();
        }

		_dependencies->registerReference(asset.a1, texture);
>>>>>>> 5407fe7c
	}
	else if (asset.a0 == serialize::AssetType::EFFECT_ASSET) // effect
	{
		assetLibrary->loader()->queue(assetCompletePath);
		_dependencies->registerReference(asset.a1, assetLibrary->effect(assetCompletePath));
	}
	else
	{
		if (_assetTypeToFunction.find(asset.a0) != _assetTypeToFunction.end())
			_assetTypeToFunction[asset.a0](metaByte, assetLibrary, assetCompletePath, _dependencies, asset.a1, _jobList);
	}

	data.clear();
	data.shrink_to_fit();

	asset.a2.clear();
	asset.a2.shrink_to_fit();
}

std::string
AbstractSerializerParser::extractFolderPath(const std::string& filepath)
{
	unsigned found = filepath.find_last_of("/\\");

	return filepath.substr(0, found);
}<|MERGE_RESOLUTION|>--- conflicted
+++ resolved
@@ -161,10 +161,6 @@
 		std::shared_ptr<file::AbstractParser> parser = options->getParser("png");
 
 		parser->parse(resolvedPath, assetCompletePath, options, data, assetLibrary);
-<<<<<<< HEAD
-		assetLibrary->texture(resolvedPath)->disposeData();
-		_dependencies->registerReference(asset.a1, assetLibrary->texture(resolvedPath));
-=======
 
         auto texture = assetLibrary->texture(resolvedPath);
 
@@ -174,7 +170,6 @@
         }
 
 		_dependencies->registerReference(asset.a1, texture);
->>>>>>> 5407fe7c
 	}
 	else if (asset.a0 == serialize::AssetType::EFFECT_ASSET) // effect
 	{
