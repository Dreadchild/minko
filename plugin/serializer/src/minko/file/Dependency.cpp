/*
Copyright (c) 2013 Aerys

Permission is hereby granted, free of charge, to any person obtaining a copy of this software and
associated documentation files (the "Software"), to deal in the Software without restriction,
including without limitation the rights to use, copy, modify, merge, publish, distribute,
sublicense, and/or sell copies of the Software, and to permit persons to whom the Software is
furnished to do so, subject to the following conditions:

The above copyright notice and this permission notice shall be included in all copies or
substantial portions of the Software.

THE SOFTWARE IS PROVIDED "AS IS", WITHOUT WARRANTY OF ANY KIND, EXPRESS OR IMPLIED, INCLUDING
BUT NOT LIMITED TO THE WARRANTIES OF MERCHANTABILITY, FITNESS FOR A PARTICULAR PURPOSE AND
NONINFRINGEMENT. IN NO EVENT SHALL THE AUTHORS OR COPYRIGHT HOLDERS BE LIABLE FOR ANY CLAIM,
DAMAGES OR OTHER LIABILITY, WHETHER IN AN ACTION OF CONTRACT, TORT OR OTHERWISE, ARISING FROM,
OUT OF OR IN CONNECTION WITH THE SOFTWARE OR THE USE OR OTHER DEALINGS IN THE SOFTWARE.
*/

#include "minko/Types.hpp"
#include "minko/file/Dependency.hpp"
#include "minko/file/GeometryWriter.hpp"
#include "minko/file/TextureWriter.hpp"
#include "minko/geometry/Geometry.hpp"
#include "minko/file/MaterialWriter.hpp"

using namespace minko;
using namespace minko::file;

Dependency::GeometryWriterFunction	Dependency::_geometryWriteFunction;
Dependency::TextureWriterFunction	Dependency::_textureWriteFunction;
Dependency::MaterialWriterFunction	Dependency::_materialWriteFunction;

Dependency::Dependency()
{
	_currentId = 0;

<<<<<<< HEAD
	if (_geometryWriteFunction != nullptr)
=======
	if (_geometryWriteFunction == nullptr)
>>>>>>> 98352741
	{
		_geometryWriteFunction = std::bind(&Dependency::serializeGeometry,
			std::placeholders::_1,
			std::placeholders::_2,
			std::placeholders::_3,
<<<<<<< HEAD
			std::placeholders::_4);

		_textureWriteFunction = std::bind(&Dependency::serializeTexture,
			std::placeholders::_1,
			std::placeholders::_2,
			std::placeholders::_3,
			std::placeholders::_4);

=======
			std::placeholders::_4,
			std::placeholders::_5);
    }

    if (_textureWriteFunction == nullptr)
    {
        _textureWriteFunction = std::bind(&Dependency::serializeTexture,
			std::placeholders::_1,
			std::placeholders::_2,
			std::placeholders::_3,
			std::placeholders::_4,
			std::placeholders::_5);
    }

    if (_materialWriteFunction == nullptr)
    {
>>>>>>> 98352741
		_materialWriteFunction = std::bind(&Dependency::serializeMaterial,
			std::placeholders::_1,
			std::placeholders::_2,
			std::placeholders::_3,
<<<<<<< HEAD
			std::placeholders::_4);
=======
			std::placeholders::_4,
			std::placeholders::_5);
>>>>>>> 98352741
	}
}

bool
Dependency::hasDependency(std::shared_ptr<render::Effect> effect)
{
	return _effectDependencies.find(effect) != _effectDependencies.end();
}

uint
Dependency::registerDependency(std::shared_ptr<render::Effect> effect)
{
	if (!hasDependency(effect))
		_effectDependencies[effect] = _currentId++;

	return _effectDependencies[effect];
}

bool
Dependency::hasDependency(std::shared_ptr<geometry::Geometry> geometry)
{
	return _geometryDependencies.find(geometry) != _geometryDependencies.end();
}

uint
Dependency::registerDependency(std::shared_ptr<geometry::Geometry> geometry)
{
	if (!hasDependency(geometry))
		_geometryDependencies[geometry] = _currentId++;

	return _geometryDependencies[geometry];
}

bool
Dependency::hasDependency(std::shared_ptr<data::Provider> material)
{
	return _materialDependencies.find(material) != _materialDependencies.end();
}

uint
Dependency::registerDependency(std::shared_ptr<data::Provider> material)
{
	if (!hasDependency(material))
		_materialDependencies[material] = _currentId++;

	return _materialDependencies[material];
}

bool
Dependency::hasDependency(AbsTexturePtr texture)
{
	return _textureDependencies.find(texture) != _textureDependencies.end();
}

uint
Dependency::registerDependency(AbsTexturePtr texture)
{
	if (!hasDependency(texture))
		_textureDependencies[texture] = _currentId++;

	return _textureDependencies[texture];
}

bool
Dependency::hasDependency(std::shared_ptr<scene::Node> subScene)
{
	return _subSceneDependencies.find(subScene) != _subSceneDependencies.end();
}

uint
Dependency::registerDependency(std::shared_ptr<scene::Node> subScene)
{
	if (!hasDependency(subScene))
		_subSceneDependencies[subScene] = _currentId++;

	return _subSceneDependencies[subScene];
}

std::shared_ptr<geometry::Geometry>
Dependency::getGeometryReference(uint geometryId)
{
	return _geometryReferences[geometryId];
}

void
Dependency::registerReference(uint referenceId, std::shared_ptr<geometry::Geometry> geometry)
{
	_geometryReferences[referenceId] = geometry;
}

std::shared_ptr<data::Provider>
Dependency::getMaterialReference(uint materialId)
{
	return _materialReferences[materialId];
}

void
Dependency::registerReference(uint referenceId, std::shared_ptr<data::Provider> material)
{
	_materialReferences[referenceId] = material;
}

Dependency::AbsTexturePtr
Dependency::getTextureReference(uint textureId)
{
	return _textureReferences[textureId];
}

void
Dependency::registerReference(uint referenceId, AbsTexturePtr texture)
{
	_textureReferences[referenceId] = texture;
}

std::shared_ptr<scene::Node>
Dependency::getSubsceneReference(uint subSceneId)
{
	return _subSceneReferences[subSceneId];
}

void
Dependency::registerReference(uint referenceId, std::shared_ptr<scene::Node> subScene)
{
	_subSceneReferences[referenceId] = subScene;
}

void
Dependency::registerReference(uint referenceId, std::shared_ptr<render::Effect> effect)
{
	_effectReferences[referenceId] = effect;
}

std::shared_ptr<render::Effect>
Dependency::getEffectReference(uint effectId)
{
	return _effectReferences[effectId];
}

<<<<<<< HEAD
Dependency::SerializedAsset
Dependency::serializeGeometry(std::shared_ptr<file::AssetLibrary>	assetLibrary, 
							  std::shared_ptr<geometry::Geometry>	geometry, 
							  uint									resourceId,
							  std::shared_ptr<file::Options>		options)
{
	GeometryWriter::Ptr geometryWriter = GeometryWriter::create();

	std::string filename = assetLibrary->geometryName(geometry) + ".geometry";

	geometryWriter->data(geometry);
	geometryWriter->write(filename, assetLibrary, options);

	SerializedAsset res(0, resourceId, filename);

	return res;
}

Dependency::SerializedAsset
Dependency::serializeTexture(std::shared_ptr<file::AssetLibrary>		assetLibrary, 
							 std::shared_ptr<render::AbstractTexture>	texture, 
							 uint										resourceId,
							 std::shared_ptr<file::Options>				options)
{
#ifdef DEBUG
	std::string filenameInput = "asset/" + assetLibrary->textureName(texture);
#else
	std::string filenameInput = assetLibrary->textureName(texture);
#endif
	std::string filenameOutput = "";

	for (int charIndex = filenameInput.size() - 1; charIndex >= 0 && filenameInput[charIndex] != '/'; --charIndex)
		filenameOutput.insert(0, filenameInput.substr(charIndex, 1));
	std::ifstream source(filenameInput, std::ios::binary);
	std::ofstream dst(filenameOutput, std::ios::binary);

	dst << source.rdbuf();

	source.close();
	dst.close();

	SerializedAsset res(2, resourceId, filenameOutput);
	
	return res;
}

Dependency::SerializedAsset
Dependency::serializeMaterial(std::shared_ptr<file::AssetLibrary>	assetLibrary, 
							  std::shared_ptr<data::Provider>	material,
							  uint									resourceId,
							  std::shared_ptr<file::Options>		options)
{
	MaterialWriter::Ptr materialWriter = MaterialWriter::create();

	std::string filename = assetLibrary->materialName(material) + ".material";

	materialWriter->data(material);
	materialWriter->write(filename, assetLibrary, options);

	SerializedAsset res(1, resourceId, filename);

	return res;
}

std::vector<msgpack::type::tuple<short, short, std::string>>
Dependency::serialize(std::shared_ptr<file::AssetLibrary>	assetLibrary, 
					  std::shared_ptr<file::Options>		options)
{
	std::vector<msgpack::type::tuple<short, short, std::string>> serializedAsset;
=======
bool
Dependency::geometryReferenceExist(uint referenceId)
{
	return _geometryReferences.find(referenceId) != _geometryReferences.end();
}

bool
Dependency::textureReferenceExist(uint referenceId)
{
	return _textureReferences.find(referenceId) != _textureReferences.end();
}
>>>>>>> 98352741

bool
Dependency::materialReferenceExist(uint referenceId)
{
	return _materialReferences.find(referenceId) != _materialReferences.end();
}

<<<<<<< HEAD
	while (itGeometry != _geometryDependencies.end())
	{
		SerializedAsset res = _geometryWriteFunction(assetLibrary, itGeometry->first, itGeometry->second, options);
=======
bool
Dependency::effectReferenceExist(uint referenceId)
{
	return _effectReferences.find(referenceId) != _effectReferences.end();
}

Dependency::SerializedAsset
Dependency::serializeGeometry(std::shared_ptr<Dependency>			dependency,
							  std::shared_ptr<file::AssetLibrary>	assetLibrary,
							  std::shared_ptr<geometry::Geometry>	geometry,
							  uint									resourceId,
							  std::shared_ptr<file::Options>		options)
{
	GeometryWriter::Ptr         geometryWriter = GeometryWriter::create();
    serialize::AssetType        assetType;
    std::string                 content;

    geometryWriter->data(geometry);

    if (options->embedAll())
    {
        assetType = serialize::AssetType::EMBED_GEOMETRY_ASSET;

        content = geometryWriter->embedAll(assetLibrary, options);
    }
    else
    {
        assetType = serialize::AssetType::GEOMETRY_ASSET;

        auto filename = assetLibrary->geometryName(geometry) + ".geometry";

        auto completeFilename = options->outputAssetUriFunction()(filename);

        geometryWriter->write(completeFilename, assetLibrary, options);

        content = filename;
    }

    SerializedAsset res(assetType, resourceId, content);

	return res;
}

Dependency::SerializedAsset
Dependency::serializeTexture(std::shared_ptr<Dependency>				dependency,
						     std::shared_ptr<file::AssetLibrary>		assetLibrary,
							 std::shared_ptr<render::AbstractTexture>	texture,
							 uint										resourceId,
							 std::shared_ptr<file::Options>				options)
{
	auto writer         = TextureWriter::create();
    auto assetType      = serialize::AssetType { };
    auto content        = std::string { };
    auto textureName    = assetLibrary->textureName(texture);
    auto extension      = textureName.substr(textureName.find_last_of(".") + 1);

    writer->data(texture);
    writer->extension(extension);

    if (options->embedAll())
    {
        if (extension == "jpg")
            assetType = serialize::AssetType::JPEG_EMBED_TEXTURE_ASSET;
        else /* if (extension == "png") */
            assetType = serialize::AssetType::PNG_EMBED_TEXTURE_ASSET;

        assetType = serialize::AssetType::EMBED_GEOMETRY_ASSET;

        content = writer->embedAll(assetLibrary, options);
    }
    else
    {
        assetType = serialize::AssetType::TEXTURE_ASSET;

        auto filename = std::string { };

        for (int charIndex = textureName.size() - 1;
             charIndex >= 0 && textureName[charIndex] != '/';
             --charIndex)
        {
            filename.insert(0, textureName.substr(charIndex, 1));
        }

        auto completeFilename = options->outputAssetUriFunction()(filename);

        writer->writeRawTexture(completeFilename, assetLibrary, options);

        content = filename;
    }

    SerializedAsset res(assetType, resourceId, content);

	return res;
}

Dependency::SerializedAsset
Dependency::serializeMaterial(std::shared_ptr<Dependency>			dependency,
							  std::shared_ptr<file::AssetLibrary>	assetLibrary,
							  std::shared_ptr<data::Provider>       material,
							  uint									resourceId,
							  std::shared_ptr<file::Options>		options)
{
	MaterialWriter::Ptr         materialWriter = MaterialWriter::create();
    serialize::AssetType        assetType;
    std::string                 content;

    materialWriter->data(material);

    if (options->embedAll())
    {
        assetType = serialize::AssetType::EMBED_MATERIAL_ASSET;
		materialWriter->parentDependencies(dependency);
        content = materialWriter->embedAll(assetLibrary, options);
    }
    else
    {
        assetType = serialize::AssetType::MATERIAL_ASSET;
		materialWriter->parentDependencies(nullptr);

        auto materialName = assetLibrary->materialName(material);

        auto materialNameExtensionLocation = materialName.find_last_of(".");
        auto materialNameExtension = std::string { };

        if (materialNameExtensionLocation != std::string::npos)
            materialNameExtension = materialName.substr(materialNameExtensionLocation + 1);

        auto filename = materialName + (materialNameExtension == "material" ? "" : ".material");

        auto completeFilename = options->outputAssetUriFunction()(filename);

        materialWriter->write(completeFilename, assetLibrary, options);

        content = filename;
    }

    SerializedAsset res(assetType, resourceId, content);

	return res;
}

std::vector<Dependency::SerializedAsset>
Dependency::serialize(std::shared_ptr<file::AssetLibrary>	assetLibrary,
					  std::shared_ptr<file::Options>		options)
{
	std::vector<SerializedAsset> serializedAsset;

    for (const auto& itGeometry : _geometryDependencies)
	{
		SerializedAsset res = _geometryWriteFunction(shared_from_this(), assetLibrary, itGeometry.first, itGeometry.second, options);
>>>>>>> 98352741
		serializedAsset.push_back(res);
	}

    for (const auto& itMaterial : _materialDependencies)
	{
<<<<<<< HEAD
		SerializedAsset res = _materialWriteFunction(assetLibrary, itMaterial->first, itMaterial->second, options);
=======
		SerializedAsset res = _materialWriteFunction(shared_from_this(), assetLibrary, itMaterial.first, itMaterial.second, options);
>>>>>>> 98352741
		serializedAsset.push_back(res);
	}

    for (const auto& itTexture : _textureDependencies)
	{
<<<<<<< HEAD
		SerializedAsset res = _textureWriteFunction(assetLibrary, itTexture->first, itTexture->second, options);
		
		serializedAsset.insert(serializedAsset.begin(), res);
		itTexture++;
	}
=======
		SerializedAsset res = _textureWriteFunction(shared_from_this(), assetLibrary, itTexture.first, itTexture.second, options);

		serializedAsset.insert(serializedAsset.begin(), res);
	}

#if 0
    for (const auto& itEffect : _effectDependencies)
    {
#ifdef DEBUG
        std::string filenameInput= "bin/debug/" + assetLibrary->effectName(itEffect.first);
#else
        std::string filenameInput= assetLibrary->effectName(itEffect.first);
#endif
        std::ifstream source(filenameInput, std::ios::binary);

        SerializedAsset dependencyRes;

        copyEffectDependency(assetLibrary, options, source, itEffect.first, dependencyRes);

        serialize::AssetType    assetType;
        std::string             content;

        if (options->embedAll())
        {
            assetType = serialize::AssetType::EMBED_EFFECT_ASSET;
>>>>>>> 98352741

            serializedAsset.insert(serializedAsset.begin(), dependencyRes);

            content = std::string(std::istreambuf_iterator<char>(source),
                                  std::istreambuf_iterator<char>());
        }
        else
        {
            assetType = serialize::AssetType::EFFECT_ASSET;

            std::string filenameOutput= "";

            for (int charIndex = filenameInput.size() - 1;
                 charIndex >= 0 && filenameInput[charIndex] != '/';
                 --charIndex)
            {
                filenameOutput.insert(0, filenameInput.substr(charIndex, 1));
            }

            auto completeOutputFilename = options->outputAssetUriFunction()(filenameOutput);

            std::ofstream dst(completeOutputFilename, std::ios::binary);

            dst << source.rdbuf();

            source.close();
            dst.close();

            content = filenameOutput;
        }

        SerializedAsset res(assetType, itEffect.second, content);
        serializedAsset.insert(serializedAsset.begin(), res);
    }
#endif
    return serializedAsset;
}

void
<<<<<<< HEAD
Dependency::copyEffectDependency(const std::string& effectFile, std::shared_ptr<render::Effect> effect)
=======
Dependency::copyEffectDependency(std::shared_ptr<AssetLibrary>          assets,
                                 std::shared_ptr<Options>               options,
                                 const std::ifstream&                   source,
                                 std::shared_ptr<render::Effect>        effect,
                                 SerializedAsset&                       result)
>>>>>>> 98352741
{
    std::stringstream   effectContent;
    std::size_t         found;

    effectContent << source.rdbuf();

    uint i = 0;

    while ((found = effectContent.str().find(".glsl", i)) != std::string::npos)
    {
        uint position = found;

        while (effectContent.str()[position - 1] != '\'')
            position--;

        std::string dependencyFile = effectContent.str().substr(position, found + 5 - position);

        std::cout << dependencyFile << std::endl;

#ifdef DEBUG
        std::ifstream dependencySource("bin/debug/effect/" + dependencyFile, std::ios::binary);
#else
        std::ifstream dependencySource("effect/" + dependencyFile, std::ios::binary);
#endif
        if (options->embedAll())
        {
            // TODO
            // see how effect dep are processed
        }
        else
        {
            dependencyFile = options->outputAssetUriFunction()(dependencyFile);

            std::ofstream dst(dependencyFile, std::ios::binary);

            dst << dependencySource.rdbuf();

            dependencySource.close();
            dst.close();
        }

        i = (found + 6);
    }
}<|MERGE_RESOLUTION|>--- conflicted
+++ resolved
@@ -35,26 +35,12 @@
 {
 	_currentId = 0;
 
-<<<<<<< HEAD
-	if (_geometryWriteFunction != nullptr)
-=======
 	if (_geometryWriteFunction == nullptr)
->>>>>>> 98352741
 	{
 		_geometryWriteFunction = std::bind(&Dependency::serializeGeometry,
 			std::placeholders::_1,
 			std::placeholders::_2,
 			std::placeholders::_3,
-<<<<<<< HEAD
-			std::placeholders::_4);
-
-		_textureWriteFunction = std::bind(&Dependency::serializeTexture,
-			std::placeholders::_1,
-			std::placeholders::_2,
-			std::placeholders::_3,
-			std::placeholders::_4);
-
-=======
 			std::placeholders::_4,
 			std::placeholders::_5);
     }
@@ -71,17 +57,12 @@
 
     if (_materialWriteFunction == nullptr)
     {
->>>>>>> 98352741
 		_materialWriteFunction = std::bind(&Dependency::serializeMaterial,
 			std::placeholders::_1,
 			std::placeholders::_2,
 			std::placeholders::_3,
-<<<<<<< HEAD
-			std::placeholders::_4);
-=======
 			std::placeholders::_4,
 			std::placeholders::_5);
->>>>>>> 98352741
 	}
 }
 
@@ -220,77 +201,6 @@
 	return _effectReferences[effectId];
 }
 
-<<<<<<< HEAD
-Dependency::SerializedAsset
-Dependency::serializeGeometry(std::shared_ptr<file::AssetLibrary>	assetLibrary, 
-							  std::shared_ptr<geometry::Geometry>	geometry, 
-							  uint									resourceId,
-							  std::shared_ptr<file::Options>		options)
-{
-	GeometryWriter::Ptr geometryWriter = GeometryWriter::create();
-
-	std::string filename = assetLibrary->geometryName(geometry) + ".geometry";
-
-	geometryWriter->data(geometry);
-	geometryWriter->write(filename, assetLibrary, options);
-
-	SerializedAsset res(0, resourceId, filename);
-
-	return res;
-}
-
-Dependency::SerializedAsset
-Dependency::serializeTexture(std::shared_ptr<file::AssetLibrary>		assetLibrary, 
-							 std::shared_ptr<render::AbstractTexture>	texture, 
-							 uint										resourceId,
-							 std::shared_ptr<file::Options>				options)
-{
-#ifdef DEBUG
-	std::string filenameInput = "asset/" + assetLibrary->textureName(texture);
-#else
-	std::string filenameInput = assetLibrary->textureName(texture);
-#endif
-	std::string filenameOutput = "";
-
-	for (int charIndex = filenameInput.size() - 1; charIndex >= 0 && filenameInput[charIndex] != '/'; --charIndex)
-		filenameOutput.insert(0, filenameInput.substr(charIndex, 1));
-	std::ifstream source(filenameInput, std::ios::binary);
-	std::ofstream dst(filenameOutput, std::ios::binary);
-
-	dst << source.rdbuf();
-
-	source.close();
-	dst.close();
-
-	SerializedAsset res(2, resourceId, filenameOutput);
-	
-	return res;
-}
-
-Dependency::SerializedAsset
-Dependency::serializeMaterial(std::shared_ptr<file::AssetLibrary>	assetLibrary, 
-							  std::shared_ptr<data::Provider>	material,
-							  uint									resourceId,
-							  std::shared_ptr<file::Options>		options)
-{
-	MaterialWriter::Ptr materialWriter = MaterialWriter::create();
-
-	std::string filename = assetLibrary->materialName(material) + ".material";
-
-	materialWriter->data(material);
-	materialWriter->write(filename, assetLibrary, options);
-
-	SerializedAsset res(1, resourceId, filename);
-
-	return res;
-}
-
-std::vector<msgpack::type::tuple<short, short, std::string>>
-Dependency::serialize(std::shared_ptr<file::AssetLibrary>	assetLibrary, 
-					  std::shared_ptr<file::Options>		options)
-{
-	std::vector<msgpack::type::tuple<short, short, std::string>> serializedAsset;
-=======
 bool
 Dependency::geometryReferenceExist(uint referenceId)
 {
@@ -302,7 +212,6 @@
 {
 	return _textureReferences.find(referenceId) != _textureReferences.end();
 }
->>>>>>> 98352741
 
 bool
 Dependency::materialReferenceExist(uint referenceId)
@@ -310,11 +219,6 @@
 	return _materialReferences.find(referenceId) != _materialReferences.end();
 }
 
-<<<<<<< HEAD
-	while (itGeometry != _geometryDependencies.end())
-	{
-		SerializedAsset res = _geometryWriteFunction(assetLibrary, itGeometry->first, itGeometry->second, options);
-=======
 bool
 Dependency::effectReferenceExist(uint referenceId)
 {
@@ -465,29 +369,17 @@
     for (const auto& itGeometry : _geometryDependencies)
 	{
 		SerializedAsset res = _geometryWriteFunction(shared_from_this(), assetLibrary, itGeometry.first, itGeometry.second, options);
->>>>>>> 98352741
 		serializedAsset.push_back(res);
 	}
 
     for (const auto& itMaterial : _materialDependencies)
 	{
-<<<<<<< HEAD
-		SerializedAsset res = _materialWriteFunction(assetLibrary, itMaterial->first, itMaterial->second, options);
-=======
 		SerializedAsset res = _materialWriteFunction(shared_from_this(), assetLibrary, itMaterial.first, itMaterial.second, options);
->>>>>>> 98352741
 		serializedAsset.push_back(res);
 	}
 
     for (const auto& itTexture : _textureDependencies)
 	{
-<<<<<<< HEAD
-		SerializedAsset res = _textureWriteFunction(assetLibrary, itTexture->first, itTexture->second, options);
-		
-		serializedAsset.insert(serializedAsset.begin(), res);
-		itTexture++;
-	}
-=======
 		SerializedAsset res = _textureWriteFunction(shared_from_this(), assetLibrary, itTexture.first, itTexture.second, options);
 
 		serializedAsset.insert(serializedAsset.begin(), res);
@@ -513,7 +405,6 @@
         if (options->embedAll())
         {
             assetType = serialize::AssetType::EMBED_EFFECT_ASSET;
->>>>>>> 98352741
 
             serializedAsset.insert(serializedAsset.begin(), dependencyRes);
 
@@ -553,15 +444,11 @@
 }
 
 void
-<<<<<<< HEAD
-Dependency::copyEffectDependency(const std::string& effectFile, std::shared_ptr<render::Effect> effect)
-=======
 Dependency::copyEffectDependency(std::shared_ptr<AssetLibrary>          assets,
                                  std::shared_ptr<Options>               options,
                                  const std::ifstream&                   source,
                                  std::shared_ptr<render::Effect>        effect,
                                  SerializedAsset&                       result)
->>>>>>> 98352741
 {
     std::stringstream   effectContent;
     std::size_t         found;
