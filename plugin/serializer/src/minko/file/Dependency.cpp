/*
Copyright (c) 2013 Aerys

Permission is hereby granted, free of charge, to any person obtaining a copy of this software and
associated documentation files (the "Software"), to deal in the Software without restriction,
including without limitation the rights to use, copy, modify, merge, publish, distribute,
sublicense, and/or sell copies of the Software, and to permit persons to whom the Software is
furnished to do so, subject to the following conditions:

The above copyright notice and this permission notice shall be included in all copies or
substantial portions of the Software.

THE SOFTWARE IS PROVIDED "AS IS", WITHOUT WARRANTY OF ANY KIND, EXPRESS OR IMPLIED, INCLUDING
BUT NOT LIMITED TO THE WARRANTIES OF MERCHANTABILITY, FITNESS FOR A PARTICULAR PURPOSE AND
NONINFRINGEMENT. IN NO EVENT SHALL THE AUTHORS OR COPYRIGHT HOLDERS BE LIABLE FOR ANY CLAIM,
DAMAGES OR OTHER LIABILITY, WHETHER IN AN ACTION OF CONTRACT, TORT OR OTHERWISE, ARISING FROM,
OUT OF OR IN CONNECTION WITH THE SOFTWARE OR THE USE OR OTHER DEALINGS IN THE SOFTWARE.
*/

#include "minko/file/Dependency.hpp"
#include "minko/file/GeometryWriter.hpp"
#include "minko/geometry/Geometry.hpp"
#include "minko/file/MaterialWriter.hpp"

using namespace minko;
using namespace minko::file;

Dependency::GeometryWriterFunction	Dependency::_geometryWriteFunction;
Dependency::TextureWriterFunction	Dependency::_textureWriteFunction;
Dependency::MaterialWriterFunction	Dependency::_materialWriteFunction;

Dependency::Dependency()
{
	_currentId = 0;

	if (_geometryWriteFunction != nullptr)
	{
		_geometryWriteFunction = std::bind(&Dependency::serializeGeometry,
			std::placeholders::_1,
			std::placeholders::_2,
			std::placeholders::_3,
			std::placeholders::_4);

		_textureWriteFunction = std::bind(&Dependency::serializeTexture,
			std::placeholders::_1,
			std::placeholders::_2,
			std::placeholders::_3,
			std::placeholders::_4);

		_materialWriteFunction = std::bind(&Dependency::serializeMaterial,
			std::placeholders::_1,
			std::placeholders::_2,
			std::placeholders::_3,
			std::placeholders::_4);
	}
}

bool
Dependency::hasDependency(std::shared_ptr<render::Effect> effect)
{
	return _effectDependencies.find(effect) != _effectDependencies.end();
}

uint
Dependency::registerDependency(std::shared_ptr<render::Effect> effect)
{
	if (!hasDependency(effect))
		_effectDependencies[effect] = _currentId++;

	return _effectDependencies[effect];
}

bool
Dependency::hasDependency(std::shared_ptr<geometry::Geometry> geometry)
{
	return _geometryDependencies.find(geometry) != _geometryDependencies.end();
}

uint
Dependency::registerDependency(std::shared_ptr<geometry::Geometry> geometry)
{
	if (!hasDependency(geometry))
		_geometryDependencies[geometry] = _currentId++;

	return _geometryDependencies[geometry];
}

bool
Dependency::hasDependency(std::shared_ptr<data::Provider> material)
{
	return _materialDependencies.find(material) != _materialDependencies.end();
}

uint
Dependency::registerDependency(std::shared_ptr<data::Provider> material)
{
	if (!hasDependency(material))
		_materialDependencies[material] = _currentId++;

	return _materialDependencies[material];
}

bool
Dependency::hasDependency(AbsTexturePtr texture)
{
	return _textureDependencies.find(texture) != _textureDependencies.end();
}

uint
Dependency::registerDependency(AbsTexturePtr texture)
{
	if (!hasDependency(texture))
		_textureDependencies[texture] = _currentId++;

	return _textureDependencies[texture];
}

bool
Dependency::hasDependency(std::shared_ptr<scene::Node> subScene)
{
	return _subSceneDependencies.find(subScene) != _subSceneDependencies.end();
}

uint
Dependency::registerDependency(std::shared_ptr<scene::Node> subScene)
{
	if (!hasDependency(subScene))
		_subSceneDependencies[subScene] = _currentId++;

	return _subSceneDependencies[subScene];
}

std::shared_ptr<geometry::Geometry>
Dependency::getGeometryReference(uint geometryId)
{
	return _geometryReferences[geometryId];
}

void
Dependency::registerReference(uint referenceId, std::shared_ptr<geometry::Geometry> geometry)
{
	_geometryReferences[referenceId] = geometry;
}

std::shared_ptr<data::Provider>
Dependency::getMaterialReference(uint materialId)
{
	return _materialReferences[materialId];
}

void
Dependency::registerReference(uint referenceId, std::shared_ptr<data::Provider> material)
{
	_materialReferences[referenceId] = material;
}

Dependency::AbsTexturePtr
Dependency::getTextureReference(uint textureId)
{
	return _textureReferences[textureId];
}

void
Dependency::registerReference(uint referenceId, AbsTexturePtr texture)
{
	_textureReferences[referenceId] = texture;
}

std::shared_ptr<scene::Node>
Dependency::getSubsceneReference(uint subSceneId)
{
	return _subSceneReferences[subSceneId];
}

void
Dependency::registerReference(uint referenceId, std::shared_ptr<scene::Node> subScene)
{
	_subSceneReferences[referenceId] = subScene;
}

void
Dependency::registerReference(uint referenceId, std::shared_ptr<render::Effect> effect)
{
	_effectReferences[referenceId] = effect;
}

std::shared_ptr<render::Effect>
Dependency::getEffectReference(uint effectId)
{
	return _effectReferences[effectId];
}

Dependency::SerializedAsset
Dependency::serializeGeometry(std::shared_ptr<file::AssetLibrary>	assetLibrary, 
							  std::shared_ptr<geometry::Geometry>	geometry, 
							  uint									resourceId,
							  std::shared_ptr<file::Options>		options)
{
	GeometryWriter::Ptr geometryWriter = GeometryWriter::create();

	std::string filename = assetLibrary->geometryName(geometry) + ".geometry";

	geometryWriter->data(geometry);
	geometryWriter->write(filename, assetLibrary, options);

	SerializedAsset res(0, resourceId, filename);

<<<<<<< HEAD
            content = geometryWriter->embedAll(assetLibrary, options);
        }
        else
        {
            assetType = serialize::AssetType::GEOMETRY_ASSET;

            auto filename = assetLibrary->geometryName(itGeometry.first) + ".geometry";

            auto completeFilename = options->outputAssetUriFunction()(filename);

            geometryWriter->write(completeFilename, assetLibrary, options);
=======
	return res;
}

Dependency::SerializedAsset
Dependency::serializeTexture(std::shared_ptr<file::AssetLibrary>		assetLibrary, 
							 std::shared_ptr<render::AbstractTexture>	texture, 
							 uint										resourceId,
							 std::shared_ptr<file::Options>				options)
{
#ifdef DEBUG
	std::string filenameInput = "asset/" + assetLibrary->textureName(texture);
#else
	std::string filenameInput = assetLibrary->textureName(texture);
#endif
	std::string filenameOutput = "";

	for (int charIndex = filenameInput.size() - 1; charIndex >= 0 && filenameInput[charIndex] != '/'; --charIndex)
		filenameOutput.insert(0, filenameInput.substr(charIndex, 1));
	std::ifstream source(filenameInput, std::ios::binary);
	std::ofstream dst(filenameOutput, std::ios::binary);

	dst << source.rdbuf();
>>>>>>> eadbaebf

	source.close();
	dst.close();

	SerializedAsset res(2, resourceId, filenameOutput);
	
	return res;
}

Dependency::SerializedAsset
Dependency::serializeMaterial(std::shared_ptr<file::AssetLibrary>	assetLibrary, 
							  std::shared_ptr<data::Provider>	material,
							  uint									resourceId,
							  std::shared_ptr<file::Options>		options)
{
	MaterialWriter::Ptr materialWriter = MaterialWriter::create();

	std::string filename = assetLibrary->materialName(material) + ".material";

<<<<<<< HEAD
            content = materialWriter->embedAll(assetLibrary, options);
        }
        else
        {
            assetType = serialize::AssetType::MATERIAL_ASSET;

            auto filename = assetLibrary->materialName(itMaterial.first) + ".material";

            auto completeFilename = options->outputAssetUriFunction()(filename);

            materialWriter->write(completeFilename, assetLibrary, options);
=======
	materialWriter->data(material);
	materialWriter->write(filename, assetLibrary, options);

	SerializedAsset res(1, resourceId, filename);

	return res;
}

std::vector<msgpack::type::tuple<short, short, std::string>>
Dependency::serialize(std::shared_ptr<file::AssetLibrary>	assetLibrary, 
					  std::shared_ptr<file::Options>		options)
{
	std::vector<msgpack::type::tuple<short, short, std::string>> serializedAsset;
>>>>>>> eadbaebf

	auto itGeometry = _geometryDependencies.begin();
	auto itMaterial = _materialDependencies.begin();
	auto itTexture	= _textureDependencies.begin();
	auto itEffect	= _effectDependencies.begin();

	while (itGeometry != _geometryDependencies.end())
	{
		SerializedAsset res = _geometryWriteFunction(assetLibrary, itGeometry->first, itGeometry->second, options);
		serializedAsset.push_back(res);
		itGeometry++;
	}

	while (itMaterial != _materialDependencies.end())
	{
<<<<<<< HEAD
#ifdef DEBUG
        std::string filenameInput= "asset/" + assetLibrary->textureName(itTexture.first);
#else
        std::string filenameInput= assetLibrary->textureName(itTexture.first);
#endif
        std::ifstream   source(filenameInput, std::ios::binary);

        auto extension = filenameInput.substr(filenameInput.find_last_of(".") + 1);

        serialize::AssetType    assetType;
        std::string             content;

        if (options->embedAll())
        {
            if (extension == "jpg")
                assetType = serialize::AssetType::JPEG_EMBED_TEXTURE_ASSET;
            else /* if (extension == "png") */
                assetType = serialize::AssetType::PNG_EMBED_TEXTURE_ASSET;

            content = std::string(std::istreambuf_iterator<char>(source),
                                  std::istreambuf_iterator<char>());
        }
        else
        {
            assetType = serialize::AssetType::TEXTURE_ASSET;

            std::string filenameOutput	= "";

            for (int charIndex = filenameInput.size() - 1;
                 charIndex >= 0 && filenameInput[charIndex] != '/';
                 --charIndex)
            {
                filenameOutput.insert(0, filenameInput.substr(charIndex, 1));
            }

            auto completeOutputFilename = options->outputAssetUriFunction()(filenameOutput);

            std::ofstream dst(completeOutputFilename, std::ios::binary);

            dst << source.rdbuf();

            source.close();
            dst.close();

            content = filenameOutput;
        }

		msgpack::type::tuple<unsigned int, short, std::string> res(assetType, itTexture.second, content);
=======
		SerializedAsset res = _materialWriteFunction(assetLibrary, itMaterial->first, itMaterial->second, options);
		serializedAsset.push_back(res);
		itMaterial++;
	}
>>>>>>> eadbaebf

	while (itTexture != _textureDependencies.end())
	{
		SerializedAsset res = _textureWriteFunction(assetLibrary, itTexture->first, itTexture->second, options);
		
		serializedAsset.insert(serializedAsset.begin(), res);
		itTexture++;
	}

<<<<<<< HEAD
#if 0
	for (const auto& itEffect : _effectDependencies)
	{
#ifdef DEBUG
        std::string filenameInput= "bin/debug/" + assetLibrary->effectName(itEffect.first);
#else
        std::string filenameInput= assetLibrary->effectName(itEffect.first);
=======
	while (itEffect != _effectDependencies.end())
	{
#ifdef DEBUG
		std::string filenameInput	= "bin/debug/" + assetLibrary->effectName(itEffect->first);
#else
		std::string filenameInput	= assetLibrary->effectName(itEffect->first);
>>>>>>> eadbaebf
#endif
		std::string filenameOutput	= "";
		copyEffectDependency(filenameInput, itEffect->first);
		for (int charIndex = filenameInput.size() - 1; charIndex >= 0 && filenameInput[charIndex] != '/'; --charIndex)
			filenameOutput.insert(0, filenameInput.substr(charIndex, 1));

<<<<<<< HEAD
        serialize::AssetType    assetType;
        std::string             content;

        if (options->embedAll())
        {
            assetType = serialize::AssetType::EMBED_EFFECT_ASSET;

            serializedAsset.insert(serializedAsset.begin(), dependencyRes);

            content = std::string(std::istreambuf_iterator<char>(source),
                                  std::istreambuf_iterator<char>());
        }
        else
        {
            assetType = serialize::AssetType::EFFECT_ASSET;

            std::string filenameOutput	= "";

            for (int charIndex = filenameInput.size() - 1;
                 charIndex >= 0 && filenameInput[charIndex] != '/';
                 --charIndex)
            {
                filenameOutput.insert(0, filenameInput.substr(charIndex, 1));
            }

            auto completeOutputFilename = options->outputAssetUriFunction()(filenameOutput);

            std::ofstream dst(completeOutputFilename, std::ios::binary);

            dst << source.rdbuf();
=======
		std::ifstream source(filenameInput, std::ios::binary);
		std::ofstream dst(filenameOutput, std::ios::binary);
>>>>>>> eadbaebf

		dst << source.rdbuf();

		source.close();
		dst.close();

		msgpack::type::tuple<short, short, std::string> res(3, itEffect->second, filenameOutput);
		serializedAsset.insert(serializedAsset.begin(), res);
		itEffect++;
	}
#endif

	return serializedAsset;
}

void
Dependency::copyEffectDependency(const std::string& effectFile, std::shared_ptr<render::Effect> effect)
{
	std::stringstream	effectContent;
	std::ifstream		source(effectFile, std::ios::binary);
	std::size_t			found;

	effectContent << source.rdbuf();

	uint i = 0; 

	while ((found = effectContent.str().find(".glsl", i)) != std::string::npos)
	{
		uint position = found;

		while (effectContent.str()[position - 1] != '\'')
			position--;

		std::string dependencyFile = effectContent.str().substr(position, found + 5 - position);

		std::cout << dependencyFile << std::endl;

#ifdef DEBUG
        std::ifstream dependencySource("bin/debug/effect/" + dependencyFile, std::ios::binary);
#else
        std::ifstream dependencySource("effect/" + dependencyFile, std::ios::binary);
#endif
<<<<<<< HEAD
        if (options->embedAll())
        {
            // TODO
            // see how effect dep are processed
        }
        else
        {
            dependencyFile = options->outputAssetUriFunction()(dependencyFile);
=======

		std::ofstream dst(dependencyFile, std::ios::binary);
		
		dst << dependencySource.rdbuf();
>>>>>>> eadbaebf

		dependencySource.close();
		dst.close();

		i = (found + 6);
	}

	source.close();
}<|MERGE_RESOLUTION|>--- conflicted
+++ resolved
@@ -17,6 +17,7 @@
 OUT OF OR IN CONNECTION WITH THE SOFTWARE OR THE USE OR OTHER DEALINGS IN THE SOFTWARE.
 */
 
+#include "minko/Types.hpp"
 #include "minko/file/Dependency.hpp"
 #include "minko/file/GeometryWriter.hpp"
 #include "minko/geometry/Geometry.hpp"
@@ -33,20 +34,26 @@
 {
 	_currentId = 0;
 
-	if (_geometryWriteFunction != nullptr)
+	if (_geometryWriteFunction == nullptr)
 	{
 		_geometryWriteFunction = std::bind(&Dependency::serializeGeometry,
 			std::placeholders::_1,
 			std::placeholders::_2,
 			std::placeholders::_3,
 			std::placeholders::_4);
-
-		_textureWriteFunction = std::bind(&Dependency::serializeTexture,
+    }
+
+    if (_textureWriteFunction == nullptr)
+    {
+        _textureWriteFunction = std::bind(&Dependency::serializeTexture,
 			std::placeholders::_1,
 			std::placeholders::_2,
 			std::placeholders::_3,
 			std::placeholders::_4);
-
+    }
+
+    if (_materialWriteFunction == nullptr)
+    {
 		_materialWriteFunction = std::bind(&Dependency::serializeMaterial,
 			std::placeholders::_1,
 			std::placeholders::_2,
@@ -191,145 +198,191 @@
 }
 
 Dependency::SerializedAsset
-Dependency::serializeGeometry(std::shared_ptr<file::AssetLibrary>	assetLibrary, 
-							  std::shared_ptr<geometry::Geometry>	geometry, 
+Dependency::serializeGeometry(std::shared_ptr<file::AssetLibrary>	assetLibrary,
+							  std::shared_ptr<geometry::Geometry>	geometry,
 							  uint									resourceId,
 							  std::shared_ptr<file::Options>		options)
 {
-	GeometryWriter::Ptr geometryWriter = GeometryWriter::create();
-
-	std::string filename = assetLibrary->geometryName(geometry) + ".geometry";
-
-	geometryWriter->data(geometry);
-	geometryWriter->write(filename, assetLibrary, options);
-
-	SerializedAsset res(0, resourceId, filename);
-
-<<<<<<< HEAD
-            content = geometryWriter->embedAll(assetLibrary, options);
-        }
-        else
-        {
-            assetType = serialize::AssetType::GEOMETRY_ASSET;
-
-            auto filename = assetLibrary->geometryName(itGeometry.first) + ".geometry";
-
-            auto completeFilename = options->outputAssetUriFunction()(filename);
-
-            geometryWriter->write(completeFilename, assetLibrary, options);
-=======
+	GeometryWriter::Ptr         geometryWriter = GeometryWriter::create();
+    serialize::AssetType        assetType;
+    std::string                 content;
+
+    geometryWriter->data(geometry);
+
+    if (options->embedAll())
+    {
+        assetType = serialize::AssetType::EMBED_GEOMETRY_ASSET;
+
+        content = geometryWriter->embedAll(assetLibrary, options);
+    }
+    else
+    {
+        assetType = serialize::AssetType::GEOMETRY_ASSET;
+
+        auto filename = assetLibrary->geometryName(geometry) + ".geometry";
+
+        auto completeFilename = options->outputAssetUriFunction()(filename);
+
+        geometryWriter->write(completeFilename, assetLibrary, options);
+
+        content = filename;
+    }
+
+    SerializedAsset res(assetType, resourceId, content);
+
 	return res;
 }
 
 Dependency::SerializedAsset
-Dependency::serializeTexture(std::shared_ptr<file::AssetLibrary>		assetLibrary, 
-							 std::shared_ptr<render::AbstractTexture>	texture, 
+Dependency::serializeTexture(std::shared_ptr<file::AssetLibrary>		assetLibrary,
+							 std::shared_ptr<render::AbstractTexture>	texture,
 							 uint										resourceId,
 							 std::shared_ptr<file::Options>				options)
 {
 #ifdef DEBUG
-	std::string filenameInput = "asset/" + assetLibrary->textureName(texture);
+    std::string filenameInput = "asset/" + assetLibrary->textureName(texture);
 #else
-	std::string filenameInput = assetLibrary->textureName(texture);
+    std::string filenameInput = assetLibrary->textureName(texture);
 #endif
-	std::string filenameOutput = "";
-
-	for (int charIndex = filenameInput.size() - 1; charIndex >= 0 && filenameInput[charIndex] != '/'; --charIndex)
-		filenameOutput.insert(0, filenameInput.substr(charIndex, 1));
-	std::ifstream source(filenameInput, std::ios::binary);
-	std::ofstream dst(filenameOutput, std::ios::binary);
-
-	dst << source.rdbuf();
->>>>>>> eadbaebf
-
-	source.close();
-	dst.close();
-
-	SerializedAsset res(2, resourceId, filenameOutput);
-	
+    std::ifstream source(filenameInput, std::ios::binary);
+
+    auto extension = filenameInput.substr(filenameInput.find_last_of(".") + 1);
+
+    serialize::AssetType    assetType;
+    std::string             content;
+
+    if (options->embedAll())
+    {
+        if (extension == "jpg")
+            assetType = serialize::AssetType::JPEG_EMBED_TEXTURE_ASSET;
+        else /* if (extension == "png") */
+            assetType = serialize::AssetType::PNG_EMBED_TEXTURE_ASSET;
+
+        content = std::string(std::istreambuf_iterator<char>(source),
+                              std::istreambuf_iterator<char>());
+    }
+    else
+    {
+        assetType = serialize::AssetType::TEXTURE_ASSET;
+
+        std::string filenameOutput= "";
+
+        for (int charIndex = filenameInput.size() - 1;
+             charIndex >= 0 && filenameInput[charIndex] != '/';
+             --charIndex)
+        {
+            filenameOutput.insert(0, filenameInput.substr(charIndex, 1));
+        }
+
+        auto completeOutputFilename = options->outputAssetUriFunction()(filenameOutput);
+
+        std::ofstream dst(completeOutputFilename, std::ios::binary);
+
+        dst << source.rdbuf();
+
+        source.close();
+        dst.close();
+
+        content = filenameOutput;
+    }
+
+    SerializedAsset res(assetType, resourceId, content);
+
 	return res;
 }
 
 Dependency::SerializedAsset
-Dependency::serializeMaterial(std::shared_ptr<file::AssetLibrary>	assetLibrary, 
-							  std::shared_ptr<data::Provider>	material,
+Dependency::serializeMaterial(std::shared_ptr<file::AssetLibrary>	assetLibrary,
+							  std::shared_ptr<data::Provider>       material,
 							  uint									resourceId,
 							  std::shared_ptr<file::Options>		options)
 {
-	MaterialWriter::Ptr materialWriter = MaterialWriter::create();
-
-	std::string filename = assetLibrary->materialName(material) + ".material";
-
-<<<<<<< HEAD
-            content = materialWriter->embedAll(assetLibrary, options);
-        }
-        else
-        {
-            assetType = serialize::AssetType::MATERIAL_ASSET;
-
-            auto filename = assetLibrary->materialName(itMaterial.first) + ".material";
-
-            auto completeFilename = options->outputAssetUriFunction()(filename);
-
-            materialWriter->write(completeFilename, assetLibrary, options);
-=======
-	materialWriter->data(material);
-	materialWriter->write(filename, assetLibrary, options);
-
-	SerializedAsset res(1, resourceId, filename);
+	MaterialWriter::Ptr         materialWriter = MaterialWriter::create();
+    serialize::AssetType        assetType;
+    std::string                 content;
+
+    materialWriter->data(material);
+
+    if (options->embedAll())
+    {
+        assetType = serialize::AssetType::EMBED_MATERIAL_ASSET;
+
+        content = materialWriter->embedAll(assetLibrary, options);
+    }
+    else
+    {
+        assetType = serialize::AssetType::MATERIAL_ASSET;
+
+        auto filename = assetLibrary->materialName(material) + ".material";
+
+        auto completeFilename = options->outputAssetUriFunction()(filename);
+
+        materialWriter->write(completeFilename, assetLibrary, options);
+
+        content = filename;
+    }
+
+    SerializedAsset res(assetType, resourceId, content);
 
 	return res;
 }
 
-std::vector<msgpack::type::tuple<short, short, std::string>>
-Dependency::serialize(std::shared_ptr<file::AssetLibrary>	assetLibrary, 
+std::vector<Dependency::SerializedAsset>
+Dependency::serialize(std::shared_ptr<file::AssetLibrary>	assetLibrary,
 					  std::shared_ptr<file::Options>		options)
 {
-	std::vector<msgpack::type::tuple<short, short, std::string>> serializedAsset;
->>>>>>> eadbaebf
-
-	auto itGeometry = _geometryDependencies.begin();
-	auto itMaterial = _materialDependencies.begin();
-	auto itTexture	= _textureDependencies.begin();
-	auto itEffect	= _effectDependencies.begin();
-
-	while (itGeometry != _geometryDependencies.end())
+	std::vector<SerializedAsset> serializedAsset;
+
+    for (const auto& itGeometry : _geometryDependencies)
 	{
-		SerializedAsset res = _geometryWriteFunction(assetLibrary, itGeometry->first, itGeometry->second, options);
+		SerializedAsset res = _geometryWriteFunction(assetLibrary, itGeometry.first, itGeometry.second, options);
 		serializedAsset.push_back(res);
-		itGeometry++;
 	}
 
-	while (itMaterial != _materialDependencies.end())
+    for (const auto& itMaterial : _materialDependencies)
 	{
-<<<<<<< HEAD
+		SerializedAsset res = _materialWriteFunction(assetLibrary, itMaterial.first, itMaterial.second, options);
+		serializedAsset.push_back(res);
+	}
+
+    for (const auto& itTexture : _textureDependencies)
+	{
+		SerializedAsset res = _textureWriteFunction(assetLibrary, itTexture.first, itTexture.second, options);
+
+		serializedAsset.insert(serializedAsset.begin(), res);
+	}
+
+#if 0
+    for (const auto& itEffect : _effectDependencies)
+    {
 #ifdef DEBUG
-        std::string filenameInput= "asset/" + assetLibrary->textureName(itTexture.first);
+        std::string filenameInput= "bin/debug/" + assetLibrary->effectName(itEffect.first);
 #else
-        std::string filenameInput= assetLibrary->textureName(itTexture.first);
+        std::string filenameInput= assetLibrary->effectName(itEffect.first);
 #endif
-        std::ifstream   source(filenameInput, std::ios::binary);
-
-        auto extension = filenameInput.substr(filenameInput.find_last_of(".") + 1);
+        std::ifstream source(filenameInput, std::ios::binary);
+
+        msgpack::type::tuple<unsigned int, short, std::string> dependencyRes;
+
+        copyEffectDependency(assetLibrary, options, source, itEffect.first, dependencyRes);
 
         serialize::AssetType    assetType;
         std::string             content;
 
         if (options->embedAll())
         {
-            if (extension == "jpg")
-                assetType = serialize::AssetType::JPEG_EMBED_TEXTURE_ASSET;
-            else /* if (extension == "png") */
-                assetType = serialize::AssetType::PNG_EMBED_TEXTURE_ASSET;
+            assetType = serialize::AssetType::EMBED_EFFECT_ASSET;
+
+            serializedAsset.insert(serializedAsset.begin(), dependencyRes);
 
             content = std::string(std::istreambuf_iterator<char>(source),
                                   std::istreambuf_iterator<char>());
         }
         else
         {
-            assetType = serialize::AssetType::TEXTURE_ASSET;
-
-            std::string filenameOutput	= "";
+            assetType = serialize::AssetType::EFFECT_ASSET;
+
+            std::string filenameOutput= "";
 
             for (int charIndex = filenameInput.size() - 1;
                  charIndex >= 0 && filenameInput[charIndex] != '/';
@@ -350,122 +403,43 @@
             content = filenameOutput;
         }
 
-		msgpack::type::tuple<unsigned int, short, std::string> res(assetType, itTexture.second, content);
-=======
-		SerializedAsset res = _materialWriteFunction(assetLibrary, itMaterial->first, itMaterial->second, options);
-		serializedAsset.push_back(res);
-		itMaterial++;
-	}
->>>>>>> eadbaebf
-
-	while (itTexture != _textureDependencies.end())
-	{
-		SerializedAsset res = _textureWriteFunction(assetLibrary, itTexture->first, itTexture->second, options);
-		
-		serializedAsset.insert(serializedAsset.begin(), res);
-		itTexture++;
-	}
-
-<<<<<<< HEAD
-#if 0
-	for (const auto& itEffect : _effectDependencies)
-	{
-#ifdef DEBUG
-        std::string filenameInput= "bin/debug/" + assetLibrary->effectName(itEffect.first);
-#else
-        std::string filenameInput= assetLibrary->effectName(itEffect.first);
-=======
-	while (itEffect != _effectDependencies.end())
-	{
-#ifdef DEBUG
-		std::string filenameInput	= "bin/debug/" + assetLibrary->effectName(itEffect->first);
-#else
-		std::string filenameInput	= assetLibrary->effectName(itEffect->first);
->>>>>>> eadbaebf
+        SerializedAsset res(assetType, itEffect.second, content);
+        serializedAsset.insert(serializedAsset.begin(), res);
+    }
 #endif
-		std::string filenameOutput	= "";
-		copyEffectDependency(filenameInput, itEffect->first);
-		for (int charIndex = filenameInput.size() - 1; charIndex >= 0 && filenameInput[charIndex] != '/'; --charIndex)
-			filenameOutput.insert(0, filenameInput.substr(charIndex, 1));
-
-<<<<<<< HEAD
-        serialize::AssetType    assetType;
-        std::string             content;
-
-        if (options->embedAll())
-        {
-            assetType = serialize::AssetType::EMBED_EFFECT_ASSET;
-
-            serializedAsset.insert(serializedAsset.begin(), dependencyRes);
-
-            content = std::string(std::istreambuf_iterator<char>(source),
-                                  std::istreambuf_iterator<char>());
-        }
-        else
-        {
-            assetType = serialize::AssetType::EFFECT_ASSET;
-
-            std::string filenameOutput	= "";
-
-            for (int charIndex = filenameInput.size() - 1;
-                 charIndex >= 0 && filenameInput[charIndex] != '/';
-                 --charIndex)
-            {
-                filenameOutput.insert(0, filenameInput.substr(charIndex, 1));
-            }
-
-            auto completeOutputFilename = options->outputAssetUriFunction()(filenameOutput);
-
-            std::ofstream dst(completeOutputFilename, std::ios::binary);
-
-            dst << source.rdbuf();
-=======
-		std::ifstream source(filenameInput, std::ios::binary);
-		std::ofstream dst(filenameOutput, std::ios::binary);
->>>>>>> eadbaebf
-
-		dst << source.rdbuf();
-
-		source.close();
-		dst.close();
-
-		msgpack::type::tuple<short, short, std::string> res(3, itEffect->second, filenameOutput);
-		serializedAsset.insert(serializedAsset.begin(), res);
-		itEffect++;
-	}
-#endif
-
-	return serializedAsset;
-}
-
-void
-Dependency::copyEffectDependency(const std::string& effectFile, std::shared_ptr<render::Effect> effect)
-{
-	std::stringstream	effectContent;
-	std::ifstream		source(effectFile, std::ios::binary);
-	std::size_t			found;
-
-	effectContent << source.rdbuf();
-
-	uint i = 0; 
-
-	while ((found = effectContent.str().find(".glsl", i)) != std::string::npos)
-	{
-		uint position = found;
-
-		while (effectContent.str()[position - 1] != '\'')
-			position--;
-
-		std::string dependencyFile = effectContent.str().substr(position, found + 5 - position);
-
-		std::cout << dependencyFile << std::endl;
+    return serializedAsset;
+}
+
+void
+Dependency::copyEffectDependency(std::shared_ptr<AssetLibrary>                                  assets,
+                                 std::shared_ptr<Options>                                       options,
+                                 const std::ifstream&                                           source,
+                                 std::shared_ptr<render::Effect>                                effect,
+                                 msgpack::type::tuple<unsigned int, short, std::string>&        result)
+{
+    std::stringstream   effectContent;
+    std::size_t         found;
+
+    effectContent << source.rdbuf();
+
+    uint i = 0;
+
+    while ((found = effectContent.str().find(".glsl", i)) != std::string::npos)
+    {
+        uint position = found;
+
+        while (effectContent.str()[position - 1] != '\'')
+            position--;
+
+        std::string dependencyFile = effectContent.str().substr(position, found + 5 - position);
+
+        std::cout << dependencyFile << std::endl;
 
 #ifdef DEBUG
         std::ifstream dependencySource("bin/debug/effect/" + dependencyFile, std::ios::binary);
 #else
         std::ifstream dependencySource("effect/" + dependencyFile, std::ios::binary);
 #endif
-<<<<<<< HEAD
         if (options->embedAll())
         {
             // TODO
@@ -474,18 +448,15 @@
         else
         {
             dependencyFile = options->outputAssetUriFunction()(dependencyFile);
-=======
-
-		std::ofstream dst(dependencyFile, std::ios::binary);
-		
-		dst << dependencySource.rdbuf();
->>>>>>> eadbaebf
-
-		dependencySource.close();
-		dst.close();
-
-		i = (found + 6);
-	}
-
-	source.close();
+
+            std::ofstream dst(dependencyFile, std::ios::binary);
+
+            dst << dependencySource.rdbuf();
+
+            dependencySource.close();
+            dst.close();
+        }
+
+        i = (found + 6);
+    }
 }