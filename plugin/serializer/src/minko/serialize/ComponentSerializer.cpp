/*
Copyright (c) 2013 Aerys

Permission is hereby granted, free of charge, to any person obtaining a copy of this software and
associated documentation files (the "Software"), to deal in the Software without restriction,
including without limitation the rights to use, copy, modify, merge, publish, distribute,
sublicense, and/or sell copies of the Software, and to permit persons to whom the Software is
furnished to do so, subject to the following conditions:

The above copyright notice and this permission notice shall be included in all copies or
substantial portions of the Software.

THE SOFTWARE IS PROVIDED "AS IS", WITHOUT WARRANTY OF ANY KIND, EXPRESS OR IMPLIED, INCLUDING
BUT NOT LIMITED TO THE WARRANTIES OF MERCHANTABILITY, FITNESS FOR A PARTICULAR PURPOSE AND
NONINFRINGEMENT. IN NO EVENT SHALL THE AUTHORS OR COPYRIGHT HOLDERS BE LIABLE FOR ANY CLAIM,
DAMAGES OR OTHER LIABILITY, WHETHER IN AN ACTION OF CONTRACT, TORT OR OTHERWISE, ARISING FROM,
OUT OF OR IN CONNECTION WITH THE SOFTWARE OR THE USE OR OTHER DEALINGS IN THE SOFTWARE.
*/

#include "minko/serialize/ComponentSerializer.hpp"
#include "msgpack.hpp"
#include "minko/Types.hpp"
#include "minko/component/Transform.hpp"
#include "minko/component/PerspectiveCamera.hpp"
#include "minko/component/AmbientLight.hpp"
#include "minko/component/DirectionalLight.hpp"
#include "minko/component/PointLight.hpp"
#include "minko/component/SpotLight.hpp"
#include "minko/component/Surface.hpp"
#include "minko/geometry/Geometry.hpp"
#include "minko/material/Material.hpp"
#include "minko/render/Effect.hpp"
#include "minko/component/Renderer.hpp"
#include "minko/component/BoundingBox.hpp"
#include "minko/math/Box.hpp"
#include "minko/serialize/TypeSerializer.hpp"
#include "minko/file/Dependency.hpp"

using namespace minko;
using namespace minko::serialize;


std::string
<<<<<<< HEAD
ComponentSerializer::serializeTransform(NodePtr			        node,
                                        AbstractComponentPtr    component,
										DependencyPtr	        dependencies)
{
	int8_t										type		= serialize::TRANSFORM;
	auto		                                transform	= std::static_pointer_cast<component::Transform>(component);
	std::stringstream							buffer;
	std::tuple<uint, std::string>				serialized	= serialize::TypeSerializer::serializeMatrix4x4(transform->matrix());
	msgpack::type::tuple<uint, std::string>		src(std::get<0>(serialized), std::get<1>(serialized));
=======
ComponentSerializer::serializeTransform(NodePtr                 node,
                                        AbstractComponentPtr    component,
                                        DependencyPtr           dependencies)
{
    int8_t                                      type        = serialize::TRANSFORM;
    auto                                        transform   = std::static_pointer_cast<component::Transform>(component);
    std::stringstream                           buffer;
    std::tuple<uint, std::string>               serialized  = serialize::TypeSerializer::serializeMatrix4x4(transform->matrix());
    msgpack::type::tuple<uint, std::string>     src(std::get<0>(serialized), std::get<1>(serialized));
>>>>>>> 4302ca54

	msgpack::pack(buffer, src);
	msgpack::pack(buffer, type);

	return buffer.str();
}

std::string
<<<<<<< HEAD
ComponentSerializer::serializePerspectiveCamera(NodePtr			        node,
                                                AbstractComponentPtr    component,
												DependencyPtr	        dependencies)
{
	int8_t              type = serialize::PROJECTION_CAMERA;
	auto                perspectiveCamera = std::static_pointer_cast<component::PerspectiveCamera>(component);
	std::stringstream   buffer;
	std::vector<float>  data;
=======
ComponentSerializer::serializePerspectiveCamera(NodePtr                 node,
                                                AbstractComponentPtr    component,
                                                DependencyPtr           dependencies)
{
    int8_t              type = serialize::PROJECTION_CAMERA;
    auto                perspectiveCamera = std::static_pointer_cast<component::PerspectiveCamera>(component);
    std::stringstream   buffer;
    std::vector<float>  data;
>>>>>>> 4302ca54

	data.push_back(perspectiveCamera->aspectRatio());
	data.push_back(perspectiveCamera->fieldOfView());
	data.push_back(perspectiveCamera->zNear());
	data.push_back(perspectiveCamera->zFar());

	std::string src = serialize::TypeSerializer::serializeVector<float>(data);

	msgpack::pack(buffer, src);
	msgpack::pack(buffer, type);

	return buffer.str();
}


std::string
<<<<<<< HEAD
ComponentSerializer::serializeAmbientLight(NodePtr			    node,
                                           AbstractComponentPtr component,
										   DependencyPtr	    dependencies)
{
	int8_t				type		= serialize::AMBIENT_LIGHT;
	auto	            ambient		= std::static_pointer_cast<component::AmbientLight>(component);
	std::stringstream	buffer;
	std::vector<float>	data;
=======
ComponentSerializer::serializeAmbientLight(NodePtr              node,
                                           AbstractComponentPtr component,
                                           DependencyPtr        dependencies)
{
    int8_t              type        = serialize::AMBIENT_LIGHT;
    auto                ambient     = std::static_pointer_cast<component::AmbientLight>(component);
    std::stringstream   buffer;
    std::vector<float>  data;
>>>>>>> 4302ca54

	data.push_back(ambient->ambient());
	data.push_back(ambient->color().x);
	data.push_back(ambient->color().y);
	data.push_back(ambient->color().z);

	std::string src = serialize::TypeSerializer::serializeVector<float>(data);

	msgpack::pack(buffer, src);
	msgpack::pack(buffer, type);

	return buffer.str();
}

std::string
<<<<<<< HEAD
ComponentSerializer::serializeDirectionalLight(NodePtr			    node,
                                               AbstractComponentPtr component,
											   DependencyPtr	    dependencies)
{
	int8_t											type		= serialize::DIRECTIONAL_LIGHT;
	auto	directional	= std::static_pointer_cast<component::DirectionalLight>(component);
	std::stringstream								buffer;
	std::vector<float>								data;
=======
ComponentSerializer::serializeDirectionalLight(NodePtr              node,
                                               AbstractComponentPtr component,
                                               DependencyPtr        dependencies)
{
    int8_t                                          type        = serialize::DIRECTIONAL_LIGHT;
    auto    directional = std::static_pointer_cast<component::DirectionalLight>(component);
    std::stringstream                               buffer;
    std::vector<float>                              data;
>>>>>>> 4302ca54

	data.push_back(directional->diffuse());
	data.push_back(directional->specular());
	data.push_back(directional->color().x);
	data.push_back(directional->color().y);
	data.push_back(directional->color().z);

	std::string src = serialize::TypeSerializer::serializeVector<float>(data);

	msgpack::pack(buffer, src);
	msgpack::pack(buffer, type);

	return buffer.str();
}


std::string
<<<<<<< HEAD
ComponentSerializer::serializePointLight(NodePtr		        node,
                                         AbstractComponentPtr   component,
										 DependencyPtr	        dependencies)
{
	int8_t				type	= serialize::POINT_LIGHT;
	auto	            point	= std::static_pointer_cast<component::PointLight>(component);
	std::stringstream	buffer;
	std::vector<float>	data;

	data.push_back(point->diffuse());
	data.push_back(point->specular());
	data.push_back(point->attenuationCoefficients().x);
	data.push_back(point->attenuationCoefficients().y);
	data.push_back(point->attenuationCoefficients().z);
	data.push_back(point->color().x);
	data.push_back(point->color().y);
	data.push_back(point->color().z);

	std::string src = serialize::TypeSerializer::serializeVector<float>(data);

	msgpack::pack(buffer, src);
	msgpack::pack(buffer, type);

	return buffer.str();
}

std::string
ComponentSerializer::serializeSpotLight(NodePtr			        node,
                                        AbstractComponentPtr    component,
										DependencyPtr	        dependencies)
{
	int8_t				type	= serialize::SPOT_LIGHT;
	auto	            spot	= std::static_pointer_cast<component::SpotLight>(component);
	std::stringstream	buffer;
	std::vector<float>	data;

	data.push_back(spot->diffuse());
	data.push_back(spot->specular());
	data.push_back(spot->attenuationCoefficients().x);
	data.push_back(spot->attenuationCoefficients().y);
	data.push_back(spot->attenuationCoefficients().z);
	data.push_back(spot->innerConeAngle());
	data.push_back(spot->outerConeAngle());
	data.push_back(spot->color().x);
	data.push_back(spot->color().y);
	data.push_back(spot->color().z);

	std::string src = serialize::TypeSerializer::serializeVector<float>(data);

	msgpack::pack(buffer, src);
	msgpack::pack(buffer, type);

	return buffer.str();
}

std::string
ComponentSerializer::serializeSurface(NodePtr		        node,
                                      AbstractComponentPtr  component,
									  DependencyPtr         dependencies)
{
	int8_t				type	= serialize::SURFACE;
	auto		        surface	= std::static_pointer_cast<component::Surface>(component);
	std::stringstream	buffer;

	uint materialId = dependencies->registerDependency(surface->material());
	uint geometryId = dependencies->registerDependency(surface->geometry());
	uint effectId	= dependencies->registerDependency(surface->effect());
=======
ComponentSerializer::serializePointLight(NodePtr                node,
                                         AbstractComponentPtr   component,
                                         DependencyPtr          dependencies)
{
    int8_t              type    = serialize::POINT_LIGHT;
    auto                point   = std::static_pointer_cast<component::PointLight>(component);
    std::stringstream   buffer;
    std::vector<float>  data;

    data.push_back(point->diffuse());
    data.push_back(point->specular());
    data.push_back(point->attenuationCoefficients()->x());
    data.push_back(point->attenuationCoefficients()->y());
    data.push_back(point->attenuationCoefficients()->z());
    data.push_back(point->color()->x());
    data.push_back(point->color()->y());
    data.push_back(point->color()->z());

    std::string src = serialize::TypeSerializer::serializeVector<float>(data);

    msgpack::pack(buffer, src);
    msgpack::pack(buffer, type);

    return buffer.str();
}

std::string
ComponentSerializer::serializeSpotLight(NodePtr                 node,
                                        AbstractComponentPtr    component,
                                        DependencyPtr           dependencies)
{
    int8_t              type    = serialize::SPOT_LIGHT;
    auto                spot    = std::static_pointer_cast<component::SpotLight>(component);
    std::stringstream   buffer;
    std::vector<float>  data;

    data.push_back(spot->diffuse());
    data.push_back(spot->specular());
    data.push_back(spot->attenuationCoefficients()->x());
    data.push_back(spot->attenuationCoefficients()->y());
    data.push_back(spot->attenuationCoefficients()->z());
    data.push_back(acos(spot->cosInnerConeAngle()));
    data.push_back(acos(spot->cosOuterConeAngle()));
    data.push_back(spot->color()->x());
    data.push_back(spot->color()->y());
    data.push_back(spot->color()->z());

    std::string src = serialize::TypeSerializer::serializeVector<float>(data);

    msgpack::pack(buffer, src);
    msgpack::pack(buffer, type);

    return buffer.str();
}

std::string
ComponentSerializer::serializeSurface(NodePtr               node,
                                      AbstractComponentPtr  component,
                                      DependencyPtr         dependencies)
{
    int8_t              type    = serialize::SURFACE;
    auto                surface = std::static_pointer_cast<component::Surface>(component);
    std::stringstream   buffer;

    uint materialId = dependencies->registerDependency(surface->material());
    uint geometryId = dependencies->registerDependency(surface->geometry());
    uint effectId   = dependencies->registerDependency(surface->effect());
>>>>>>> 4302ca54

	msgpack::type::tuple<unsigned short, unsigned short, unsigned short, std::string> src(
		geometryId,
		materialId,
		effectId,
		getSurfaceExtension(node, surface));

	msgpack::pack(buffer, src);
	msgpack::pack(buffer, type);

	return buffer.str();
}

std::string
ComponentSerializer::getSurfaceExtension(NodePtr node, SurfacePtr surface)
{
	std::vector<SimpleProperty> properties;

	std::string technique = surface->technique();

	if (surface->technique() != "default")
		properties.push_back(serializeSimpleProperty(std::string("technique"), technique));

	/*if (!surface->visible())
		properties.push_back(serializeSimpleProperty(std::string("visible"), surface->visible()));*/

	std::stringstream buffer;

	msgpack::pack(buffer, SimplePropertyVector(properties));

	return buffer.str();
}

std::string
<<<<<<< HEAD
ComponentSerializer::serializeRenderer(NodePtr			    node,
                                       AbstractComponentPtr component,
									   DependencyPtr	    dependencies)
{
	int8_t				type		= serialize::RENDERER;
	auto	            renderer	= std::static_pointer_cast<component::Renderer>(component);
	std::stringstream	buffer;
=======
ComponentSerializer::serializeRenderer(NodePtr              node,
                                       AbstractComponentPtr component,
                                       DependencyPtr        dependencies)
{
    int8_t              type        = serialize::RENDERER;
    auto                renderer    = std::static_pointer_cast<component::Renderer>(component);
    std::stringstream   buffer;
>>>>>>> 4302ca54

	msgpack::type::tuple<unsigned int> src(renderer->backgroundColor());

	msgpack::pack(buffer, src);
	msgpack::pack(buffer, type);

	return buffer.str();
}


std::string
<<<<<<< HEAD
ComponentSerializer::serializeBoundingBox(NodePtr 			    node,
                                          AbstractComponentPtr  component,
					 				      DependencyPtr 	    dependencies)
{
    auto                boundingBox = std::static_pointer_cast<component::BoundingBox>(component);
	math::Box::Ptr 		box 		= node->component<component::BoundingBox>()->modelSpaceBox();
	const math::vec3&	topRight 	= box->topRight();
    const math::vec3& 	bottomLeft  = box->bottomLeft();

	int8_t 				type 		= serialize::BOUNDINGBOX;
	std::stringstream	buffer;
	std::vector<float>	data;

	float centerX = (topRight.x + bottomLeft.x) / 2.0f;
	float centerY = (topRight.y + bottomLeft.y) / 2.0f;
	float centerZ = (topRight.z + bottomLeft.z) / 2.0f;

	data.push_back(centerX);
	data.push_back(centerY);
	data.push_back(centerZ);
	data.push_back(box->width());
	data.push_back(box->height());
	data.push_back(box->depth());

	std::string src = serialize::TypeSerializer::serializeVector<float>(data);

	msgpack::pack(buffer, src);
	msgpack::pack(buffer, type);

	return buffer.str();
=======
ComponentSerializer::serializeBoundingBox(NodePtr               node,
                                          AbstractComponentPtr  component,
                                          DependencyPtr         dependencies)
{
    auto                boundingBox = std::static_pointer_cast<component::BoundingBox>(component);
    math::Box::Ptr      box         = boundingBox->box();
    math::Vector3::Ptr  topRight    = box->topRight();
    math::Vector3::Ptr  bottomLeft  = box->bottomLeft();
    int8_t              type        = serialize::BOUNDINGBOX;
    std::stringstream   buffer;
    std::vector<float>  data;

    float centerX = (topRight->x() + bottomLeft->x()) / 2.0f;
    float centerY = (topRight->y() + bottomLeft->y()) / 2.0f;
    float centerZ = (topRight->z() + bottomLeft->z()) / 2.0f;

    data.push_back(centerX);
    data.push_back(centerY);
    data.push_back(centerZ);
    data.push_back(box->width());
    data.push_back(box->height());
    data.push_back(box->depth());

    std::string src = serialize::TypeSerializer::serializeVector<float>(data);

    msgpack::pack(buffer, src);
    msgpack::pack(buffer, type);

    return buffer.str();
>>>>>>> 4302ca54
}<|MERGE_RESOLUTION|>--- conflicted
+++ resolved
@@ -41,7 +41,6 @@
 
 
 std::string
-<<<<<<< HEAD
 ComponentSerializer::serializeTransform(NodePtr			        node,
                                         AbstractComponentPtr    component,
 										DependencyPtr	        dependencies)
@@ -51,26 +50,14 @@
 	std::stringstream							buffer;
 	std::tuple<uint, std::string>				serialized	= serialize::TypeSerializer::serializeMatrix4x4(transform->matrix());
 	msgpack::type::tuple<uint, std::string>		src(std::get<0>(serialized), std::get<1>(serialized));
-=======
-ComponentSerializer::serializeTransform(NodePtr                 node,
-                                        AbstractComponentPtr    component,
-                                        DependencyPtr           dependencies)
-{
-    int8_t                                      type        = serialize::TRANSFORM;
-    auto                                        transform   = std::static_pointer_cast<component::Transform>(component);
-    std::stringstream                           buffer;
-    std::tuple<uint, std::string>               serialized  = serialize::TypeSerializer::serializeMatrix4x4(transform->matrix());
-    msgpack::type::tuple<uint, std::string>     src(std::get<0>(serialized), std::get<1>(serialized));
->>>>>>> 4302ca54
-
-	msgpack::pack(buffer, src);
-	msgpack::pack(buffer, type);
-
-	return buffer.str();
-}
-
-std::string
-<<<<<<< HEAD
+
+	msgpack::pack(buffer, src);
+	msgpack::pack(buffer, type);
+
+	return buffer.str();
+}
+
+std::string
 ComponentSerializer::serializePerspectiveCamera(NodePtr			        node,
                                                 AbstractComponentPtr    component,
 												DependencyPtr	        dependencies)
@@ -79,16 +66,6 @@
 	auto                perspectiveCamera = std::static_pointer_cast<component::PerspectiveCamera>(component);
 	std::stringstream   buffer;
 	std::vector<float>  data;
-=======
-ComponentSerializer::serializePerspectiveCamera(NodePtr                 node,
-                                                AbstractComponentPtr    component,
-                                                DependencyPtr           dependencies)
-{
-    int8_t              type = serialize::PROJECTION_CAMERA;
-    auto                perspectiveCamera = std::static_pointer_cast<component::PerspectiveCamera>(component);
-    std::stringstream   buffer;
-    std::vector<float>  data;
->>>>>>> 4302ca54
 
 	data.push_back(perspectiveCamera->aspectRatio());
 	data.push_back(perspectiveCamera->fieldOfView());
@@ -105,7 +82,6 @@
 
 
 std::string
-<<<<<<< HEAD
 ComponentSerializer::serializeAmbientLight(NodePtr			    node,
                                            AbstractComponentPtr component,
 										   DependencyPtr	    dependencies)
@@ -114,16 +90,6 @@
 	auto	            ambient		= std::static_pointer_cast<component::AmbientLight>(component);
 	std::stringstream	buffer;
 	std::vector<float>	data;
-=======
-ComponentSerializer::serializeAmbientLight(NodePtr              node,
-                                           AbstractComponentPtr component,
-                                           DependencyPtr        dependencies)
-{
-    int8_t              type        = serialize::AMBIENT_LIGHT;
-    auto                ambient     = std::static_pointer_cast<component::AmbientLight>(component);
-    std::stringstream   buffer;
-    std::vector<float>  data;
->>>>>>> 4302ca54
 
 	data.push_back(ambient->ambient());
 	data.push_back(ambient->color().x);
@@ -139,7 +105,6 @@
 }
 
 std::string
-<<<<<<< HEAD
 ComponentSerializer::serializeDirectionalLight(NodePtr			    node,
                                                AbstractComponentPtr component,
 											   DependencyPtr	    dependencies)
@@ -148,16 +113,6 @@
 	auto	directional	= std::static_pointer_cast<component::DirectionalLight>(component);
 	std::stringstream								buffer;
 	std::vector<float>								data;
-=======
-ComponentSerializer::serializeDirectionalLight(NodePtr              node,
-                                               AbstractComponentPtr component,
-                                               DependencyPtr        dependencies)
-{
-    int8_t                                          type        = serialize::DIRECTIONAL_LIGHT;
-    auto    directional = std::static_pointer_cast<component::DirectionalLight>(component);
-    std::stringstream                               buffer;
-    std::vector<float>                              data;
->>>>>>> 4302ca54
 
 	data.push_back(directional->diffuse());
 	data.push_back(directional->specular());
@@ -175,7 +130,6 @@
 
 
 std::string
-<<<<<<< HEAD
 ComponentSerializer::serializePointLight(NodePtr		        node,
                                          AbstractComponentPtr   component,
 										 DependencyPtr	        dependencies)
@@ -243,75 +197,6 @@
 	uint materialId = dependencies->registerDependency(surface->material());
 	uint geometryId = dependencies->registerDependency(surface->geometry());
 	uint effectId	= dependencies->registerDependency(surface->effect());
-=======
-ComponentSerializer::serializePointLight(NodePtr                node,
-                                         AbstractComponentPtr   component,
-                                         DependencyPtr          dependencies)
-{
-    int8_t              type    = serialize::POINT_LIGHT;
-    auto                point   = std::static_pointer_cast<component::PointLight>(component);
-    std::stringstream   buffer;
-    std::vector<float>  data;
-
-    data.push_back(point->diffuse());
-    data.push_back(point->specular());
-    data.push_back(point->attenuationCoefficients()->x());
-    data.push_back(point->attenuationCoefficients()->y());
-    data.push_back(point->attenuationCoefficients()->z());
-    data.push_back(point->color()->x());
-    data.push_back(point->color()->y());
-    data.push_back(point->color()->z());
-
-    std::string src = serialize::TypeSerializer::serializeVector<float>(data);
-
-    msgpack::pack(buffer, src);
-    msgpack::pack(buffer, type);
-
-    return buffer.str();
-}
-
-std::string
-ComponentSerializer::serializeSpotLight(NodePtr                 node,
-                                        AbstractComponentPtr    component,
-                                        DependencyPtr           dependencies)
-{
-    int8_t              type    = serialize::SPOT_LIGHT;
-    auto                spot    = std::static_pointer_cast<component::SpotLight>(component);
-    std::stringstream   buffer;
-    std::vector<float>  data;
-
-    data.push_back(spot->diffuse());
-    data.push_back(spot->specular());
-    data.push_back(spot->attenuationCoefficients()->x());
-    data.push_back(spot->attenuationCoefficients()->y());
-    data.push_back(spot->attenuationCoefficients()->z());
-    data.push_back(acos(spot->cosInnerConeAngle()));
-    data.push_back(acos(spot->cosOuterConeAngle()));
-    data.push_back(spot->color()->x());
-    data.push_back(spot->color()->y());
-    data.push_back(spot->color()->z());
-
-    std::string src = serialize::TypeSerializer::serializeVector<float>(data);
-
-    msgpack::pack(buffer, src);
-    msgpack::pack(buffer, type);
-
-    return buffer.str();
-}
-
-std::string
-ComponentSerializer::serializeSurface(NodePtr               node,
-                                      AbstractComponentPtr  component,
-                                      DependencyPtr         dependencies)
-{
-    int8_t              type    = serialize::SURFACE;
-    auto                surface = std::static_pointer_cast<component::Surface>(component);
-    std::stringstream   buffer;
-
-    uint materialId = dependencies->registerDependency(surface->material());
-    uint geometryId = dependencies->registerDependency(surface->geometry());
-    uint effectId   = dependencies->registerDependency(surface->effect());
->>>>>>> 4302ca54
 
 	msgpack::type::tuple<unsigned short, unsigned short, unsigned short, std::string> src(
 		geometryId,
@@ -346,7 +231,6 @@
 }
 
 std::string
-<<<<<<< HEAD
 ComponentSerializer::serializeRenderer(NodePtr			    node,
                                        AbstractComponentPtr component,
 									   DependencyPtr	    dependencies)
@@ -354,15 +238,6 @@
 	int8_t				type		= serialize::RENDERER;
 	auto	            renderer	= std::static_pointer_cast<component::Renderer>(component);
 	std::stringstream	buffer;
-=======
-ComponentSerializer::serializeRenderer(NodePtr              node,
-                                       AbstractComponentPtr component,
-                                       DependencyPtr        dependencies)
-{
-    int8_t              type        = serialize::RENDERER;
-    auto                renderer    = std::static_pointer_cast<component::Renderer>(component);
-    std::stringstream   buffer;
->>>>>>> 4302ca54
 
 	msgpack::type::tuple<unsigned int> src(renderer->backgroundColor());
 
@@ -374,13 +249,12 @@
 
 
 std::string
-<<<<<<< HEAD
 ComponentSerializer::serializeBoundingBox(NodePtr 			    node,
                                           AbstractComponentPtr  component,
 					 				      DependencyPtr 	    dependencies)
 {
     auto                boundingBox = std::static_pointer_cast<component::BoundingBox>(component);
-	math::Box::Ptr 		box 		= node->component<component::BoundingBox>()->modelSpaceBox();
+	math::Box::Ptr 		box 		= boundingBox->modelSpaceBox();
 	const math::vec3&	topRight 	= box->topRight();
     const math::vec3& 	bottomLeft  = box->bottomLeft();
 
@@ -405,35 +279,4 @@
 	msgpack::pack(buffer, type);
 
 	return buffer.str();
-=======
-ComponentSerializer::serializeBoundingBox(NodePtr               node,
-                                          AbstractComponentPtr  component,
-                                          DependencyPtr         dependencies)
-{
-    auto                boundingBox = std::static_pointer_cast<component::BoundingBox>(component);
-    math::Box::Ptr      box         = boundingBox->box();
-    math::Vector3::Ptr  topRight    = box->topRight();
-    math::Vector3::Ptr  bottomLeft  = box->bottomLeft();
-    int8_t              type        = serialize::BOUNDINGBOX;
-    std::stringstream   buffer;
-    std::vector<float>  data;
-
-    float centerX = (topRight->x() + bottomLeft->x()) / 2.0f;
-    float centerY = (topRight->y() + bottomLeft->y()) / 2.0f;
-    float centerZ = (topRight->z() + bottomLeft->z()) / 2.0f;
-
-    data.push_back(centerX);
-    data.push_back(centerY);
-    data.push_back(centerZ);
-    data.push_back(box->width());
-    data.push_back(box->height());
-    data.push_back(box->depth());
-
-    std::string src = serialize::TypeSerializer::serializeVector<float>(data);
-
-    msgpack::pack(buffer, src);
-    msgpack::pack(buffer, type);
-
-    return buffer.str();
->>>>>>> 4302ca54
 }