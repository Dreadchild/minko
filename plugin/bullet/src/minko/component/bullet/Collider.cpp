/*
Copyright (c) 2013 Aerys

Permission is hereby granted, free of charge, to any person obtaining a copy of this software and
associated documentation files (the "Software"), to deal in the Software without restriction,
including without limitation the rights to use, copy, modify, merge, publish, distribute,
sublicense, and/or sell copies of the Software, and to permit persons to whom the Software is
furnished to do so, subject to the following conditions:

The above copyright notice and this permission notice shall be included in all copies or
substantial portions of the Software.

THE SOFTWARE IS PROVIDED "AS IS", WITHOUT WARRANTY OF ANY KIND, EXPRESS OR IMPLIED, INCLUDING
BUT NOT LIMITED TO THE WARRANTIES OF MERCHANTABILITY, FITNESS FOR A PARTICULAR PURPOSE AND
NONINFRINGEMENT. IN NO EVENT SHALL THE AUTHORS OR COPYRIGHT HOLDERS BE LIABLE FOR ANY CLAIM,
DAMAGES OR OTHER LIABILITY, WHETHER IN AN ACTION OF CONTRACT, TORT OR OTHERWISE, ARISING FROM,
OUT OF OR IN CONNECTION WITH THE SOFTWARE OR THE USE OR OTHER DEALINGS IN THE SOFTWARE.
*/

#include "minko/component/bullet/Collider.hpp"

#include <minko/math/Matrix4x4.hpp>
#include <minko/scene/Node.hpp>
#include <minko/scene/NodeSet.hpp>
#include <minko/component/Transform.hpp>
#include <minko/component/Surface.hpp>
#include <minko/component/bullet/AbstractPhysicsShape.hpp>
#include <minko/component/bullet/ColliderData.hpp>
#include <minko/component/bullet/PhysicsWorld.hpp>
#include <minko/component/bullet/PhysicsWorld.hpp>
#include <minko/file/AssetLibrary.hpp>

#include "minko/math/tools.hpp"

using namespace minko;
using namespace minko::math;
using namespace minko::scene;
using namespace minko::component;

bullet::Collider::Collider(ColliderData::Ptr data):
	AbstractComponent(Layout::Mask::COLLISIONS_DYNAMIC_DEFAULT),
	_colliderData(data),
	_canSleep(false),
	_triggerCollisions(false),
	_linearFactor(Vector3::create(1.0f, 1.0f, 1.0f)),
	_linearDamping(0.0f),
	_linearSleepingThreshold(0.8f),
	_angularFactor(Vector3::create(1.0f, 1.0f, 1.0f)),
	_angularDamping(0.0f),
	_angularSleepingThreshold(1.0f),
	_physicsWorld(nullptr),
	_correction(Matrix4x4::create()),
	_physicsTransform(Matrix4x4::create()),
	_graphicsTransform(nullptr),
	_propertiesChanged(Signal<Ptr>::create()),
	_collisionStarted(Signal<Ptr, Ptr>::create()),
	_collisionEnded(Signal<Ptr, Ptr>::create()),
	_physicsTransformChanged(Signal<Ptr, Matrix4x4::Ptr>::create()),
	_graphicsTransformChanged(Signal<Ptr, Transform::Ptr>::create()),
	_targetAddedSlot(nullptr),
	_targetRemovedSlot(nullptr),
	_addedSlot(nullptr),
	_removedSlot(nullptr)
{
	if (data == nullptr)
		throw std::invalid_argument("data");
}

void
bullet::Collider::initialize()
{
	_targetAddedSlot	= targetAdded()->connect(std::bind(
		&bullet::Collider::targetAddedHandler,
		std::static_pointer_cast<Collider>(shared_from_this()),
		std::placeholders::_1,
		std::placeholders::_2
	));

	_targetRemovedSlot	= targetRemoved()->connect(std::bind(
		&bullet::Collider::targetRemovedHandler,
		std::static_pointer_cast<Collider>(shared_from_this()),
		std::placeholders::_1,
		std::placeholders::_2
	));
}

void
bullet::Collider::targetAddedHandler(AbstractComponent::Ptr, 
									 Node::Ptr target)
{
	if (targets().size() > 1)
		throw std::logic_error("Collider cannot have more than one target.");

	_addedSlot		= targets().front()->added()->connect(std::bind(
		&bullet::Collider::addedHandler,
		std::static_pointer_cast<Collider>(shared_from_this()),
		std::placeholders::_1,
		std::placeholders::_2,
		std::placeholders::_3
		));

	_removedSlot	= targets().front()->removed()->connect(std::bind(
		&bullet::Collider::removedHandler,
		std::static_pointer_cast<Collider>(shared_from_this()),
		std::placeholders::_1,
		std::placeholders::_2,
		std::placeholders::_3
		));
}

void
bullet::Collider::targetRemovedHandler(AbstractComponent::Ptr, 
									   Node::Ptr target)
{
	if (_physicsWorld != nullptr)
		_physicsWorld->removeChild(std::static_pointer_cast<Collider>(shared_from_this()));

	_physicsWorld		= nullptr;
	_graphicsTransform	= nullptr;

	_addedSlot			= nullptr;
	_removedSlot		= nullptr;
}

void 
bullet::Collider::addedHandler(Node::Ptr node, 
							   Node::Ptr, 
							   Node::Ptr)
{
	initializeFromNode(node);

	assert(_graphicsTransform);
}

void
bullet::Collider::removedHandler(Node::Ptr, Node::Ptr, Node::Ptr)
{
	//if (_physicsWorld != nullptr)
	//	_physicsWorld->removeChild(std::static_pointer_cast<Collider>(shared_from_this()));

	//_physicsWorld		= nullptr;
	//_graphicsTransform	= nullptr;
}

void
bullet::Collider::initializeFromNode(Node::Ptr node)
{
	if (_graphicsTransform != nullptr && _physicsWorld != nullptr)
		return;

	_physicsTransform->identity(); // matrix automatically updated by physicsWorldTransformChangedHandler 

	// get existing transform component or create one if necessary
	if (!node->hasComponent<Transform>())
		node->addComponent(Transform::create());

	_graphicsTransform = node->component<Transform>();

	if (fabsf(_graphicsTransform->modelToWorldMatrix(true)->determinant()) < 1e-3f)
		throw std::logic_error("The node's model-to-world matrix cannot be inverted.");

	// identify physics world
	auto withPhysicsWorld = NodeSet::create(node)
		->ancestors(true)
		->where([](Node::Ptr n){ return n->hasComponent<bullet::PhysicsWorld>(); });

	if (withPhysicsWorld->nodes().size() > 1)
		throw std::logic_error("Scene cannot contain more than one PhysicsWorld component.");

	_physicsWorld = withPhysicsWorld->nodes().empty() 
		? nullptr
		: withPhysicsWorld->nodes().front()->component<bullet::PhysicsWorld>();

	if (_physicsWorld)
		_physicsWorld->addChild(std::static_pointer_cast<Collider>(shared_from_this()));

	synchronizePhysicsWithGraphics();
}

void
bullet::Collider::synchronizePhysicsWithGraphics(bool forceTransformUpdate)
{
	assert(_graphicsTransform);

<<<<<<< HEAD
	auto		graphicsTransform		= _graphicsTransform->modelToWorldMatrix(forceTransformUpdate);
=======
	auto		graphicsTransform		= _graphicsTransform->modelToWorldMatrix(/*true*/);
>>>>>>> 76e9dcb7
	static auto graphicsNoScale			= Matrix4x4::create();
	static auto graphicsNoScaleInverse	= Matrix4x4::create();
	static auto centerOfMassOffset		= Matrix4x4::create();
	static auto physicsTransform		= Matrix4x4::create();

	// remove the scaling/shear from the graphics transform, but record it to restitute it during rendering
	removeScalingShear(
		graphicsTransform, 
		graphicsNoScale,
		_correction
	);

	graphicsNoScaleInverse
		->copyFrom(graphicsNoScale)
		->invert();

	centerOfMassOffset
		->copyFrom(graphicsNoScaleInverse)
		->append(_colliderData->shape()->deltaTransformInverse())
		->append(graphicsNoScale);

	physicsTransform
		->copyFrom(_colliderData->shape()->deltaTransform())
		->prepend(graphicsNoScale);

	setPhysicsTransform(physicsTransform, _graphicsTransform->matrix());

	if (_physicsWorld)
		_physicsWorld->updateRigidBodyState(
<<<<<<< HEAD
			shared_from_this(), 
=======
			std::static_pointer_cast<Collider>(shared_from_this()), 
>>>>>>> 76e9dcb7
			graphicsNoScale, 
			centerOfMassOffset
		);
}

bullet::Collider::Ptr
bullet::Collider::setPhysicsTransform(Matrix4x4::Ptr	physicsTransform,
<<<<<<< HEAD
									  Matrix4x4::Ptr	graphicsModelToParent,
									  bool				forceTransformUpdate)
=======
									  Matrix4x4::Ptr	graphicsModelToParent)
>>>>>>> 76e9dcb7
{
	assert(_graphicsTransform);

	// update the physics world transform
	_physicsTransform->copyFrom(physicsTransform);
<<<<<<< HEAD

	if (graphicsModelToParent)
		_graphicsTransform->matrix()->copyFrom(graphicsModelToParent);
	else
	{
		// recompute graphics transform from the physics transform

		// update the graphics local transform
		static auto worldToParent	= Matrix4x4::create();
	
		worldToParent
			->copyFrom(_graphicsTransform->modelToWorldMatrix(forceTransformUpdate))->invert()
			->append(_graphicsTransform->matrix());
	
=======

	if (graphicsModelToParent)
		_graphicsTransform->matrix()->copyFrom(graphicsModelToParent);
	else
	{
		// recompute graphics transform from the physics transform

		// update the graphics local transform
		static auto worldToParent	= Matrix4x4::create();
	
		worldToParent
			->copyFrom(_graphicsTransform->modelToWorldMatrix())->invert()
			->append(_graphicsTransform->matrix());
	
>>>>>>> 76e9dcb7
		_graphicsTransform->matrix()
			->copyFrom(_correction)
			->append(_colliderData->shape()->deltaTransformInverse())
			->append(physicsTransform)
			->append(worldToParent);
	}

	// fire update signals
	_physicsTransformChanged->execute(std::static_pointer_cast<Collider>(shared_from_this()), _physicsTransform);
	_graphicsTransformChanged->execute(std::static_pointer_cast<Collider>(shared_from_this()), _graphicsTransform);

	return std::static_pointer_cast<Collider>(shared_from_this());
}

Matrix4x4::Ptr
bullet::Collider::getPhysicsTransform(Matrix4x4::Ptr output) const
{
	return output
		? output->copyFrom(_physicsTransform)
		: Matrix4x4::create(_physicsTransform);
}

Vector3::Ptr
bullet::Collider::linearVelocity(Vector3::Ptr output) const
{
	return _physicsWorld
		? _physicsWorld->getColliderLinearVelocity(
			std::static_pointer_cast<const Collider>(shared_from_this()), 
			output
		)
		: output;
}

bullet::Collider::Ptr
bullet::Collider::linearVelocity(Vector3::Ptr value)
{
	if (_physicsWorld)
		_physicsWorld->setColliderLinearVelocity(
			std::static_pointer_cast<Collider>(shared_from_this()), 
			value
		);

	return std::static_pointer_cast<Collider>(shared_from_this());
}

Vector3::Ptr
bullet::Collider::angularVelocity(Vector3::Ptr output) const
{
	return _physicsWorld
		? _physicsWorld->getColliderAngularVelocity(
			std::static_pointer_cast<const Collider>(shared_from_this()), 
			output
		)
		: output;
}

bullet::Collider::Ptr
bullet::Collider::angularVelocity(Vector3::Ptr value)
{
	if (_physicsWorld)
		_physicsWorld->setColliderAngularVelocity(
			std::static_pointer_cast<Collider>(shared_from_this()), 
			value
		);

	return std::static_pointer_cast<Collider>(shared_from_this());
}

bullet::Collider::Ptr
bullet::Collider::applyImpulse(Vector3::Ptr impulse, Vector3::Ptr relPosition)
{
	if (_physicsTransform)
		_physicsWorld->applyImpulse(
			std::static_pointer_cast<Collider>(shared_from_this()), 
			impulse, 
			false, 
			relPosition
		);

	return std::static_pointer_cast<Collider>(shared_from_this());
}

bullet::Collider::Ptr
bullet::Collider::applyRelativeImpulse(Vector3::Ptr impulse, Vector3::Ptr relPosition)
{
	if (_physicsTransform)
		_physicsWorld->applyImpulse(
			std::static_pointer_cast<Collider>(shared_from_this()), 
			impulse, 
			true, 
			nullptr
		);

	return std::static_pointer_cast<Collider>(shared_from_this());
}

bullet::Collider::Ptr
bullet::Collider::linearFactor(Vector3::Ptr values)
{
	const bool changed = fabsf(values->x() - _linearFactor->x()) > 1e-3f 
		|| fabsf(values->y() - _linearFactor->y()) > 1e-3f 
		|| fabsf(values->z() - _linearFactor->z()) > 1e-3f;

	_linearFactor->copyFrom(values);

	if (changed)
		_propertiesChanged->execute(std::static_pointer_cast<Collider>(shared_from_this()));

	return std::static_pointer_cast<Collider>(shared_from_this());
}


bullet::Collider::Ptr
bullet::Collider::angularFactor(Vector3::Ptr values)
{
	const bool changed = fabsf(values->x() - _angularFactor->x()) > 1e-3f 
		|| fabsf(values->y() - _angularFactor->y()) > 1e-3f 
		|| fabsf(values->z() - _angularFactor->z()) > 1e-3f;

	_angularFactor->copyFrom(values);

	if (changed)
		_propertiesChanged->execute(std::static_pointer_cast<Collider>(shared_from_this()));

	return std::static_pointer_cast<Collider>(shared_from_this());
}


bullet::Collider::Ptr
bullet::Collider::damping(float linearDamping, float angularDamping)
{
	const bool changed = fabsf(_linearDamping - linearDamping) > 1e-3f 
		|| fabsf(_angularDamping - angularDamping) > 1e-3f;

	_linearDamping	= linearDamping;
	_angularDamping	= angularDamping;

	if (changed)
		_propertiesChanged->execute(std::static_pointer_cast<Collider>(shared_from_this()));

	return std::static_pointer_cast<Collider>(shared_from_this());
}

bullet::Collider::Ptr
bullet::Collider::sleepingThresholds(float linearSleepingThreshold, float angularSleepingThreshold)
{
	const bool changed = fabsf(_linearSleepingThreshold - linearSleepingThreshold) > 1e-3f 
		|| fabsf(_angularSleepingThreshold - angularSleepingThreshold) > 1e-3f;

	_linearSleepingThreshold	= linearSleepingThreshold;
	_angularSleepingThreshold	= angularSleepingThreshold;

	if (changed)
		_propertiesChanged->execute(std::static_pointer_cast<Collider>(shared_from_this()));

	return std::static_pointer_cast<Collider>(shared_from_this());
}

bullet::Collider::Ptr
bullet::Collider::canSleep(bool value)
{
	const bool changed = _canSleep != value;

	_canSleep = value;

	if (changed)
		_propertiesChanged->execute(std::static_pointer_cast<Collider>(shared_from_this()));

	return std::static_pointer_cast<Collider>(shared_from_this());
}<|MERGE_RESOLUTION|>--- conflicted
+++ resolved
@@ -182,11 +182,7 @@
 {
 	assert(_graphicsTransform);
 
-<<<<<<< HEAD
 	auto		graphicsTransform		= _graphicsTransform->modelToWorldMatrix(forceTransformUpdate);
-=======
-	auto		graphicsTransform		= _graphicsTransform->modelToWorldMatrix(/*true*/);
->>>>>>> 76e9dcb7
 	static auto graphicsNoScale			= Matrix4x4::create();
 	static auto graphicsNoScaleInverse	= Matrix4x4::create();
 	static auto centerOfMassOffset		= Matrix4x4::create();
@@ -216,11 +212,7 @@
 
 	if (_physicsWorld)
 		_physicsWorld->updateRigidBodyState(
-<<<<<<< HEAD
-			shared_from_this(), 
-=======
 			std::static_pointer_cast<Collider>(shared_from_this()), 
->>>>>>> 76e9dcb7
 			graphicsNoScale, 
 			centerOfMassOffset
 		);
@@ -228,18 +220,13 @@
 
 bullet::Collider::Ptr
 bullet::Collider::setPhysicsTransform(Matrix4x4::Ptr	physicsTransform,
-<<<<<<< HEAD
 									  Matrix4x4::Ptr	graphicsModelToParent,
 									  bool				forceTransformUpdate)
-=======
-									  Matrix4x4::Ptr	graphicsModelToParent)
->>>>>>> 76e9dcb7
 {
 	assert(_graphicsTransform);
 
 	// update the physics world transform
 	_physicsTransform->copyFrom(physicsTransform);
-<<<<<<< HEAD
 
 	if (graphicsModelToParent)
 		_graphicsTransform->matrix()->copyFrom(graphicsModelToParent);
@@ -253,23 +240,7 @@
 		worldToParent
 			->copyFrom(_graphicsTransform->modelToWorldMatrix(forceTransformUpdate))->invert()
 			->append(_graphicsTransform->matrix());
-	
-=======
-
-	if (graphicsModelToParent)
-		_graphicsTransform->matrix()->copyFrom(graphicsModelToParent);
-	else
-	{
-		// recompute graphics transform from the physics transform
-
-		// update the graphics local transform
-		static auto worldToParent	= Matrix4x4::create();
-	
-		worldToParent
-			->copyFrom(_graphicsTransform->modelToWorldMatrix())->invert()
-			->append(_graphicsTransform->matrix());
-	
->>>>>>> 76e9dcb7
+
 		_graphicsTransform->matrix()
 			->copyFrom(_correction)
 			->append(_colliderData->shape()->deltaTransformInverse())
