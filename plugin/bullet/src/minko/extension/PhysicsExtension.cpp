--- conflicted
+++ resolved
@@ -57,34 +57,34 @@
 	// shape type, shape data, delta transform, <density, friction, restit>, dynamic, trigger, filterGroup, filterMask
 	msgpack::type::tuple<int, std::string, msgpack::type::tuple<uint, std::string>, std::string, bool, bool, uint, uint> dst;
 
-	auto result = msgpack::unpack(serializedCollider.data(), serializedCollider.size() - 1, NULL, &mempool, &deserialized);
+	auto result = msgpack::unpack(serializedCollider.data(), serializedCollider.size() - 1, nullptr, &mempool, &deserialized);
 	deserialized.convert(&dst);
 
-	std::vector<float> shapedata = deserialize::TypeDeserializer::deserializeVector<float>(dst.a1);
-	std::vector<float> physicsdata = deserialize::TypeDeserializer::deserializeVector<float>(dst.a3);
+	std::vector<float> shapeData = deserialize::TypeDeserializer::deserializeVector<float>(dst.a1);
+	std::vector<float> physicsData = deserialize::TypeDeserializer::deserializeVector<float>(dst.a3);
 
 	uint shapeType = dst.a0;
 
 	if (shapeType == 1) // Ball
 		deserializedShape = component::bullet::SphereShape::create(
-			shapedata[0]
+			shapeData[0]
 		);
 	else if (shapeType == 2) // Box
 		deserializedShape = component::bullet::BoxShape::create(
-			shapedata[0],
-			shapedata[1],
-			shapedata[2]
+			shapeData[0],
+			shapeData[1],
+			shapeData[2]
 		);
 	else if (shapeType == 3) // Cylinder
 		deserializedShape = component::bullet::CylinderShape::create(
-			shapedata[1],
-			0.5f * shapedata[0],
-			shapedata[1]
+			shapeData[1],
+			0.5f * shapeData[0],
+			shapeData[1]
 		);
 	else if (shapeType == 4) // Cone
 		deserializedShape = component::bullet::ConeShape::create(
-			shapedata[1],
-			shapedata[0]
+			shapeData[1],
+			shapeData[0]
 		);
 
 	std::tuple<uint, std::string&> serializedMatrixTuple(dst.a2.a0, dst.a2.a1);
@@ -94,22 +94,17 @@
 	if (!deltaMatrix->equals(math::Matrix4x4::create()))
 		deserializedShape->initialize(deltaMatrix, math::Matrix4x4::create());
 
-	const auto	density		= physicsdata[0];
-	const auto	friction	= physicsdata[1];
-	const auto	restitution	= physicsdata[2];
+	const auto	density		= physicsData[0];
+	const auto	friction	= physicsData[1];
+	const auto	restitution	= physicsData[2];
 
 	auto mass = density * deserializedShape->volume();
 
 	if (dst.a4 == false)
 		mass = 0.0f;
 
-<<<<<<< HEAD
     const short filterGroup = short(dst.a6 & ((1<<16) - 1)); // overriden by node's layouts
     const short filterMask  = short(dst.a7 & ((1<<16) - 1));
-=======
-    const short filterGroup = short(dst.a8 & ((1<<16) - 1)); // overriden by node's layouts
-    const short filterMask  = short(dst.a9 & ((1<<16) - 1));
->>>>>>> d776d823
 
 	auto data = component::bullet::ColliderData::create(
 		mass,
