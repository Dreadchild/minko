/*
Copyright (c) 2013 Aerys

Permission is hereby granted, free of charge, to any person obtaining a copy of this software and
associated documentation files (the "Software"), to deal in the Software without restriction,
including without limitation the rights to use, copy, modify, merge, publish, distribute,
sublicense, and/or sell copies of the Software, and to permit persons to whom the Software is
furnished to do so, subject to the following conditions:

The above copyright notice and this permission notice shall be included in all copies or
substantial portions of the Software.

THE SOFTWARE IS PROVIDED "AS IS", WITHOUT WARRANTY OF ANY KIND, EXPRESS OR IMPLIED, INCLUDING
BUT NOT LIMITED TO THE WARRANTIES OF MERCHANTABILITY, FITNESS FOR A PARTICULAR PURPOSE AND
NONINFRINGEMENT. IN NO EVENT SHALL THE AUTHORS OR COPYRIGHT HOLDERS BE LIABLE FOR ANY CLAIM,
DAMAGES OR OTHER LIABILITY, WHETHER IN AN ACTION OF CONTRACT, TORT OR OTHERWISE, ARISING FROM,
OUT OF OR IN CONNECTION WITH THE SOFTWARE OR THE USE OR OTHER DEALINGS IN THE SOFTWARE.
*/

#pragma once

#include "minko/Common.hpp"
#include "minko/BulletCommon.hpp"
#include "minko/component/AbstractComponent.hpp"
#include "minko/scene/Layout.hpp"

namespace minko
{
	namespace component
	{
		namespace bullet
		{
			class Collider:
				public AbstractComponent
			{
			public:
				typedef std::shared_ptr<Collider>					Ptr;
				typedef std::shared_ptr<const Collider>				ConstPtr;

			private:
				typedef std::shared_ptr<file::AssetLibrary>			AssetLibraryPtr;
				typedef std::shared_ptr<AbstractComponent>			AbsCmpPtr;
				typedef std::shared_ptr<scene::Node>				NodePtr;
				typedef std::shared_ptr<scene::NodeSet>				NodeSetPtr;
				typedef std::shared_ptr<math::Vector3>				Vector3Ptr;
				typedef std::shared_ptr<math::Matrix4x4>			Matrix4x4Ptr;
				typedef std::shared_ptr<ColliderData>				ColliderDataPtr;
				typedef std::shared_ptr<Transform>					TransformPtr;
				typedef std::shared_ptr<PhysicsWorld>				PhysicsWorldPtr;
				typedef std::shared_ptr<Surface>					SurfacePtr;
																	
			private:
				int													_uid;
				ColliderDataPtr										_colliderData;
				bool												_canSleep;
				bool												_triggerCollisions;
				Vector3Ptr											_linearFactor;
				float												_linearDamping;
				float												_linearSleepingThreshold;
				Vector3Ptr											_angularFactor;
				float												_angularDamping;
				float												_angularSleepingThreshold;

				PhysicsWorldPtr										_physicsWorld;
				Matrix4x4Ptr										_correction;
				Matrix4x4Ptr										_physicsTransform;
				TransformPtr										_graphicsTransform;

				std::shared_ptr<Signal<Ptr>>						_propertiesChanged;
				std::shared_ptr<Signal<Ptr, Ptr>>					_collisionStarted;
				std::shared_ptr<Signal<Ptr, Ptr>>					_collisionEnded;
				std::shared_ptr<Signal<Ptr, Matrix4x4Ptr>>			_physicsTransformChanged;
				std::shared_ptr<Signal<Ptr, TransformPtr>>			_graphicsTransformChanged;

				Signal<AbsCmpPtr, NodePtr>::Slot					_targetAddedSlot;
				Signal<AbsCmpPtr, NodePtr>::Slot					_targetRemovedSlot;
				Signal<NodePtr, NodePtr, NodePtr>::Slot				_addedSlot;
				Signal<NodePtr, NodePtr, NodePtr>::Slot				_removedSlot;
																	
			public:
				inline static
				Ptr
				create(ColliderDataPtr data)
				{
					Ptr collider(new Collider(data));

					collider->initialize();

					return collider;
				}

				~Collider()
				{
				}

				inline
				ColliderDataPtr
				colliderData()
				{
					return _colliderData;
				}

				void
				synchronizePhysicsWithGraphics(bool forceTransformUpdate = false);

				Ptr
<<<<<<< HEAD
				setPhysicsTransform(Matrix4x4Ptr, Matrix4x4Ptr = nullptr, bool forceTransformUpdate = false);
=======
				setPhysicsTransform(Matrix4x4Ptr, Matrix4x4Ptr = nullptr);
>>>>>>> 76e9dcb7

				Matrix4x4Ptr
				getPhysicsTransform(Matrix4x4Ptr = nullptr) const;

				inline
				NodePtr
				target() const
				{
					return targets().empty() ? nullptr : targets().front();
				}

				inline
				uint
				uid() const
				{
					if (_uid < 0)
						throw;

					return uint(_uid);
				}

				inline
				Ptr
				uid(uint value)
				{
					_uid = value;

					return std::static_pointer_cast<Collider>(shared_from_this());
				}

				Vector3Ptr
				linearVelocity(Vector3Ptr = nullptr) const;

				Ptr
				linearVelocity(Vector3Ptr);

				inline
				Vector3Ptr
				linearFactor() const
				{
					return _linearFactor;
				}

				Ptr
				linearFactor(Vector3Ptr);

				Vector3Ptr
				angularVelocity(Vector3Ptr = nullptr) const;

				Ptr
				angularVelocity(Vector3Ptr);

				inline
				Vector3Ptr
				angularFactor() const
				{
					return _angularFactor;
				}

				Ptr
				angularFactor(Vector3Ptr);

				Ptr
				applyImpulse(Vector3Ptr impulse, Vector3Ptr relPosition = nullptr);

				Ptr
				applyRelativeImpulse(Vector3Ptr impulse, Vector3Ptr relPosition = nullptr);

				inline
				bool
				canSleep() const
				{
					return _canSleep;
				}

				Ptr
				canSleep(bool);

				inline
				bool
				triggerCollisions() const
				{
					return _triggerCollisions;
				}

				inline
				Ptr
				triggerCollisions(bool value)
				{
					_triggerCollisions = value;

					return std::static_pointer_cast<Collider>(shared_from_this());
				}

				inline
				float 
				linearDamping() const
				{
					return _linearDamping;
				}

				inline
				float 
				angularDamping() const
				{
					return _angularDamping;
				}

				Ptr
				damping(float linearDamping, float angularDamping);

				inline
				float
				linearSleepingThreshold() const
				{
					return _linearSleepingThreshold;
				}

				inline
				float
				angularSleepingThreshold() const
				{
					return _angularSleepingThreshold;
				}

				Ptr
				sleepingThresholds(float linearSleepingThreshold, float angularSleepingThreshold);

				inline
				std::shared_ptr<Signal<Ptr>>
				propertiesChanged() const
				{
					return _propertiesChanged;
				}

				inline
				std::shared_ptr<Signal<Ptr, Ptr>>
				collisionStarted() const
				{
					return _collisionStarted;
				}

				inline
				std::shared_ptr<Signal<Ptr, Ptr>>
				collisionEnded() const
				{
					return _collisionEnded;
				}

				inline
				std::shared_ptr<Signal<Ptr, Matrix4x4Ptr>>
				physicsTransformChanged() const
				{
					return _physicsTransformChanged;
				}

				inline
				std::shared_ptr<Signal<Ptr, TransformPtr>>
				graphicsTransformChanged() const
				{
					return _graphicsTransformChanged;
				}

			private:
				Collider(ColliderDataPtr);

				void
				initialize();

				void
				initializeFromNode(NodePtr);

				void
				targetAddedHandler(AbsCmpPtr, NodePtr);

				void
				targetRemovedHandler(AbsCmpPtr, NodePtr);

				void 
				addedHandler(NodePtr, NodePtr, NodePtr);

				void
				removedHandler(NodePtr, NodePtr, NodePtr);
			};
		}
	}
}<|MERGE_RESOLUTION|>--- conflicted
+++ resolved
@@ -104,11 +104,7 @@
 				synchronizePhysicsWithGraphics(bool forceTransformUpdate = false);
 
 				Ptr
-<<<<<<< HEAD
 				setPhysicsTransform(Matrix4x4Ptr, Matrix4x4Ptr = nullptr, bool forceTransformUpdate = false);
-=======
-				setPhysicsTransform(Matrix4x4Ptr, Matrix4x4Ptr = nullptr);
->>>>>>> 76e9dcb7
 
 				Matrix4x4Ptr
 				getPhysicsTransform(Matrix4x4Ptr = nullptr) const;
