--- conflicted
+++ resolved
@@ -216,15 +216,9 @@
 			Ptr
 			playing(bool value)
 			{
-<<<<<<< HEAD
-				_playing = value;
-
-				return shared_from_this();
-=======
                 _playing = value;
 
                 return std::static_pointer_cast<ParticleSystem>(shared_from_this());
->>>>>>> 34fc2e74
 			}
 
 			inline
