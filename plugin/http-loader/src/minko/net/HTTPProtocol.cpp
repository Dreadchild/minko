--- conflicted
+++ resolved
@@ -228,11 +228,7 @@
 			else if (message.type == "progress")
 			{
 				float ratio = *reinterpret_cast<float*>(&*message.data.begin());
-<<<<<<< HEAD
-				progressHandler(loader.get(), (int)(ratio * 100.f), 100);
-=======
 				progressHandler(loader.get(), int(ratio * 100.f));				
->>>>>>> 34fc2e74
 			}
 			else if (message.type == "error")
 			{
@@ -248,11 +244,7 @@
 		HTTPRequest request(resolvedFilename());
 
 		request.progress()->connect([&](float p){
-<<<<<<< HEAD
-			progressHandler(loader.get(), (int)(p * 100.f), 100);
-=======
 			progressHandler(loader.get(), int(p * 100.f));
->>>>>>> 34fc2e74
 		});
 
 		request.run();
