PROJECT_NAME = path.getname(os.getcwd())

minko.project.library("minko-plugin-" .. PROJECT_NAME)
	kind "StaticLib"
	language "C++"
	files { "src/**.hpp", "src/**.h", "src/**.cpp", "src/**.c", "include/**.hpp" }
	includedirs {
		"include",
		"src"
	}

<<<<<<< HEAD
=======
	minko.plugin.enable("zlib")

>>>>>>> 5407fe7c
	--defines { "DEBUG_SKINNING" }

	-- assimp lib
	files {
		"lib/assimp/code/**.c",
		"lib/assimp/code/**.h",
		"lib/assimp/code/**.cpp",
		"lib/assimp/code/**.hpp",
		"lib/assimp/contrib/**.c",
		"lib/assimp/contrib/**.cc",
		"lib/assimp/contrib/**.h",
		"lib/assimp/contrib/**.cpp",
		"lib/assimp/contrib/**.hpp",
	}
<<<<<<< HEAD
        excludes {
                 "lib/assimp/code/Assimp.cpp"
        }
=======
	excludes {
		"lib/assimp/code/Assimp.cpp",
		"lib/assimp/code/STLExporter.cpp",
		"lib/assimp/code/PlyExporter.cpp",
		"lib/assimp/code/ColladaExporter.cpp",
		"lib/assimp/code/ObjExporter.cpp",
		"lib/assimp/code/Exporter.cpp",
		"lib/assimp/code/AssimpCExport.cpp"
	}
>>>>>>> 5407fe7c

	includedirs {
		"lib/assimp/code",
		"lib/assimp/code/BoostWorkaround",
		"lib/assimp/include",
		"lib/assimp/contrib/clipper",
		"lib/assimp/contrib/ConvertUTF",
		"lib/assimp/contrib/irrXML",
		"lib/assimp/contrib/poly2tri",
		"lib/assimp/contrib/unzip"
		--"lib/assimp/contrib/zlib"
	}
	defines {
<<<<<<< HEAD
                "ASSIMP_BUILD_NO_EXPORT",
		"ASSIMP_BUILD_BOOST_WORKAROUND",
                "ASSIMP_BUILD_NO_IMPORTER_INSTANCIATION",
		'"AI_LMW_MAX_WEIGHTS=4"',
		-- OpenGL ES 2 max vertex count
		'"AI_SLM_DEFAULT_MAX_VERTICES=128000"',
		-- OpenGL ES 2 max indices/triangles count
		'"AI_SLM_DEFAULT_MAX_TRIANGLES=21845"'
=======
		"ASSIMP_BUILD_NO_OWN_ZLIB",
		"ASSIMP_BUILD_NO_EXPORT",
		"ASSIMP_BUILD_BOOST_WORKAROUND",
		"ASSIMP_BUILD_NO_IMPORTER_INSTANCIATION",
>>>>>>> 5407fe7c
	}

	configuration { "vs*" }
		defines {
			"_CRT_SECURE_NO_WARNINGS",
			"_SCL_SECURE_NO_WARNINGS",
			"AI_LMW_MAX_WEIGHTS=4",
			-- OpenGL ES 2 max vertex count
			"AI_SLM_DEFAULT_MAX_VERTICES=128000",
			-- OpenGL ES 2 max indices/triangles count
			"AI_SLM_DEFAULT_MAX_TRIANGLES=21845"
		}

	configuration { "not vs*" }
		defines {
			'"AI_LMW_MAX_WEIGHTS=4"',
			-- OpenGL ES 2 max vertex count
			'"AI_SLM_DEFAULT_MAX_VERTICES=128000"',
			-- OpenGL ES 2 max indices/triangles count
			'"AI_SLM_DEFAULT_MAX_TRIANGLES=21845"'
		}

	configuration { "cc=clang" }
		buildoptions {
			"-Wno-unknown-warning-option",
			"-Wno-deprecated-register"
		}

	configuration { "osx64" }
		buildoptions {
			"-Wno-attributes"
		}

	configuration { "html5" }
		buildoptions {
			"-Wno-attributes",
			"-Wimplicit-function-declaration",
			"-Wparentheses-equality"
		}<|MERGE_RESOLUTION|>--- conflicted
+++ resolved
@@ -9,11 +9,8 @@
 		"src"
 	}
 
-<<<<<<< HEAD
-=======
 	minko.plugin.enable("zlib")
 
->>>>>>> 5407fe7c
 	--defines { "DEBUG_SKINNING" }
 
 	-- assimp lib
@@ -28,11 +25,6 @@
 		"lib/assimp/contrib/**.cpp",
 		"lib/assimp/contrib/**.hpp",
 	}
-<<<<<<< HEAD
-        excludes {
-                 "lib/assimp/code/Assimp.cpp"
-        }
-=======
 	excludes {
 		"lib/assimp/code/Assimp.cpp",
 		"lib/assimp/code/STLExporter.cpp",
@@ -42,7 +34,6 @@
 		"lib/assimp/code/Exporter.cpp",
 		"lib/assimp/code/AssimpCExport.cpp"
 	}
->>>>>>> 5407fe7c
 
 	includedirs {
 		"lib/assimp/code",
@@ -56,21 +47,10 @@
 		--"lib/assimp/contrib/zlib"
 	}
 	defines {
-<<<<<<< HEAD
-                "ASSIMP_BUILD_NO_EXPORT",
-		"ASSIMP_BUILD_BOOST_WORKAROUND",
-                "ASSIMP_BUILD_NO_IMPORTER_INSTANCIATION",
-		'"AI_LMW_MAX_WEIGHTS=4"',
-		-- OpenGL ES 2 max vertex count
-		'"AI_SLM_DEFAULT_MAX_VERTICES=128000"',
-		-- OpenGL ES 2 max indices/triangles count
-		'"AI_SLM_DEFAULT_MAX_TRIANGLES=21845"'
-=======
 		"ASSIMP_BUILD_NO_OWN_ZLIB",
 		"ASSIMP_BUILD_NO_EXPORT",
 		"ASSIMP_BUILD_BOOST_WORKAROUND",
 		"ASSIMP_BUILD_NO_IMPORTER_INSTANCIATION",
->>>>>>> 5407fe7c
 	}
 
 	configuration { "vs*" }
