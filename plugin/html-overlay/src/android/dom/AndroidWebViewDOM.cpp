--- conflicted
+++ resolved
@@ -49,21 +49,12 @@
 {
 	auto m = message;
 
-<<<<<<< HEAD
-    m = std::replaceAll(m, "\\", "\\\\");
-    m = std::replaceAll(m, "'", "\\'");
-    
-	std::string eval = _jsAccessor + ".window.Minko.onmessage('" + m + "');";
-
-    runScript(eval);
-=======
 	m = std::replaceAll(m, "\\", "\\\\");
 	m = std::replaceAll(m, "'", "\\'");
 
 	std::string eval = "if (" + _jsAccessor + ".window.Minko.dispatchMessage) " + _jsAccessor + ".window.Minko.dispatchMessage('" + m + "');";
 
 	runScript(eval);
->>>>>>> c0d915ad
 }
 
 void
