/*
Copyright (c) 2013 Aerys

Permission is hereby granted, free of charge, to any person obtaining a copy of this software and
associated documentation files (the "Software"), to deal in the Software without restriction,
including without limitation the rights to use, copy, modify, merge, publish, distribute,
sublicense, and/or sell copies of the Software, and to permit persons to whom the Software is
furnished to do so, subject to the following conditions:

The above copyright notice and this permission notice shall be included in all copies or
substantial portions of the Software.

THE SOFTWARE IS PROVIDED "AS IS", WITHOUT WARRANTY OF ANY KIND, EXPRESS OR IMPLIED, INCLUDING
BUT NOT LIMITED TO THE WARRANTIES OF MERCHANTABILITY, FITNESS FOR A PARTICULAR PURPOSE AND
NONINFRINGEMENT. IN NO EVENT SHALL THE AUTHORS OR COPYRIGHT HOLDERS BE LIABLE FOR ANY CLAIM,
DAMAGES OR OTHER LIABILITY, WHETHER IN AN ACTION OF CONTRACT, TORT OR OTHERWISE, ARISING FROM,
OUT OF OR IN CONNECTION WITH THE SOFTWARE OR THE USE OR OTHER DEALINGS IN THE SOFTWARE.
*/

#pragma once

#include "LuaAbstractDOMTouchEvent.hpp"
#include "minko/dom/AbstractDOMTouchEvent.hpp"
#include "minko/MinkoLua.hpp"

namespace minko
{
    class LuaWrapper;
    
    namespace component
    {
        namespace overlay
        {
            class LuaAbstractDOMTouchEvent :
            public LuaAbstractDOMMouseEvent
            {
                
            private:
                
            public:
                
                static
                void
                bind(LuaGlue& state)
                {
                    state.Class<dom::AbstractDOMTouchEvent>("AbstractDOMTouchEvent")
<<<<<<< HEAD
                        .property("touchId", &dom::AbstractDOMTouchEvent::touchId);
=======
                        .property("identifier", &dom::AbstractDOMTouchEvent::identifier);
>>>>>>> 69e049ac
                }
                
            };
        }
    }
}<|MERGE_RESOLUTION|>--- conflicted
+++ resolved
@@ -44,11 +44,8 @@
                 bind(LuaGlue& state)
                 {
                     state.Class<dom::AbstractDOMTouchEvent>("AbstractDOMTouchEvent")
-<<<<<<< HEAD
-                        .property("touchId", &dom::AbstractDOMTouchEvent::touchId);
-=======
                         .property("identifier", &dom::AbstractDOMTouchEvent::identifier);
->>>>>>> 69e049ac
+
                 }
                 
             };
