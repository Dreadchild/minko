--- conflicted
+++ resolved
@@ -33,11 +33,7 @@
             
             virtual
             int
-<<<<<<< HEAD
-            touchId() = 0;
-=======
             identifier() = 0;
->>>>>>> 69e049ac
 		};
 	}
 }