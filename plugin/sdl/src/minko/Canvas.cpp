--- conflicted
+++ resolved
@@ -474,20 +474,6 @@
         // Touch events
         case SDL_FINGERDOWN:
         {
-<<<<<<< HEAD
-#if defined(DEBUG)
-            LOG_DEBUG("Finger down! (x: " + std::to_string(event.tfinger.x) + ", y: " + std::to_string(event.tfinger.y) + ")");
-#endif // DEBUG
-            _touch->fingerId(event.tfinger.fingerId);
-            _touch->x(uint(event.tfinger.x));
-            _touch->y(uint(event.tfinger.y));
-
-            _touch->touchDown()->execute(_touch, event.tfinger.x, event.tfinger.y);
-
-            // Create a new touch
-            auto touch = SDLTouch::create(that);
-=======
->>>>>>> 296de746
 
             auto x = event.tfinger.x * _width;
             auto y = event.tfinger.y * _height;
@@ -506,32 +492,6 @@
 
         case SDL_FINGERUP:
         {
-<<<<<<< HEAD
-#if defined(DEBUG)
-            LOG_DEBUG("Finger up! (x: " + std::to_string(event.tfinger.x) + ", y: " + std::to_string(event.tfinger.y) + ")");
-#endif // DEBUG
-            _touch->x(uint(event.tfinger.x));
-            _touch->y(uint(event.tfinger.y));
-
-            _touch->touchUp()->execute(_touch, event.tfinger.x, event.tfinger.y);
-
-            // Get the real touch up
-            auto fingerUp = std::find_if(_touches.begin(), _touches.end(), [&] (SDLTouch::Ptr f) { return f->Touch::fingerId() == event.tfinger.fingerId; } );
-
-            // If this touch exists
-            if (fingerUp != _touches.end())
-            {
-                auto touch = *fingerUp;
-
-                touch->x(event.tfinger.x);
-                touch->y(event.tfinger.y);
-
-                touch->touchUp()->execute(touch, event.tfinger.x, event.tfinger.y);
-
-                // Remove it from the list
-                _touches.erase(fingerUp);
-            }
-=======
             auto x = event.tfinger.x * _width;
             auto y = event.tfinger.y * _height;
             auto id = (int)(event.tfinger.fingerId);
@@ -543,31 +503,11 @@
                 x, 
                 y
             );
->>>>>>> 296de746
             break;
         }
 
         case SDL_FINGERMOTION:
         {
-<<<<<<< HEAD
-#if defined(DEBUG)
-            LOG_DEBUG("Finger motion! " +
-            std::string("(x: ") + std::to_string(event.tfinger.x) + ", y: " + std::to_string(event.tfinger.y)
-            + "|dx: " + std::to_string(event.tfinger.dx) + ", dy: " + std::to_string(event.tfinger.dy)
-            + ")");
-#endif // DEBUG
-            _touch->x(uint(event.tfinger.x));
-            _touch->y(uint(event.tfinger.y));
-            _touch->dx(uint(event.tfinger.dx));
-            _touch->dy(uint(event.tfinger.dy));
-
-            _touch->touchMotion()->execute(_touch, event.tfinger.dx, event.tfinger.dy);
-
-            // Get the real touch in motion
-            auto fingerMotion = std::find_if(_touches.begin(), _touches.end(), [&] (SDLTouch::Ptr f) { return f->Touch::fingerId() == event.tfinger.fingerId; } );
-
-            if (fingerMotion != _touches.end())
-=======
             auto id = (int)(event.tfinger.fingerId);
             auto x = event.tfinger.x * _width;
             auto y = event.tfinger.y * _height;
@@ -584,7 +524,6 @@
             
             // Gestures
             if (event.tfinger.dx > SDLTouch::SWIPE_PRECISION)
->>>>>>> 296de746
             {
                 _touch->swipeRight()->execute(_touch);
             }
