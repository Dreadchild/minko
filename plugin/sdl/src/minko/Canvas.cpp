--- conflicted
+++ resolved
@@ -23,7 +23,7 @@
 #include "minko/async/Worker.hpp"
 
 #if !defined(EMSCRIPTEN)
-#include "minko/file/FileProtocolWorker.hpp"
+#include "minko/async/FileLoaderWorker.hpp"
 #endif
 
 #if defined(EMSCRIPTEN)
@@ -47,15 +47,9 @@
 # endif
 #endif
 
-#if defined(_WIN32)
-#include "Windows.h"
-#endif
-
 using namespace minko;
 using namespace minko::math;
 using namespace minko::async;
-
-const float Canvas::SDLFinger::SWIPE_PRECISION = 0.05f;
 
 Canvas::Canvas(const std::string& name, const uint width, const uint height, bool useStencil, bool chromeless) :
 	_name(name),
@@ -75,17 +69,6 @@
     _data->set<math::Vector4::Ptr>("canvas.viewport", Vector4::create(0.0f, 0.0f, (float) width, (float) height));
 }
 
-#if defined(_WIN32)
-BOOL
-WINAPI
-ConsoleHandlerRoutine(DWORD dwCtrlType)
-{
-	if (dwCtrlType == CTRL_CLOSE_EVENT)
-		return true;
-	return false;
-}
-#endif
-
 void
 Canvas::initialize()
 {
@@ -93,25 +76,15 @@
     initializeInputs();
 
 #if !defined(EMSCRIPTEN)
-    registerWorker<file::FileProtocolWorker>("file-protocol");
-#endif
-
-#if defined(_WIN32)
-	SetConsoleCtrlHandler(ConsoleHandlerRoutine, true);
+    registerWorker<async::FileLoaderWorker>("file-loader");
 #endif
 }
 
 void
 Canvas::initializeInputs()
 {
-<<<<<<< HEAD
-    _mouse = Canvas::SDLMouse::create(shared_from_this());
-    _keyboard = Canvas::SDLKeyboard::create();
-    _finger = Canvas::SDLFinger::create(shared_from_this());
-=======
     _mouse = SDLMouse::create(shared_from_this());
     _keyboard = SDLKeyboard::create();
->>>>>>> 3ba6c445
 
 #ifndef EMSCRIPTEN
     for (int i = 0; i < SDL_NumJoysticks(); ++i)
@@ -179,7 +152,7 @@
 
     SDL_WM_SetCaption(windowTitle.c_str(), NULL);
 
-    SDL_SetVideoMode(width, height, 0, SDL_OPENGL | SDL_WINDOW_RESIZABLE);
+    SDL_SetVideoMode(width, height, 0, SDL_OPENGL);
 
     _context = minko::render::WebGLContext::create();
 #endif // EMSCRIPTEN
@@ -402,9 +375,9 @@
     {
         switch (event.type)
         {
-		case SDL_QUIT:
-			quit();
-			break;
+        case SDL_QUIT:
+            _active = false;
+            break;
 
         case SDL_KEYDOWN:
         {
@@ -447,137 +420,84 @@
         {
             switch( event.button.button ) 
             {
-			case SDL_BUTTON_LEFT:
+            case SDL_BUTTON_LEFT:
                 _mouse->leftButtonDown()->execute(_mouse);
                 break;
-			case SDL_BUTTON_RIGHT:
+            case SDL_BUTTON_RIGHT:
                 _mouse->rightButtonDown()->execute(_mouse);
                 break;
-#ifdef EMSCRIPTEN
-			case SDL_BUTTON_X1:
-				_mouse->wheel()->execute(_mouse, 0, 1);
-				break;
-			case SDL_BUTTON_X2:
-				_mouse->wheel()->execute(_mouse, 0, -1);
-				break;
-#endif
-			}
+	    }
             break;
         }
         case SDL_MOUSEBUTTONUP:
-		{
+        {
             switch( event.button.button ) 
-			{
-				case SDL_BUTTON_LEFT:
-					_mouse->leftButtonUp()->execute(_mouse);
-					break;
-				case SDL_BUTTON_RIGHT:
-					_mouse->rightButtonUp()->execute(_mouse);
-					break;
-			}
-            break;
-        }
-		case SDL_MOUSEWHEEL:
+	    {
+	    case SDL_BUTTON_LEFT:
+                _mouse->leftButtonUp()->execute(_mouse);
+                break;
+	    case SDL_BUTTON_RIGHT:
+                _mouse->rightButtonUp()->execute(_mouse);
+                break;
+            }
+            break;
+        }
+        case SDL_MOUSEWHEEL:
             _mouse->wheel()->execute(_mouse, event.wheel.x, event.wheel.y);
-            break;
-                
-                
-                // Touch events
-                case SDL_FINGERDOWN:
+            //_mouseWheel->execute(shared_from_this(), event.wheel.x, event.wheel.y);
+            break;
+
+        case SDL_JOYAXISMOTION:
 # if defined(DEBUG)
-                std::cout << "Finger down! (x: " << event.tfinger.x << ", y: " << event.tfinger.y << ")" << std::endl;
+            printf("Joystick %d axis %d value: %d\n",
+                event.jaxis.which,
+                event.jaxis.axis,
+                event.jaxis.value);
 #endif // DEBUG
-                
-                _finger->x(event.tfinger.x);
-                _finger->y(event.tfinger.y);
-                
-                _finger->fingerDown()->execute(_finger, event.tfinger.x, event.tfinger.y);
-                
-                break;
-                case SDL_FINGERUP:
-# if defined(DEBUG)
-                std::cout << "Finger up! (x: " << event.tfinger.x << ", y: " << event.tfinger.y << ")" << std::endl;
-#endif // DEBUG
-                _finger->x(event.tfinger.x);
-                _finger->y(event.tfinger.y);
-                
-                _finger->fingerUp()->execute(_finger, event.tfinger.x, event.tfinger.y);
-                
-                break;
-                case SDL_FINGERMOTION:
-# if defined(DEBUG)
-                std::cout << "Finger motion! "
-                << "("
-                << "x: " << event.tfinger.x << ", y: " << event.tfinger.y
-                << "|"
-                << "dx: " << event.tfinger.dx << ", dy: " << event.tfinger.dy
-                << ")" << std::endl;
-#endif // DEBUG
-                _finger->x(event.tfinger.x);
-                _finger->y(event.tfinger.y);
-                _finger->dx(event.tfinger.dx);
-                _finger->dy(event.tfinger.dy);
-                
-                _finger->fingerMotion()->execute(_finger, event.tfinger.dx, event.tfinger.dy);
-                
-                // Gestures
-                if (event.tfinger.dx > SDLFinger::SWIPE_PRECISION)
-                {
-# if defined(DEBUG)
-                    std::cout << "Swipe right! (" << event.tfinger.dx << ")" << std::endl;
-#endif // DEBUG
-                    _finger->swipeRight()->execute(_finger);
-                }
-                
-                if (-event.tfinger.dx > SDLFinger::SWIPE_PRECISION)
-                {
-# if defined(DEBUG)
-                    std::cout << "Swipe left! (" << event.tfinger.dx << ")" << std::endl;
-#endif // DEBUG
-                    
-                    _finger->swipeLeft()->execute(_finger);
-                }
-                
-                if (event.tfinger.dy > SDLFinger::SWIPE_PRECISION)
-                {
-# if defined(DEBUG)
-                    std::cout << "Swipe down! (" << event.tfinger.dy << ")" << std::endl;
-#endif // DEBUG
-                    
-                    _finger->swipeDown()->execute(_finger);
-                }
-                
-                if (-event.tfinger.dy > SDLFinger::SWIPE_PRECISION)
-                {
-#if defined(DEBUG)
-                    std::cout << "Swipe up! (" << event.tfinger.dy << ")" << std::endl;
-#endif // DEBUG
-                    
-                    _finger->swipeUp()->execute(_finger);
-                }
-                
-                break;
-
-
-        case SDL_JOYAXISMOTION:
             _joysticks[event.jaxis.which]->joystickAxisMotion()->execute(
                 _joysticks[event.jaxis.which], event.jaxis.which, event.jaxis.axis, event.jaxis.value
                 );
             break;
 
         case SDL_JOYHATMOTION:
+# if defined(DEBUG)
+            printf("Joystick %d hat %d value:",
+                event.jhat.which,
+                event.jhat.hat);
+            if (event.jhat.value == SDL_HAT_CENTERED)
+                printf(" centered");
+            if (event.jhat.value & SDL_HAT_UP)
+                printf(" up");
+            if (event.jhat.value & SDL_HAT_RIGHT)
+                printf(" right");
+            if (event.jhat.value & SDL_HAT_DOWN)
+                printf(" down");
+            if (event.jhat.value & SDL_HAT_LEFT)
+                printf(" left");
+            printf("\n");
+#endif // DEBUG
             _joysticks[event.jhat.which]->joystickHatMotion()->execute(
                 _joysticks[event.jhat.which], event.jhat.which, event.jhat.hat, event.jhat.value
                 );
             break;
 
         case SDL_JOYBUTTONDOWN:
+# if defined(DEBUG)
+            printf("Joystick %d button %d down\n",
+                event.jbutton.which,
+                event.jbutton.button);
+#endif
             _joysticks[event.jbutton.which]->joystickButtonDown()->execute(
                 _joysticks[event.jbutton.which], event.jbutton.which, event.jbutton.button
                 );
             break;
 
         case SDL_JOYBUTTONUP:
+# if defined(DEBUG)
+            printf("Joystick %d button %d up\n",
+                event.jbutton.which,
+                event.jbutton.button);
+#endif
             _joysticks[event.jbutton.which]->joystickButtonUp()->execute(
                 _joysticks[event.jbutton.which], event.jbutton.which, event.jbutton.button
                 );
@@ -628,14 +548,10 @@
             width(event.resize.w);
             height(event.resize.h);
 
-			//delete _screen;
-			std::cout << width() << std::endl;
-			std::cout << height() << std::endl;
-
-			_screen = SDL_SetVideoMode(width(), height(), 0, SDL_OPENGL | SDL_WINDOW_RESIZABLE);
-
-			_context->configureViewport(x(), y(), width(), height());
-			_resized->execute(shared_from_this(), width(), height());
+            delete _screen;
+            _screen = SDL_SetVideoMode(width(), height(), 0, SDL_OPENGL | SDL_RESIZABLE);
+            _context->configureViewport(x(), y(), width(), height());
+            _resized->execute(shared_from_this(), width(), height());
             break;
 #else
         case SDL_WINDOWEVENT:
@@ -659,9 +575,10 @@
         }
     }
 
+#if !defined(EMSCRIPTEN)
     for (auto worker : _activeWorkers)
-        worker->poll();
-
+        worker->update();
+#endif
     auto absoluteTime = std::chrono::high_resolution_clock::now();
     _relativeTime   = 1e-6f * std::chrono::duration_cast<std::chrono::nanoseconds>(absoluteTime - _startTime).count(); // in milliseconds
     _frameDuration  = 1e-6f * std::chrono::duration_cast<std::chrono::nanoseconds>(absoluteTime - _previousTime).count(); // in milliseconds
@@ -738,11 +655,10 @@
 
     _activeWorkers.push_back(worker);
 
+    _workerCompleteSlots.push_back(worker->complete()->connect([worker, this](Worker::MessagePtr) {
+        std::cout << "Canvas::getWorker(): " << "remove worker" << std::endl;
+        //_activeWorkers.remove(worker);
+    }));
+
     return worker;
-}
-
-int
-Canvas::getJoystickAxis(input::Joystick::Ptr joystick, int axis)
-{
-	return SDL_JoystickGetAxis(SDL_JoystickOpen(joystick->joystickId()), axis);
 }