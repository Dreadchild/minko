/*
Copyright (c) 2014 Aerys

Permission is hereby granted, free of charge, to any person obtaining a copy of this software and
associated documentation files (the "Software"), to deal in the Software without restriction,
including without limitation the rights to use, copy, modify, merge, publish, distribute,
sublicense, and/or sell copies of the Software, and to permit persons to whom the Software is
furnished to do so, subject to the following conditions:

The above copyright notice and this permission notice shall be included in all copies or
substantial portions of the Software.

THE SOFTWARE IS PROVIDED "AS IS", WITHOUT WARRANTY OF ANY KIND, EXPRESS OR IMPLIED, INCLUDING
BUT NOT LIMITED TO THE WARRANTIES OF MERCHANTABILITY, FITNESS FOR A PARTICULAR PURPOSE AND
NONINFRINGEMENT. IN NO EVENT SHALL THE AUTHORS OR COPYRIGHT HOLDERS BE LIABLE FOR ANY CLAIM,
DAMAGES OR OTHER LIABILITY, WHETHER IN AN ACTION OF CONTRACT, TORT OR OTHERWISE, ARISING FROM,
OUT OF OR IN CONNECTION WITH THE SOFTWARE OR THE USE OR OTHER DEALINGS IN THE SOFTWARE.
*/

#include "minko/Canvas.hpp"
#include "minko/data/Provider.hpp"
#include "minko/math/Vector4.hpp"
#include "minko/async/Worker.hpp"
#include "minko/file/Options.hpp"

#if !defined(EMSCRIPTEN)
#include "minko/file/FileProtocolWorker.hpp"
#endif

#if defined(EMSCRIPTEN)
# include "minko/MinkoWebGL.hpp"
# include "SDL/SDL.h"
# include "emscripten/emscripten.h"
#elif defined(MINKO_ANGLE)
# include "SDL.h"
# include "SDL_syswm.h"
# include <EGL/egl.h>
# include <GLES2/gl2.h>
# include <GLES2/gl2ext.h>
#elif defined(__ANDROID__)
# include "minko/MinkoAndroid.hpp"
# include "SDL.h"
#else
# include "SDL.h"
#endif

#if defined(__APPLE__)
# include <TargetConditionals.h>
# if TARGET_OS_IPHONE
#  include "SDL_opengles.h"
# endif
#endif

#if defined(_WIN32)
#include "Windows.h"
#endif

using namespace minko;
using namespace minko::math;
using namespace minko::async;

const float Canvas::SDLFinger::SWIPE_PRECISION = 0.05f;

Canvas::Canvas(const std::string& name, const uint width, const uint height, bool useStencil, bool chromeless) :
    _name(name),
    _useStencil(useStencil),
    _chromeless(chromeless),
    _data(data::Provider::create()),
    _active(false),
    _previousTime(std::chrono::high_resolution_clock::now()),
    _startTime(std::chrono::high_resolution_clock::now()),
    _framerate(0.f),
    _desiredFramerate(60.f),
    _enterFrame(Signal<Canvas::Ptr, float, float>::create()),
    _resized(Signal<AbstractCanvas::Ptr, uint, uint>::create()),
    _joystickAdded(Signal<AbstractCanvas::Ptr, std::shared_ptr<input::Joystick>>::create()),
    _joystickRemoved(Signal<AbstractCanvas::Ptr, std::shared_ptr<input::Joystick>>::create())
{
    _data->set<math::Vector4::Ptr>("canvas.viewport", Vector4::create(0.0f, 0.0f, (float) width, (float) height));
}

#if defined(_WIN32)
BOOL
WINAPI
ConsoleHandlerRoutine(DWORD dwCtrlType)
{
    if (dwCtrlType == CTRL_CLOSE_EVENT)
        return true;
    return false;
}
#endif

void
Canvas::initialize()
{
#if defined(__ANDROID__)
    file::Options::defaultProtocolFunction("file", [](const std::string& filename)
    {
        return minko::file::APKProtocol::create();
    });

    // std::cout.rdbuf(new minko::log::AndroidStreambuf());
    // std::cerr.rdbuf(new minko::log::AndroidStreambuf());
#endif

    initializeContext(_name, width(), height(), _useStencil);
    initializeInputs();

#if !defined(EMSCRIPTEN)
    registerWorker<file::FileProtocolWorker>("file-protocol");
#endif

#if defined(_WIN32)
    SetConsoleCtrlHandler(ConsoleHandlerRoutine, true);
#endif
}

void
Canvas::initializeInputs()
{
    _mouse = SDLMouse::create(shared_from_this());
    _keyboard = SDLKeyboard::create();
    _finger = SDLFinger::create(shared_from_this());

#if !defined(EMSCRIPTEN) && !defined(__ANDROID__)
    for (int i = 0; i < SDL_NumJoysticks(); ++i)
    {
        SDL_Joystick* joystick = SDL_JoystickOpen(i);

        if (!joystick)
            continue;
        else
            _joysticks[i] = SDLJoystick::create(shared_from_this(), SDL_JoystickInstanceID(joystick), joystick);
    }
#endif
}

void
Canvas::initializeContext(const std::string& windowTitle, unsigned int width, unsigned int height, bool useStencil)
{
#ifndef EMSCRIPTEN
    if (SDL_Init(SDL_INIT_VIDEO | SDL_INIT_JOYSTICK) < 0)
        throw std::runtime_error(SDL_GetError());

    if (useStencil)
        SDL_GL_SetAttribute(SDL_GL_STENCIL_SIZE, 8);

    auto sdlFlags = SDL_WINDOW_OPENGL | SDL_WINDOW_RESIZABLE | SDL_WINDOW_SHOWN;

    if (_chromeless)
        sdlFlags |= SDL_WINDOW_BORDERLESS;

    SDL_GL_SetAttribute(SDL_GL_CONTEXT_MAJOR_VERSION, 2);
    SDL_GL_SetAttribute(SDL_GL_DOUBLEBUFFER, 1);

    _window = SDL_CreateWindow(
        windowTitle.c_str(),
        SDL_WINDOWPOS_CENTERED, // SDL_WINDOWPOS_UNDEFINED,
        SDL_WINDOWPOS_CENTERED, // SDL_WINDOWPOS_UNDEFINED,
        width, height,
        sdlFlags
    );

    if (!_window)
        throw std::runtime_error(SDL_GetError());

# if MINKO_ANGLE
    if (!(_angleContext = initContext(_window, width, height)))
        throw std::runtime_error("Could not create Angle context");
# elif TARGET_IPHONE_SIMULATOR
//    SDL_CreateRenderer(_window, -1, 0);
    SDL_GLContext glContext = SDL_GL_CreateContext(_window);
    if (!glContext)
        throw std::runtime_error("Could not create iOS context");
# else
    SDL_GLContext glContext = SDL_GL_CreateContext(_window);
    if (!glContext)
        throw std::runtime_error("Could not create a window context from SDL");
# endif // MINKO_ANGLE

    _context = minko::render::OpenGLES2Context::create();
#else // if defined(EMSCRIPTEN)
    if (SDL_Init(SDL_INIT_VIDEO | SDL_INIT_JOYSTICK) < 0)
        throw std::runtime_error(SDL_GetError());

    if (useStencil)
        SDL_GL_SetAttribute(SDL_GL_STENCIL_SIZE, 8);

    SDL_WM_SetCaption(windowTitle.c_str(), NULL);

    SDL_SetVideoMode(width, height, 0, SDL_OPENGL | SDL_WINDOW_RESIZABLE);

    _context = minko::render::WebGLContext::create();
#endif // EMSCRIPTEN

    this->width(width);
    this->height(height);
}

#ifdef MINKO_ANGLE
ESContext*
Canvas::initContext(SDL_Window* window, unsigned int width, unsigned int height)
{
    this->width(0);
    this->height(0);

    EGLint configAttribList[] =
    {
        EGL_RED_SIZE, 8,
        EGL_GREEN_SIZE, 8,
        EGL_BLUE_SIZE, 8,
        EGL_ALPHA_SIZE, 8,
        EGL_DEPTH_SIZE, 16,
        EGL_STENCIL_SIZE, 8,
        EGL_SAMPLE_BUFFERS, 0,
        EGL_NONE
    };
    EGLint surfaceAttribList[] =
    {
        EGL_RENDER_BUFFER, EGL_BACK_BUFFER,
        EGL_NONE, EGL_NONE
    };

    SDL_SysWMinfo info;
    SDL_VERSION(&info.version);
    if (!SDL_GetWindowWMInfo(window, &info))
        return GL_FALSE;
    EGLNativeWindowType hWnd = info.info.win.window;

    ESContext* es_context = new ESContext();
    es_context->width = width;
    es_context->height = height;
    es_context->hWnd = hWnd;

    EGLDisplay display;
    EGLint numConfigs;
    EGLint majorVersion;
    EGLint minorVersion;
    EGLContext context;
    EGLSurface surface;
    EGLConfig config;
    EGLint contextAttribs[] = { EGL_CONTEXT_CLIENT_VERSION, 2, EGL_NONE, EGL_NONE };

    display = eglGetDisplay(GetDC(hWnd)); // EGL_DEFAULT_DISPLAY
    if (display == EGL_NO_DISPLAY)
    {
        return EGL_FALSE;
    }

    // Initialize EGL
    if (!eglInitialize(display, &majorVersion, &minorVersion))
    {
        return EGL_FALSE;
    }

    // Get configs
    if (!eglGetConfigs(display, NULL, 0, &numConfigs))
    {
        return EGL_FALSE;
    }

    // Choose config
    if (!eglChooseConfig(display, configAttribList, &config, 1, &numConfigs))
    {
        return EGL_FALSE;
    }

    // Create a surface
    surface = eglCreateWindowSurface(display, config, (EGLNativeWindowType)hWnd, surfaceAttribList);
    if (surface == EGL_NO_SURFACE)
    {
        return EGL_FALSE;
    }

    // Create a GL context
    context = eglCreateContext(display, config, EGL_NO_CONTEXT, contextAttribs);
    if (context == EGL_NO_CONTEXT)
    {
        return EGL_FALSE;
    }

    // Make the context current
    if (!eglMakeCurrent(display, surface, surface, context))
    {
        return EGL_FALSE;
    }
    es_context->eglDisplay = display;
    es_context->eglSurface = surface;
    es_context->eglContext = context;

    this->width(width);
    this->height(height);

    return es_context;
}
#endif

uint
Canvas::x()
{
    return (uint) _data->get<math::Vector4::Ptr>("canvas.viewport")->x();
}

uint
Canvas::y()
{
    return (uint) _data->get<math::Vector4::Ptr>("canvas.viewport")->y();
}

uint
Canvas::width()
{
    return (uint) _data->get<math::Vector4::Ptr>("canvas.viewport")->z();
}

uint
Canvas::height()
{
    return (uint) _data->get<math::Vector4::Ptr>("canvas.viewport")->w();
}

void
Canvas::x(uint value)
{
    auto viewport = _data->get<math::Vector4::Ptr>("canvas.viewport");

    viewport->setTo((float) value, viewport->y(), viewport->z(), viewport->w());
}

void
Canvas::y(uint value)
{
    auto viewport = _data->get<math::Vector4::Ptr>("canvas.viewport");

    viewport->setTo(viewport->x(), (float) value, viewport->z(), viewport->w());
}

void
Canvas::width(uint value)
{
    auto viewport = _data->get<math::Vector4::Ptr>("canvas.viewport");

    viewport->setTo(viewport->x(), viewport->y(), (float) value, viewport->w());
}

void
Canvas::height(uint value)
{
    auto viewport = _data->get<math::Vector4::Ptr>("canvas.viewport");

    viewport->setTo(viewport->x(), viewport->y(), viewport->z(), (float) value);
}

void
Canvas::step()
{
#if defined(EMSCRIPTEN)
    // Detect new joystick
    for (int i = 0; i < SDL_NumJoysticks(); i++)
    {
        if (!SDL_JoystickOpened(i))
        {
            auto joystick = SDL_JoystickOpen(i);
            if (joystick)
            {
                if (_joysticks.find(i) == _joysticks.end())
                {
                    auto sdlJoystick = SDLJoystick::create(shared_from_this(), i, joystick);
                    _joysticks[i] = sdlJoystick;
                }

                _joystickAdded->execute(shared_from_this(), _joysticks[i]);

# if defined(DEBUG)
                printf("New joystick found!\n");
                printf("Joystick %i\n", i);
                printf("Name: %s\n", SDL_JoystickName(i));
                printf("Number of Axes: %d\n", SDL_JoystickNumAxes(joystick));
                printf("Number of Buttons: %d\n", SDL_JoystickNumButtons(joystick));
                printf("Number of Balls: %d\n", SDL_JoystickNumBalls(joystick));
# endif // DEBUG
            }
        }
    }

    // A gamepad has been removed ?
    if (_joysticks.size() != SDL_NumJoysticks())
    {
        // We looking for the missing gamepad
        int joystickId = 0;
        for (auto it = _joysticks.begin(); it != _joysticks.end(); ++it)
        {
            if (!SDL_JoystickOpen(it->first))
            {
                joystickId = it->first;
                break;
            }
        }

        auto joystick = _joysticks[joystickId]->_joystick;

        _joystickRemoved->execute(shared_from_this(), _joysticks[joystickId]);

        SDL_JoystickClose(joystick);
        _joysticks.erase(joystickId);
    }
#endif
    SDL_Event event;

    while (SDL_PollEvent(&event))
    {
        switch (event.type)
        {
        case SDL_QUIT:
        {
            quit();
            break;
        }

        case SDL_KEYDOWN:
        {
            _keyboard->keyDown()->execute(_keyboard);

			auto keyCode = static_cast<input::Keyboard::KeyCode>(event.key.keysym.sym);

            for (uint i = 0; i < input::Keyboard::NUM_KEYS; ++i)
            {
                auto code = static_cast<input::Keyboard::Key>(i);

				if (!_keyboard->hasKeyDownSignal(code))
					continue;

				auto pair = _keyboard->keyToKeyCodeMap.find(code);

				if (pair != _keyboard->keyToKeyCodeMap.end() && pair->second == keyCode)
                    _keyboard->keyDown(code)->execute(_keyboard, i);
            }
            break;
        }

        case SDL_KEYUP:
        {
            _keyboard->keyUp()->execute(_keyboard);

			auto keyCode = static_cast<input::Keyboard::KeyCode>(event.key.keysym.sym);

			for (uint i = 0; i < input::Keyboard::NUM_KEYS; ++i)
			{
				auto code = static_cast<input::Keyboard::Key>(i);

				if (!_keyboard->hasKeyUpSignal(code))
					continue;

				auto pair = _keyboard->keyToKeyCodeMap.find(code);

				if (pair != _keyboard->keyToKeyCodeMap.end() && pair->second == keyCode)
					_keyboard->keyUp(code)->execute(_keyboard, i);
			}

            for (uint i = 0; i < input::Keyboard::NUM_KEYS; ++i)
            {
                auto code = static_cast<input::Keyboard::Key>(i);
                if (_keyboard->_keyboardState[i] && _keyboard->hasKeyUpSignal(code))
                    _keyboard->keyUp(code)->execute(_keyboard, i);
            }
        }

        case SDL_MOUSEMOTION:
        {
            auto oldX = _mouse->input::Mouse::x();
            auto oldY = _mouse->input::Mouse::y();

            _mouse->x(event.motion.x);
            _mouse->y(event.motion.y);
            _mouse->move()->execute(_mouse, event.motion.x - oldX, event.motion.y - oldY);
            break;
        }

        case SDL_MOUSEBUTTONDOWN:
        {
            switch (event.button.button)
            {
            case SDL_BUTTON_LEFT:
                _mouse->leftButtonDown()->execute(_mouse);
                break;
            case SDL_BUTTON_RIGHT:
                _mouse->rightButtonDown()->execute(_mouse);
                break;
#ifdef EMSCRIPTEN
            case SDL_BUTTON_X1:
                _mouse->wheel()->execute(_mouse, 0, 1);
                break;
            case SDL_BUTTON_X2:
                _mouse->wheel()->execute(_mouse, 0, -1);
                break;
#endif
            }
            break;
        }

        case SDL_MOUSEBUTTONUP:
        {
            switch (event.button.button)
            {
            case SDL_BUTTON_LEFT:
                _mouse->leftButtonUp()->execute(_mouse);
                break;
            case SDL_BUTTON_RIGHT:
                _mouse->rightButtonUp()->execute(_mouse);
                break;
            }
            break;
        }

        case SDL_MOUSEWHEEL:
        {
            _mouse->wheel()->execute(_mouse, event.wheel.x, event.wheel.y);
            //_mouseWheel->execute(shared_from_this(), event.wheel.x, event.wheel.y);
            break;
        }

#ifndef EMSCRIPTEN
            // Touch events
        case SDL_FINGERDOWN:
        {
            _finger->x(uint(event.tfinger.x));
            _finger->y(uint(event.tfinger.y));

            _finger->fingerDown()->execute(_finger, event.tfinger.x, event.tfinger.y);

            break;
        }

        case SDL_FINGERUP:
        {
            _finger->x(uint(event.tfinger.x));
            _finger->y(uint(event.tfinger.y));

            _finger->fingerUp()->execute(_finger, event.tfinger.x, event.tfinger.y);

            break;
        }

        case SDL_FINGERMOTION:
        {
            _finger->x(uint(event.tfinger.x));
            _finger->y(uint(event.tfinger.y));
            _finger->dx(uint(event.tfinger.dx));
            _finger->dy(uint(event.tfinger.dy));

            _finger->fingerMotion()->execute(_finger, event.tfinger.dx, event.tfinger.dy);

            // Gestures
            if (event.tfinger.dx > SDLFinger::SWIPE_PRECISION)
                _finger->swipeRight()->execute(_finger);

            if (-event.tfinger.dx > SDLFinger::SWIPE_PRECISION)
                _finger->swipeLeft()->execute(_finger);

            if (event.tfinger.dy > SDLFinger::SWIPE_PRECISION)
                _finger->swipeDown()->execute(_finger);

            if (-event.tfinger.dy > SDLFinger::SWIPE_PRECISION)
                _finger->swipeUp()->execute(_finger);

            break;
        }
#endif
        case SDL_JOYAXISMOTION:
        {
            _joysticks[event.jaxis.which]->joystickAxisMotion()->execute(
                _joysticks[event.jaxis.which], event.jaxis.which, event.jaxis.axis, event.jaxis.value
            );
            break;
        }

        case SDL_JOYHATMOTION:
        {
            _joysticks[event.jhat.which]->joystickHatMotion()->execute(
                _joysticks[event.jhat.which], event.jhat.which, event.jhat.hat, event.jhat.value
            );
            break;
        }

        case SDL_JOYBUTTONDOWN:
        {
            int button = event.jbutton.button;

#if defined(EMSCRIPTEN)
            auto htmlButton = static_cast<SDLJoystick::Button>(button);
            auto nativeButton = SDLJoystick::GetNativeButton(htmlButton);

            if (nativeButton != SDLJoystick::Button::Nothing)
                button = static_cast<int>(nativeButton);
#endif // EMSCRIPTEN

            _joysticks[event.jbutton.which]->joystickButtonDown()->execute(
                _joysticks[event.jbutton.which], event.jbutton.which, button
            );
            break;
        }

        case SDL_JOYBUTTONUP:
        {
            auto button = event.jbutton.button;

# if defined(EMSCRIPTEN)
            auto htmlButton = static_cast<SDLJoystick::Button>(button);
            auto nativeButton = SDLJoystick::GetNativeButton(htmlButton);

            if (nativeButton != SDLJoystick::Button::Nothing)
                button = static_cast<int>(nativeButton);
#endif // EMSCRIPTEN

            _joysticks[event.jbutton.which]->joystickButtonUp()->execute(
                _joysticks[event.jbutton.which], event.jbutton.which, button
            );
            break;
        }

#ifndef EMSCRIPTEN
        case SDL_JOYDEVICEADDED:
        {
            int             device = event.cdevice.which;
            auto            joystick = SDL_JoystickOpen(device);
            SDL_JoystickID  instance_id = SDL_JoystickInstanceID(joystick);

            if (_joysticks.find(instance_id) == _joysticks.end())
            {
                auto sdlJoystick = SDLJoystick::create(shared_from_this(), instance_id, joystick);
                _joysticks[instance_id] = sdlJoystick;
            }

            _joystickAdded->execute(shared_from_this(), _joysticks[instance_id]);
            break;
        }

        case SDL_JOYDEVICEREMOVED:
        {
            auto joystick = _joysticks[event.cdevice.which]->_joystick;

            _joystickRemoved->execute(shared_from_this(), _joysticks[event.cdevice.which]);

            SDL_JoystickClose(joystick);
            _joysticks.erase(event.cdevice.which);

            break;
        }
#endif // EMSCRIPTEN

#ifdef EMSCRIPTEN
        case SDL_VIDEORESIZE:
        {
            width(event.resize.w);
            height(event.resize.h);

            _screen = SDL_SetVideoMode(width(), height(), 0, SDL_OPENGL | SDL_WINDOW_RESIZABLE);
            _context->configureViewport(x(), y(), width(), height());
            _resized->execute(shared_from_this(), width(), height());
            break;
        }
#else
        case SDL_WINDOWEVENT:
        {
            switch (event.window.event)
            {
                case SDL_WINDOWEVENT_RESIZED:
                    width(event.window.data1);
                    height(event.window.data2);

                    _context->configureViewport(x(), y(), width(), height());
                    _resized->execute(shared_from_this(), width(), height());
                    break;

                default:
                    break;
            }
            break;
        }
#endif // EMSCRIPTEN

        default:
            break;
        }
    }

#if !defined(EMSCRIPTEN)
    for (auto worker : _activeWorkers)
        worker->poll();
#endif
    auto absoluteTime = std::chrono::high_resolution_clock::now();
    _relativeTime   = 1e-6f * std::chrono::duration_cast<std::chrono::nanoseconds>(absoluteTime - _startTime).count(); // in milliseconds
    _frameDuration  = 1e-6f * std::chrono::duration_cast<std::chrono::nanoseconds>(absoluteTime - _previousTime).count(); // in milliseconds

    _enterFrame->execute(shared_from_this(), _relativeTime, _frameDuration);
    _previousTime = absoluteTime;

    // swap buffers
#if defined(MINKO_ANGLE)
    eglSwapBuffers(_angleContext->eglDisplay, _angleContext->eglSurface);
#elif defined(EMSCRIPTEN)
    SDL_GL_SwapBuffers();
#else
    SDL_GL_SwapWindow(_window);
#endif

    // framerate in seconds
    _framerate = 1000.f / _frameDuration;

#if !defined(EMSCRIPTEN)
    if (_framerate > _desiredFramerate)
    {
        SDL_Delay((uint) ((1000.f / _desiredFramerate) - _frameDuration));

        _framerate = _desiredFramerate;
    }
#endif
}

#if defined(EMSCRIPTEN)
namespace
{
    Canvas::Ptr currentCanvas;

    void
    emscriptenMainLoop()
    {
        currentCanvas->step();
    }
}
#endif

void
Canvas::run()
{
    _active = true;
    _framerate = 0.f;

#if defined(EMSCRIPTEN)
    currentCanvas = shared_from_this();
    emscripten_set_main_loop(emscriptenMainLoop, 0, 1);
#else
    while (_active)
    {
        step();
        // usleep(1000000 / TARGET_FPS);
    }
#endif
}

void
Canvas::quit()
{
    _active = false;
}

Canvas::WorkerPtr
Canvas::getWorker(const std::string& name)
{
    if (!_workers.count(name))
        return nullptr;

    auto worker = _workers[name]();

    _activeWorkers.push_back(worker);

    return worker;
}

int
Canvas::getJoystickAxis(input::Joystick::Ptr joy, int axis)
{
<<<<<<< HEAD
	//std::cout << "get axis from joystick id = " << joystick->joystickId() << std::endl;
	int id = joy->joystickId();

	if (_joysticks.find(id) != _joysticks.end())
	{
		return SDL_JoystickGetAxis(_joysticks[id]->joystick(), axis);
	}

	//return SDL_JoystickGetAxis(SDL_JoystickOpen(joy->joystickId()), axis);
=======
    int id = joy->joystickId();

    if (_joysticks.find(id) == _joysticks.end())
        return -1;

    return SDL_JoystickGetAxis(_joysticks[id]->joystick(), axis);
>>>>>>> 76e9dcb7
}<|MERGE_RESOLUTION|>--- conflicted
+++ resolved
@@ -770,22 +770,10 @@
 int
 Canvas::getJoystickAxis(input::Joystick::Ptr joy, int axis)
 {
-<<<<<<< HEAD
-	//std::cout << "get axis from joystick id = " << joystick->joystickId() << std::endl;
-	int id = joy->joystickId();
-
-	if (_joysticks.find(id) != _joysticks.end())
-	{
-		return SDL_JoystickGetAxis(_joysticks[id]->joystick(), axis);
-	}
-
-	//return SDL_JoystickGetAxis(SDL_JoystickOpen(joy->joystickId()), axis);
-=======
     int id = joy->joystickId();
 
     if (_joysticks.find(id) == _joysticks.end())
         return -1;
 
     return SDL_JoystickGetAxis(_joysticks[id]->joystick(), axis);
->>>>>>> 76e9dcb7
 }