--- conflicted
+++ resolved
@@ -18,12 +18,6 @@
 */
 
 #include "minko/Canvas.hpp"
-<<<<<<< HEAD
-=======
-#include "minko/input/Mouse.hpp"
-#include "minko/input/Keyboard.hpp"
-#include "minko/file/Options.hpp"
->>>>>>> 65dbef15
 #include "minko/data/Provider.hpp"
 #include "minko/math/Vector4.hpp"
 #include "minko/async/Worker.hpp"
@@ -124,12 +118,8 @@
 Canvas::initializeInputs()
 {
     _mouse = SDLMouse::create(shared_from_this());
-<<<<<<< HEAD
     _keyboard = SDLKeyboard::create();
-    _finger = Canvas::SDLFinger::create(shared_from_this());
-=======
-    _keyboard = Canvas::SDLKeyboard::create();
->>>>>>> 65dbef15
+    _finger = SDLFinger::create(shared_from_this());
 
 #if !defined(EMSCRIPTEN) && !defined(__ANDROID__)
     for (int i = 0; i < SDL_NumJoysticks(); ++i)
@@ -421,39 +411,24 @@
         switch (event.type)
         {
         case SDL_QUIT:
-<<<<<<< HEAD
-            quit();
-            break;
+            {
+                quit();
+                break;
+            }
 
         case SDL_KEYDOWN:
-        {
-            _keyboard->keyDown()->execute(_keyboard);
-            for (uint i = 0; i < input::Keyboard::NUM_KEYS; ++i)
-            {
-                auto code = static_cast<input::Keyboard::Key>(i);
-                if (_keyboard->_keyboardState[i] && _keyboard->hasKeyDownSignal(code))
-                    _keyboard->keyDown(code)->execute(_keyboard, i);
-=======
-            {
-                quit();
-                break;
-            }
-
-        case SDL_KEYDOWN:
             {
                 _keyboard->keyDown()->execute(_keyboard);
-                for (uint i = 0; i < input::Keyboard::NUM_SCANCODES; ++i)
+                for (uint i = 0; i < input::Keyboard::NUM_KEYS; ++i)
                 {
                     auto code = static_cast<input::Keyboard::ScanCode>(i);
                     if (_keyboard->_keyboardState[i] && _keyboard->hasKeyDownSignal(code))
                         _keyboard->keyDown(code)->execute(_keyboard, i);
                 }
                 break;
->>>>>>> 65dbef15
             }
 
         case SDL_KEYUP:
-<<<<<<< HEAD
         {
             _keyboard->keyUp()->execute(_keyboard);
             for (uint i = 0; i < input::Keyboard::NUM_KEYS; ++i)
@@ -461,18 +436,8 @@
                 auto code = static_cast<input::Keyboard::Key>(i);
                 if (_keyboard->_keyboardState[i] && _keyboard->hasKeyUpSignal(code))
                     _keyboard->keyUp(code)->execute(_keyboard, i);
-=======
-            {
-                _keyboard->keyUp()->execute(_keyboard);
-                for (uint i = 0; i < input::Keyboard::NUM_SCANCODES; ++i)
-                {
-                    auto code = static_cast<input::Keyboard::ScanCode>(i);
-                    if (_keyboard->_keyboardState[i] && _keyboard->hasKeyUpSignal(code))
-                        _keyboard->keyUp(code)->execute(_keyboard, i);
-                }
-                break;
->>>>>>> 65dbef15
-            }
+            }
+        }
 
         case SDL_MOUSEMOTION:
             {
@@ -495,24 +460,18 @@
                 case SDL_BUTTON_RIGHT:
                     _mouse->rightButtonDown()->execute(_mouse);
                     break;
+#ifdef EMSCRIPTEN
+                case SDL_BUTTON_X1:
+                    _mouse->wheel()->execute(_mouse, 0, 1);
+                    break;
+                case SDL_BUTTON_X2:
+                    _mouse->wheel()->execute(_mouse, 0, -1);
+                    break;
+#endif
                 }
                 break;
-<<<<<<< HEAD
-#ifdef EMSCRIPTEN
-            case SDL_BUTTON_X1:
-                _mouse->wheel()->execute(_mouse, 0, 1);
-                break;
-            case SDL_BUTTON_X2:
-                _mouse->wheel()->execute(_mouse, 0, -1);
-                break;
-#endif
-	    }
-            break;
-        }
-=======
-            }
-
->>>>>>> 65dbef15
+            }
+
         case SDL_MOUSEBUTTONUP:
             {
                 switch (event.button.button)
@@ -609,86 +568,35 @@
             }
 
             break;
+
         case SDL_JOYAXISMOTION:
-<<<<<<< HEAD
-# if defined(DEBUG)
-            printf("Joystick %d axis %d value: %d\n",
-                event.jaxis.which,
-                event.jaxis.axis,
-                event.jaxis.value);
-#endif // DEBUG
-            _joysticks[event.jaxis.which]->joystickAxisMotion()->execute(
-                _joysticks[event.jaxis.which], event.jaxis.which, event.jaxis.axis, event.jaxis.value
-=======
             {
                 _joysticks[event.jaxis.which]->joystickAxisMotion()->execute(
                     _joysticks[event.jaxis.which], event.jaxis.which, event.jaxis.axis, event.jaxis.value
->>>>>>> 65dbef15
                 );
                 break;
             }
 
         case SDL_JOYHATMOTION:
-<<<<<<< HEAD
-# if defined(DEBUG)
-            printf("Joystick %d hat %d value:",
-                event.jhat.which,
-                event.jhat.hat);
-            if (event.jhat.value == SDL_HAT_CENTERED)
-                printf(" centered");
-            if (event.jhat.value & SDL_HAT_UP)
-                printf(" up");
-            if (event.jhat.value & SDL_HAT_RIGHT)
-                printf(" right");
-            if (event.jhat.value & SDL_HAT_DOWN)
-                printf(" down");
-            if (event.jhat.value & SDL_HAT_LEFT)
-                printf(" left");
-            printf("\n");
-#endif // DEBUG
-            _joysticks[event.jhat.which]->joystickHatMotion()->execute(
-                _joysticks[event.jhat.which], event.jhat.which, event.jhat.hat, event.jhat.value
-=======
             {
                 _joysticks[event.jhat.which]->joystickHatMotion()->execute(
                     _joysticks[event.jhat.which], event.jhat.which, event.jhat.hat, event.jhat.value
->>>>>>> 65dbef15
                 );
                 break;
             }
 
         case SDL_JOYBUTTONDOWN:
-<<<<<<< HEAD
-# if defined(DEBUG)
-            printf("Joystick %d button %d down\n",
-                event.jbutton.which,
-                event.jbutton.button);
-#endif
-            _joysticks[event.jbutton.which]->joystickButtonDown()->execute(
-                _joysticks[event.jbutton.which], event.jbutton.which, event.jbutton.button
-=======
             {
                 _joysticks[event.jbutton.which]->joystickButtonDown()->execute(
                     _joysticks[event.jbutton.which], event.jbutton.which, event.jbutton.button
->>>>>>> 65dbef15
                 );
                 break;
             }
 
         case SDL_JOYBUTTONUP:
-<<<<<<< HEAD
-# if defined(DEBUG)
-            printf("Joystick %d button %d up\n",
-                event.jbutton.which,
-                event.jbutton.button);
-#endif
-            _joysticks[event.jbutton.which]->joystickButtonUp()->execute(
-                _joysticks[event.jbutton.which], event.jbutton.which, event.jbutton.button
-=======
             {
                 _joysticks[event.jbutton.which]->joystickButtonUp()->execute(
                     _joysticks[event.jbutton.which], event.jbutton.which, event.jbutton.button
->>>>>>> 65dbef15
                 );
                 break;
             }
@@ -737,46 +645,31 @@
 
 #ifdef EMSCRIPTEN
         case SDL_VIDEORESIZE:
-<<<<<<< HEAD
-            width(event.resize.w);
-            height(event.resize.h);
-
-            _screen = SDL_SetVideoMode(width(), height(), 0, SDL_OPENGL | SDL_WINDOW_RESIZABLE);
-            _context->configureViewport(x(), y(), width(), height());
-            _resized->execute(shared_from_this(), width(), height());
-            break;
+            {
+                width(event.resize.w);
+                height(event.resize.h);
+
+                _screen = SDL_SetVideoMode(width(), height(), 0, SDL_OPENGL | SDL_WINDOW_RESIZABLE);
+                _context->configureViewport(x(), y(), width(), height());
+                _resized->execute(shared_from_this(), width(), height());
+                break;
+            }
 #else
         case SDL_WINDOWEVENT:
-            switch (event.window.event)
-=======
->>>>>>> 65dbef15
-            {
-                width(event.resize.w);
-                height(event.resize.h);
-
-                delete _screen;
-                _screen = SDL_SetVideoMode(width(), height(), 0, SDL_OPENGL | SDL_RESIZABLE);
-                _context->configureViewport(x(), y(), width(), height());
-                _resized->execute(shared_from_this(), width(), height());
-                break;
-            }
-#else
-        case SDL_WINDOWEVENT:
             {
                 switch (event.window.event)
                 {
-                case SDL_WINDOWEVENT_RESIZED:
-                    width(event.window.data1);
-                    height(event.window.data2);
-
-                    _context->configureViewport(x(), y(), width(), height());
-                    _resized->execute(shared_from_this(), width(), height());
-                    break;
-
-                default:
-                    break;
+                    case SDL_WINDOWEVENT_RESIZED:
+                        width(event.window.data1);
+                        height(event.window.data2);
+
+                        _context->configureViewport(x(), y(), width(), height());
+                        _resized->execute(shared_from_this(), width(), height());
+                        break;
+
+                    default:
+                        break;
                 }
-
                 break;
             }
 #endif // EMSCRIPTEN
@@ -872,17 +765,10 @@
 int
 Canvas::getJoystickAxis(input::Joystick::Ptr joy, int axis)
 {
-<<<<<<< HEAD
-	//std::cout << "get axis from joystick id = " << joystick->joystickId() << std::endl;
-	int id = joy->joystickId();
-
-	if (_joysticks.find(id) != _joysticks.end())
-	{
-		return SDL_JoystickGetAxis(_joysticks[id]->joystick(), axis);
-	}
-
-	//return SDL_JoystickGetAxis(SDL_JoystickOpen(joy->joystickId()), axis);
-=======
-    return SDL_JoystickGetAxis(SDL_JoystickOpen(joystick->joystickId()), axis);
->>>>>>> 65dbef15
+    int id = joy->joystickId();
+
+    if (_joysticks.find(id) == _joysticks.end())
+        return -1;
+
+    return SDL_JoystickGetAxis(_joysticks[id]->joystick(), axis);
 }