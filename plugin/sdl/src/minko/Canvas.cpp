/*
Copyright (c) 2014 Aerys

Permission is hereby granted, free of charge, to any person obtaining a copy of this software and
associated documentation files (the "Software"), to deal in the Software without restriction,
including without limitation the rights to use, copy, modify, merge, publish, distribute,
sublicense, and/or sell copies of the Software, and to permit persons to whom the Software is
furnished to do so, subject to the following conditions:

The above copyright notice and this permission notice shall be included in all copies or
substantial portions of the Software.

THE SOFTWARE IS PROVIDED "AS IS", WITHOUT WARRANTY OF ANY KIND, EXPRESS OR IMPLIED, INCLUDING
BUT NOT LIMITED TO THE WARRANTIES OF MERCHANTABILITY, FITNESS FOR A PARTICULAR PURPOSE AND
NONINFRINGEMENT. IN NO EVENT SHALL THE AUTHORS OR COPYRIGHT HOLDERS BE LIABLE FOR ANY CLAIM,
DAMAGES OR OTHER LIABILITY, WHETHER IN AN ACTION OF CONTRACT, TORT OR OTHERWISE, ARISING FROM,
OUT OF OR IN CONNECTION WITH THE SOFTWARE OR THE USE OR OTHER DEALINGS IN THE SOFTWARE.
*/

#include "minko/Canvas.hpp"
#include "minko/data/Provider.hpp"
#include "minko/async/Worker.hpp"
#include "minko/file/Options.hpp"

#if !defined(EMSCRIPTEN)
#include "minko/file/FileProtocolWorker.hpp"
#endif

#if defined(EMSCRIPTEN)
# include "minko/MinkoWebGL.hpp"
# include "SDL/SDL.h"
# include "emscripten/emscripten.h"
#elif defined(MINKO_ANGLE)
# include "SDL.h"
# include "SDL_syswm.h"
# include <EGL/egl.h>
# include <GLES2/gl2.h>
# include <GLES2/gl2ext.h>
#elif defined(__ANDROID__)
# include "minko/MinkoAndroid.hpp"
# include "SDL.h"
#else
# include "SDL.h"
#endif

#if defined(__APPLE__)
# include <TargetConditionals.h>
# if TARGET_OS_IPHONE
#  include "SDL_opengles.h"
# endif
#endif

#if defined(_WIN32)
#include "Windows.h"
#endif

using namespace minko;
using namespace minko::async;

const float Canvas::SDLFinger::SWIPE_PRECISION = 0.05f;

Canvas::Canvas(const std::string& name, const uint width, const uint height, bool useStencil, bool chromeless) :
<<<<<<< HEAD
	_name(name),
    _x(0),
    _y(0),
    _width(width),
    _height(height),
	_useStencil(useStencil),
	_chromeless(chromeless),
	_data(data::Provider::create()),
	_active(false),
=======
    _name(name),
    _useStencil(useStencil),
    _chromeless(chromeless),
    _data(data::Provider::create()),
    _active(false),
>>>>>>> 679e2914
    _previousTime(std::chrono::high_resolution_clock::now()),
    _startTime(std::chrono::high_resolution_clock::now()),
    _framerate(0.f),
    _desiredFramerate(60.f),
    _enterFrame(Signal<Canvas::Ptr, float, float>::create()),
    _resized(Signal<AbstractCanvas::Ptr, uint, uint>::create()),
    _joystickAdded(Signal<AbstractCanvas::Ptr, std::shared_ptr<input::Joystick>>::create()),
    _joystickRemoved(Signal<AbstractCanvas::Ptr, std::shared_ptr<input::Joystick>>::create())
{
    _data->set<math::Vector4>("canvas.viewport", math::Vector4(0.f, 0.f, (float)width, (float)height));
}

#if defined(_WIN32)
BOOL
WINAPI
ConsoleHandlerRoutine(DWORD dwCtrlType)
{
    if (dwCtrlType == CTRL_CLOSE_EVENT)
        return true;
    return false;
}
#endif

void
Canvas::initialize()
{
#if defined(__ANDROID__)
    file::Options::defaultProtocolFunction("file", [](const std::string& filename)
    {
        return minko::file::APKProtocol::create();
    });

    // std::cout.rdbuf(new minko::log::AndroidStreambuf());
    // std::cerr.rdbuf(new minko::log::AndroidStreambuf());
#endif

    initializeContext(_name, width(), height(), _useStencil);
    initializeInputs();

#if !defined(EMSCRIPTEN)
    registerWorker<file::FileProtocolWorker>("file-protocol");
#endif

#if defined(_WIN32)
    SetConsoleCtrlHandler(ConsoleHandlerRoutine, true);
#endif
}

void
Canvas::initializeInputs()
{
    _mouse = SDLMouse::create(shared_from_this());
    _keyboard = SDLKeyboard::create();
    _finger = SDLFinger::create(shared_from_this());

#if !defined(EMSCRIPTEN) && !defined(__ANDROID__)
    for (int i = 0; i < SDL_NumJoysticks(); ++i)
    {
        SDL_Joystick* joystick = SDL_JoystickOpen(i);

        if (!joystick)
            continue;
        else
            _joysticks[i] = SDLJoystick::create(shared_from_this(), SDL_JoystickInstanceID(joystick), joystick);
    }
#endif
}

void
Canvas::initializeContext(const std::string& windowTitle, unsigned int width, unsigned int height, bool useStencil)
{
#ifndef EMSCRIPTEN
    if (SDL_Init(SDL_INIT_VIDEO | SDL_INIT_JOYSTICK) < 0)
        throw std::runtime_error(SDL_GetError());

    if (useStencil)
        SDL_GL_SetAttribute(SDL_GL_STENCIL_SIZE, 8);

    auto sdlFlags = SDL_WINDOW_OPENGL | SDL_WINDOW_RESIZABLE | SDL_WINDOW_SHOWN;

    if (_chromeless)
        sdlFlags |= SDL_WINDOW_BORDERLESS;

    SDL_GL_SetAttribute(SDL_GL_CONTEXT_MAJOR_VERSION, 2);
    SDL_GL_SetAttribute(SDL_GL_DOUBLEBUFFER, 1);

    _window = SDL_CreateWindow(
        windowTitle.c_str(),
        SDL_WINDOWPOS_CENTERED, // SDL_WINDOWPOS_UNDEFINED,
        SDL_WINDOWPOS_CENTERED, // SDL_WINDOWPOS_UNDEFINED,
        width, height,
        sdlFlags
    );

    if (!_window)
        throw std::runtime_error(SDL_GetError());

# if MINKO_ANGLE
    if (!(_angleContext = initContext(_window, width, height)))
        throw std::runtime_error("Could not create Angle context");
# elif TARGET_IPHONE_SIMULATOR
//    SDL_CreateRenderer(_window, -1, 0);
    SDL_GLContext glContext = SDL_GL_CreateContext(_window);
    if (!glContext)
        throw std::runtime_error("Could not create iOS context");
# else
    SDL_GLContext glContext = SDL_GL_CreateContext(_window);
    if (!glContext)
        throw std::runtime_error("Could not create a window context from SDL");
# endif // MINKO_ANGLE

    _context = minko::render::OpenGLES2Context::create();
#else // if defined(EMSCRIPTEN)
    if (SDL_Init(SDL_INIT_VIDEO | SDL_INIT_JOYSTICK) < 0)
        throw std::runtime_error(SDL_GetError());

    if (useStencil)
        SDL_GL_SetAttribute(SDL_GL_STENCIL_SIZE, 8);

    SDL_WM_SetCaption(windowTitle.c_str(), NULL);

    SDL_SetVideoMode(width, height, 0, SDL_OPENGL | SDL_WINDOW_RESIZABLE);

    _context = minko::render::WebGLContext::create();
#endif // EMSCRIPTEN

    this->width(width);
    this->height(height);
}

#ifdef MINKO_ANGLE
ESContext*
Canvas::initContext(SDL_Window* window, unsigned int width, unsigned int height)
{
    this->width(0);
    this->height(0);

    EGLint configAttribList[] =
    {
        EGL_RED_SIZE, 8,
        EGL_GREEN_SIZE, 8,
        EGL_BLUE_SIZE, 8,
        EGL_ALPHA_SIZE, 8,
        EGL_DEPTH_SIZE, 16,
        EGL_STENCIL_SIZE, 8,
        EGL_SAMPLE_BUFFERS, 0,
        EGL_NONE
    };
    EGLint surfaceAttribList[] =
    {
        EGL_RENDER_BUFFER, EGL_BACK_BUFFER,
        EGL_NONE, EGL_NONE
    };

    SDL_SysWMinfo info;
    SDL_VERSION(&info.version);
    if (!SDL_GetWindowWMInfo(window, &info))
        return GL_FALSE;
    EGLNativeWindowType hWnd = info.info.win.window;

    ESContext* es_context = new ESContext();
    es_context->width = width;
    es_context->height = height;
    es_context->hWnd = hWnd;

    EGLDisplay display;
    EGLint numConfigs;
    EGLint majorVersion;
    EGLint minorVersion;
    EGLContext context;
    EGLSurface surface;
    EGLConfig config;
    EGLint contextAttribs[] = { EGL_CONTEXT_CLIENT_VERSION, 2, EGL_NONE, EGL_NONE };

    display = eglGetDisplay(GetDC(hWnd)); // EGL_DEFAULT_DISPLAY
    if (display == EGL_NO_DISPLAY)
    {
        return EGL_FALSE;
    }

    // Initialize EGL
    if (!eglInitialize(display, &majorVersion, &minorVersion))
    {
        return EGL_FALSE;
    }

    // Get configs
    if (!eglGetConfigs(display, NULL, 0, &numConfigs))
    {
        return EGL_FALSE;
    }

    // Choose config
    if (!eglChooseConfig(display, configAttribList, &config, 1, &numConfigs))
    {
        return EGL_FALSE;
    }

    // Create a surface
    surface = eglCreateWindowSurface(display, config, (EGLNativeWindowType)hWnd, surfaceAttribList);
    if (surface == EGL_NO_SURFACE)
    {
        return EGL_FALSE;
    }

    // Create a GL context
    context = eglCreateContext(display, config, EGL_NO_CONTEXT, contextAttribs);
    if (context == EGL_NO_CONTEXT)
    {
        return EGL_FALSE;
    }

    // Make the context current
    if (!eglMakeCurrent(display, surface, surface, context))
    {
        return EGL_FALSE;
    }
    es_context->eglDisplay = display;
    es_context->eglSurface = surface;
    es_context->eglContext = context;

    this->width(width);
    this->height(height);

    return es_context;
}
#endif

void
Canvas::x(const uint value)
{
    auto viewport = _data->get<math::Vector4>("canvas.viewport");

    viewport.x = (float)value;
    _data->set("canvas.viewport", viewport);
}

void
Canvas::y(const uint value)
{
    auto viewport = _data->get<math::Vector4>("canvas.viewport");

    viewport.y = (float)value;
    _data->set("canvas.viewport", viewport);
}

void
Canvas::width(const uint value)
{
    if (value != _width)
    {
        auto viewport = _data->get<math::Vector4>("canvas.viewport");

        viewport.z = (float)value;
        _width = value;
        _data->set("canvas.viewport", viewport);        
    }
}

void
Canvas::height(const uint value)
{
    if (value != _height)
    {
        auto viewport = _data->get<math::Vector4>("canvas.viewport");

        viewport.w = (float)value;
        _height = value;
        _data->set("canvas.viewport", viewport);        
    }
}

void
Canvas::step()
{
#if defined(EMSCRIPTEN)
    // Detect new joystick
    for (int i = 0; i < SDL_NumJoysticks(); i++)
    {
        if (!SDL_JoystickOpened(i))
        {
            auto joystick = SDL_JoystickOpen(i);
            if (joystick)
            {
                if (_joysticks.find(i) == _joysticks.end())
                {
                    auto sdlJoystick = SDLJoystick::create(shared_from_this(), i, joystick);
                    _joysticks[i] = sdlJoystick;
                }

                _joystickAdded->execute(shared_from_this(), _joysticks[i]);

# if defined(DEBUG)
                printf("New joystick found!\n");
                printf("Joystick %i\n", i);
                printf("Name: %s\n", SDL_JoystickName(i));
                printf("Number of Axes: %d\n", SDL_JoystickNumAxes(joystick));
                printf("Number of Buttons: %d\n", SDL_JoystickNumButtons(joystick));
                printf("Number of Balls: %d\n", SDL_JoystickNumBalls(joystick));
# endif // DEBUG
            }
        }
    }

    // A gamepad has been removed ?
    if (_joysticks.size() != SDL_NumJoysticks())
    {
        // We looking for the missing gamepad
        int joystickId = 0;
        for (auto it = _joysticks.begin(); it != _joysticks.end(); ++it)
        {
            if (!SDL_JoystickOpen(it->first))
            {
                joystickId = it->first;
                break;
            }
        }

        auto joystick = _joysticks[joystickId]->_joystick;

        _joystickRemoved->execute(shared_from_this(), _joysticks[joystickId]);

        SDL_JoystickClose(joystick);
        _joysticks.erase(joystickId);
    }
#endif
    SDL_Event event;

    while (SDL_PollEvent(&event))
    {
        switch (event.type)
        {
        case SDL_QUIT:
        {
            quit();
            break;
        }

        case SDL_KEYDOWN:
        {
            _keyboard->keyDown()->execute(_keyboard);

			auto keyCode = static_cast<input::Keyboard::KeyCode>(event.key.keysym.sym);

            for (uint i = 0; i < input::Keyboard::NUM_KEYS; ++i)
            {
                auto code = static_cast<input::Keyboard::Key>(i);

				if (!_keyboard->hasKeyDownSignal(code))
					continue;

				auto pair = _keyboard->keyToKeyCodeMap.find(code);

				if (pair != _keyboard->keyToKeyCodeMap.end() && pair->second == keyCode)
                    _keyboard->keyDown(code)->execute(_keyboard, i);
            }
            break;
        }

        case SDL_KEYUP:
        {
            _keyboard->keyUp()->execute(_keyboard);

			auto keyCode = static_cast<input::Keyboard::KeyCode>(event.key.keysym.sym);

			for (uint i = 0; i < input::Keyboard::NUM_KEYS; ++i)
			{
				auto code = static_cast<input::Keyboard::Key>(i);

				if (!_keyboard->hasKeyUpSignal(code))
					continue;

				auto pair = _keyboard->keyToKeyCodeMap.find(code);

				if (pair != _keyboard->keyToKeyCodeMap.end() && pair->second == keyCode)
					_keyboard->keyUp(code)->execute(_keyboard, i);
			}

            for (uint i = 0; i < input::Keyboard::NUM_KEYS; ++i)
            {
                auto code = static_cast<input::Keyboard::Key>(i);
                if (_keyboard->_keyboardState[i] && _keyboard->hasKeyUpSignal(code))
                    _keyboard->keyUp(code)->execute(_keyboard, i);
            }
        }

        case SDL_MOUSEMOTION:
        {
            auto oldX = _mouse->input::Mouse::x();
            auto oldY = _mouse->input::Mouse::y();

            _mouse->x(event.motion.x);
            _mouse->y(event.motion.y);
            _mouse->move()->execute(_mouse, event.motion.x - oldX, event.motion.y - oldY);
            break;
        }

        case SDL_MOUSEBUTTONDOWN:
        {
            switch (event.button.button)
            {
            case SDL_BUTTON_LEFT:
                _mouse->leftButtonDown()->execute(_mouse);
                break;
            case SDL_BUTTON_RIGHT:
                _mouse->rightButtonDown()->execute(_mouse);
                break;
#ifdef EMSCRIPTEN
            case SDL_BUTTON_X1:
                _mouse->wheel()->execute(_mouse, 0, 1);
                break;
            case SDL_BUTTON_X2:
                _mouse->wheel()->execute(_mouse, 0, -1);
                break;
#endif
            }
            break;
        }

        case SDL_MOUSEBUTTONUP:
        {
            switch (event.button.button)
            {
            case SDL_BUTTON_LEFT:
                _mouse->leftButtonUp()->execute(_mouse);
                break;
            case SDL_BUTTON_RIGHT:
                _mouse->rightButtonUp()->execute(_mouse);
                break;
            }
            break;
        }

        case SDL_MOUSEWHEEL:
        {
            _mouse->wheel()->execute(_mouse, event.wheel.x, event.wheel.y);
            //_mouseWheel->execute(shared_from_this(), event.wheel.x, event.wheel.y);
            break;
        }

#ifndef EMSCRIPTEN
            // Touch events
        case SDL_FINGERDOWN:
        {
            _finger->x(uint(event.tfinger.x));
            _finger->y(uint(event.tfinger.y));

            _finger->fingerDown()->execute(_finger, event.tfinger.x, event.tfinger.y);

            break;
        }

        case SDL_FINGERUP:
        {
            _finger->x(uint(event.tfinger.x));
            _finger->y(uint(event.tfinger.y));

            _finger->fingerUp()->execute(_finger, event.tfinger.x, event.tfinger.y);

            break;
        }

        case SDL_FINGERMOTION:
        {
            _finger->x(uint(event.tfinger.x));
            _finger->y(uint(event.tfinger.y));
            _finger->dx(uint(event.tfinger.dx));
            _finger->dy(uint(event.tfinger.dy));

            _finger->fingerMotion()->execute(_finger, event.tfinger.dx, event.tfinger.dy);

            // Gestures
            if (event.tfinger.dx > SDLFinger::SWIPE_PRECISION)
                _finger->swipeRight()->execute(_finger);

            if (-event.tfinger.dx > SDLFinger::SWIPE_PRECISION)
                _finger->swipeLeft()->execute(_finger);

            if (event.tfinger.dy > SDLFinger::SWIPE_PRECISION)
                _finger->swipeDown()->execute(_finger);

            if (-event.tfinger.dy > SDLFinger::SWIPE_PRECISION)
                _finger->swipeUp()->execute(_finger);

            break;
        }
#endif
        case SDL_JOYAXISMOTION:
        {
            _joysticks[event.jaxis.which]->joystickAxisMotion()->execute(
                _joysticks[event.jaxis.which], event.jaxis.which, event.jaxis.axis, event.jaxis.value
            );
            break;
        }

        case SDL_JOYHATMOTION:
        {
            _joysticks[event.jhat.which]->joystickHatMotion()->execute(
                _joysticks[event.jhat.which], event.jhat.which, event.jhat.hat, event.jhat.value
            );
            break;
        }

        case SDL_JOYBUTTONDOWN:
        {
            int button = event.jbutton.button;

#if defined(EMSCRIPTEN)
            auto htmlButton = static_cast<SDLJoystick::Button>(button);
            auto nativeButton = SDLJoystick::GetNativeButton(htmlButton);

            if (nativeButton != SDLJoystick::Button::Nothing)
                button = static_cast<int>(nativeButton);
#endif // EMSCRIPTEN

            _joysticks[event.jbutton.which]->joystickButtonDown()->execute(
                _joysticks[event.jbutton.which], event.jbutton.which, button
            );
            break;
        }

        case SDL_JOYBUTTONUP:
        {
            auto button = event.jbutton.button;

# if defined(EMSCRIPTEN)
            auto htmlButton = static_cast<SDLJoystick::Button>(button);
            auto nativeButton = SDLJoystick::GetNativeButton(htmlButton);

            if (nativeButton != SDLJoystick::Button::Nothing)
                button = static_cast<int>(nativeButton);
#endif // EMSCRIPTEN

            _joysticks[event.jbutton.which]->joystickButtonUp()->execute(
                _joysticks[event.jbutton.which], event.jbutton.which, button
            );
            break;
        }

#ifndef EMSCRIPTEN
        case SDL_JOYDEVICEADDED:
        {
            int             device = event.cdevice.which;
            auto            joystick = SDL_JoystickOpen(device);
            SDL_JoystickID  instance_id = SDL_JoystickInstanceID(joystick);

            if (_joysticks.find(instance_id) == _joysticks.end())
            {
                auto sdlJoystick = SDLJoystick::create(shared_from_this(), instance_id, joystick);
                _joysticks[instance_id] = sdlJoystick;
            }

            _joystickAdded->execute(shared_from_this(), _joysticks[instance_id]);
            break;
        }

        case SDL_JOYDEVICEREMOVED:
        {
            auto joystick = _joysticks[event.cdevice.which]->_joystick;

            _joystickRemoved->execute(shared_from_this(), _joysticks[event.cdevice.which]);

            SDL_JoystickClose(joystick);
            _joysticks.erase(event.cdevice.which);

            break;
        }
#endif // EMSCRIPTEN

#ifdef EMSCRIPTEN
        case SDL_VIDEORESIZE:
        {
            width(event.resize.w);
            height(event.resize.h);

            _screen = SDL_SetVideoMode(width(), height(), 0, SDL_OPENGL | SDL_WINDOW_RESIZABLE);
            _context->configureViewport(x(), y(), width(), height());
            _resized->execute(shared_from_this(), width(), height());
            break;
        }
#else
        case SDL_WINDOWEVENT:
        {
            switch (event.window.event)
            {
                case SDL_WINDOWEVENT_RESIZED:
                    width(event.window.data1);
                    height(event.window.data2);

                    _context->configureViewport(x(), y(), width(), height());
                    _resized->execute(shared_from_this(), width(), height());
                    break;

                default:
                    break;
            }
            break;
        }
#endif // EMSCRIPTEN

        default:
            break;
        }
    }

#if !defined(EMSCRIPTEN)
    for (auto worker : _activeWorkers)
        worker->poll();
#endif
    auto absoluteTime = std::chrono::high_resolution_clock::now();
    _relativeTime   = 1e-6f * std::chrono::duration_cast<std::chrono::nanoseconds>(absoluteTime - _startTime).count(); // in milliseconds
    _frameDuration  = 1e-6f * std::chrono::duration_cast<std::chrono::nanoseconds>(absoluteTime - _previousTime).count(); // in milliseconds

    _enterFrame->execute(shared_from_this(), _relativeTime, _frameDuration);
    _previousTime = absoluteTime;

    // swap buffers
#if defined(MINKO_ANGLE)
    eglSwapBuffers(_angleContext->eglDisplay, _angleContext->eglSurface);
#elif defined(EMSCRIPTEN)
    SDL_GL_SwapBuffers();
#else
    SDL_GL_SwapWindow(_window);
#endif

    // framerate in seconds
    _framerate = 1000.f / _frameDuration;

#if !defined(EMSCRIPTEN)
    if (_framerate > _desiredFramerate)
    {
        SDL_Delay((uint) ((1000.f / _desiredFramerate) - _frameDuration));

        _framerate = _desiredFramerate;
    }
#endif
}

#if defined(EMSCRIPTEN)
namespace
{
    Canvas::Ptr currentCanvas;

    void
    emscriptenMainLoop()
    {
        currentCanvas->step();
    }
}
#endif

void
Canvas::run()
{
    _active = true;
    _framerate = 0.f;

#if defined(EMSCRIPTEN)
    currentCanvas = shared_from_this();
    emscripten_set_main_loop(emscriptenMainLoop, 0, 1);
#else
    while (_active)
    {
        step();
        // usleep(1000000 / TARGET_FPS);
    }
#endif
}

void
Canvas::quit()
{
    _active = false;
}

Canvas::WorkerPtr
Canvas::getWorker(const std::string& name)
{
    if (!_workers.count(name))
        return nullptr;

    auto worker = _workers[name]();

    _activeWorkers.push_back(worker);

    return worker;
}

int
Canvas::getJoystickAxis(input::Joystick::Ptr joy, int axis)
{
    int id = joy->joystickId();

    if (_joysticks.find(id) == _joysticks.end())
        return -1;

    return SDL_JoystickGetAxis(_joysticks[id]->joystick(), axis);
}<|MERGE_RESOLUTION|>--- conflicted
+++ resolved
@@ -19,6 +19,7 @@
 
 #include "minko/Canvas.hpp"
 #include "minko/data/Provider.hpp"
+#include "minko/math/Vector4.hpp"
 #include "minko/async/Worker.hpp"
 #include "minko/file/Options.hpp"
 
@@ -55,28 +56,17 @@
 #endif
 
 using namespace minko;
+using namespace minko::math;
 using namespace minko::async;
 
 const float Canvas::SDLFinger::SWIPE_PRECISION = 0.05f;
 
 Canvas::Canvas(const std::string& name, const uint width, const uint height, bool useStencil, bool chromeless) :
-<<<<<<< HEAD
-	_name(name),
-    _x(0),
-    _y(0),
-    _width(width),
-    _height(height),
-	_useStencil(useStencil),
-	_chromeless(chromeless),
-	_data(data::Provider::create()),
-	_active(false),
-=======
     _name(name),
     _useStencil(useStencil),
     _chromeless(chromeless),
     _data(data::Provider::create()),
     _active(false),
->>>>>>> 679e2914
     _previousTime(std::chrono::high_resolution_clock::now()),
     _startTime(std::chrono::high_resolution_clock::now()),
     _framerate(0.f),
@@ -86,7 +76,7 @@
     _joystickAdded(Signal<AbstractCanvas::Ptr, std::shared_ptr<input::Joystick>>::create()),
     _joystickRemoved(Signal<AbstractCanvas::Ptr, std::shared_ptr<input::Joystick>>::create())
 {
-    _data->set<math::Vector4>("canvas.viewport", math::Vector4(0.f, 0.f, (float)width, (float)height));
+    _data->set<math::Vector4::Ptr>("canvas.viewport", Vector4::create(0.0f, 0.0f, (float) width, (float) height));
 }
 
 #if defined(_WIN32)
@@ -305,48 +295,60 @@
 }
 #endif
 
-void
-Canvas::x(const uint value)
-{
-    auto viewport = _data->get<math::Vector4>("canvas.viewport");
-
-    viewport.x = (float)value;
-    _data->set("canvas.viewport", viewport);
-}
-
-void
-Canvas::y(const uint value)
-{
-    auto viewport = _data->get<math::Vector4>("canvas.viewport");
-
-    viewport.y = (float)value;
-    _data->set("canvas.viewport", viewport);
-}
-
-void
-Canvas::width(const uint value)
-{
-    if (value != _width)
-    {
-        auto viewport = _data->get<math::Vector4>("canvas.viewport");
-
-        viewport.z = (float)value;
-        _width = value;
-        _data->set("canvas.viewport", viewport);        
-    }
-}
-
-void
-Canvas::height(const uint value)
-{
-    if (value != _height)
-    {
-        auto viewport = _data->get<math::Vector4>("canvas.viewport");
-
-        viewport.w = (float)value;
-        _height = value;
-        _data->set("canvas.viewport", viewport);        
-    }
+uint
+Canvas::x()
+{
+    return (uint) _data->get<math::Vector4::Ptr>("canvas.viewport")->x();
+}
+
+uint
+Canvas::y()
+{
+    return (uint) _data->get<math::Vector4::Ptr>("canvas.viewport")->y();
+}
+
+uint
+Canvas::width()
+{
+    return (uint) _data->get<math::Vector4::Ptr>("canvas.viewport")->z();
+}
+
+uint
+Canvas::height()
+{
+    return (uint) _data->get<math::Vector4::Ptr>("canvas.viewport")->w();
+}
+
+void
+Canvas::x(uint value)
+{
+    auto viewport = _data->get<math::Vector4::Ptr>("canvas.viewport");
+
+    viewport->setTo((float) value, viewport->y(), viewport->z(), viewport->w());
+}
+
+void
+Canvas::y(uint value)
+{
+    auto viewport = _data->get<math::Vector4::Ptr>("canvas.viewport");
+
+    viewport->setTo(viewport->x(), (float) value, viewport->z(), viewport->w());
+}
+
+void
+Canvas::width(uint value)
+{
+    auto viewport = _data->get<math::Vector4::Ptr>("canvas.viewport");
+
+    viewport->setTo(viewport->x(), viewport->y(), (float) value, viewport->w());
+}
+
+void
+Canvas::height(uint value)
+{
+    auto viewport = _data->get<math::Vector4::Ptr>("canvas.viewport");
+
+    viewport->setTo(viewport->x(), viewport->y(), viewport->z(), (float) value);
 }
 
 void
