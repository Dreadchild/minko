--- conflicted
+++ resolved
@@ -42,7 +42,6 @@
 	configuration { "ios" }
 		buildoptions { "-x objective-c++" }
 
-<<<<<<< HEAD
 	-- Audio only works for HTML5, Windows and Android 
 	configuration { "linux32 or linux64 or osx64 or ios" }
 		excludes {
@@ -61,15 +60,4 @@
 			"src/minko/SDLAudio.cpp",
 			"src/minko/audio/**.cpp",
 		}
-	end
-=======
-	configuration { "with-offscreen" }
-		minko.plugin.enable { "offscreen" }
-
-	-- Audio only works for HTML5, Windows and Android
-	configuration { "linux32 or linux64 or osx64 or ios" }
-		excludes {
-			"include/audio/**.hpp",
-			"src/audio/**.cpp",
-		}
->>>>>>> fbcae420
+	end