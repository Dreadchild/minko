/*
Copyright (c) 2014 Aerys

Permission is hereby granted, free of charge, to any person obtaining a copy of this software and
associated documentation files (the "Software"), to deal in the Software without restriction,
including without limitation the rights to use, copy, modify, merge, publish, distribute,
sublicense, and/or sell copies of the Software, and to permit persons to whom the Software is
furnished to do so, subject to the following conditions:

The above copyright notice and this permission notice shall be included in all copies or
substantial portions of the Software.

THE SOFTWARE IS PROVIDED "AS IS", WITHOUT WARRANTY OF ANY KIND, EXPRESS OR IMPLIED, INCLUDING
BUT NOT LIMITED TO THE WARRANTIES OF MERCHANTABILITY, FITNESS FOR A PARTICULAR PURPOSE AND
NONINFRINGEMENT. IN NO EVENT SHALL THE AUTHORS OR COPYRIGHT HOLDERS BE LIABLE FOR ANY CLAIM,
DAMAGES OR OTHER LIABILITY, WHETHER IN AN ACTION OF CONTRACT, TORT OR OTHERWISE, ARISING FROM,
OUT OF OR IN CONNECTION WITH THE SOFTWARE OR THE USE OR OTHER DEALINGS IN THE SOFTWARE.
*/

#pragma once

#include "minko/Common.hpp"

#include "minko/component/MasterAnimation.hpp"
#include "minko/math/Matrix4x4.hpp"
#include "minko/math/Vector3.hpp"

#include "minko/LuaWrapper.hpp"

namespace minko
{
<<<<<<< HEAD
    namespace component
    {
        class LuaMasterAnimation :
            public LuaWrapper
        {
        public:
            static
            void
            bind(LuaGlue& state)
            {
                state.Class<MasterAnimation>("MasterAnimation")
                    .property("loopStartTime",  static_cast<uint (MasterAnimation::*)() const>(&MasterAnimation::loopStartTime))
                    .property("loopEndTime",    static_cast<uint (MasterAnimation::*)() const>(&MasterAnimation::loopEndTime))
                    .property("isPlaying",        static_cast<bool (MasterAnimation::*)() const>(&MasterAnimation::isPlaying))
                    .property("isLooping",        static_cast<bool (MasterAnimation::*)() const>(&MasterAnimation::isLooping))
                    .property("maxTime",        static_cast<uint (MasterAnimation::*)() const>(&MasterAnimation::maxTime))
                    .method("hasLabel",            static_cast<bool (MasterAnimation::*)(const std::string&) const>(&MasterAnimation::hasLabel))
                    .method("addLabel",            static_cast<AbstractAnimation::Ptr (MasterAnimation::*)(const std::string&, uint)>(&MasterAnimation::addLabel))
                    .method("play",                static_cast<AbstractAnimation::Ptr (MasterAnimation::*)()>(&MasterAnimation::play))
                    .method("stop", static_cast<AbstractAnimation::Ptr(MasterAnimation::*)()>(&MasterAnimation::stop))
                    .method("currentTime", static_cast<uint(MasterAnimation::*)() const>(&MasterAnimation::currentTime))
                    .method("resetPlaybackWindow",        static_cast<AbstractAnimation::Ptr (MasterAnimation::*)()>(&MasterAnimation::resetPlaybackWindow))
                    .methodWrapper("seekTime",    &LuaMasterAnimation::seekTimeWrapper)
                    .methodWrapper("seekLabel",    &LuaMasterAnimation::seekLabelWrapper)
                    .methodWrapper("labelTime", &LuaMasterAnimation::labelTimeWrapper)
                    .methodWrapper("setPlaybackWindowLabel",    &LuaMasterAnimation::setPlaybackWindowLabelWrapper);

                    // FIXME: Bind the rest of MasterAnimation.
                    // AbstractAnimation::Ptr
                    // play();

                    // AbstractAnimation::Ptr
                    // stop();

                    // AbstractAnimation::Ptr
                    // addLabel(const std::string& name, uint time);

                    // AbstractAnimation::Ptr
                    // changeLabel(const std::string& name, const std::string& newName);

                    // AbstractAnimation::Ptr
                    // setTimeForLabel(const std::string& name, uint newTime);

                    // AbstractAnimation::Ptr
                    // removeLabel(const std::string& name);

                    // AbstractAnimation::Ptr
                    // setPlaybackWindow(uint, uint, bool forceRestart = false);

                    // AbstractAnimation::Ptr
                    // setPlaybackWindow(const std::string&, const std::string&, bool forceRestart = false);

                    // AbstractAnimation::Ptr
                    // resetPlaybackWindow();
            }

            static
            void
            seekTimeWrapper(MasterAnimation::Ptr animation, uint time)
            {
                animation->seek(time);
            }

            static
            void
            seekLabelWrapper(MasterAnimation::Ptr animation, std::string label)
            {
                animation->seek(label);
            }

            static
            int
            labelTimeWrapper(MasterAnimation::Ptr animation, std::string label)
            {
                return animation->labelTime(label);
            }

            static
            void
            setPlaybackWindowLabelWrapper(MasterAnimation::Ptr animation, std::string& begin, std::string& end)
            {
                animation->setPlaybackWindow(begin, end);
            }
        };
    }
=======
	namespace component
	{
		class LuaMasterAnimation :
			public LuaWrapper
		{
		public:
			static
			void
			bind(LuaGlue& state)
			{
				state.Class<MasterAnimation>("MasterAnimation")
					.property("loopStartTime",  static_cast<uint (MasterAnimation::*)() const>(&MasterAnimation::loopStartTime))
					.property("loopEndTime",	static_cast<uint (MasterAnimation::*)() const>(&MasterAnimation::loopEndTime))
					.property("isPlaying",		static_cast<bool (MasterAnimation::*)() const>(&MasterAnimation::isPlaying))
					.property("isLooping",		static_cast<bool (MasterAnimation::*)() const>(&MasterAnimation::isLooping))
					.property("maxTime",		static_cast<uint (MasterAnimation::*)() const>(&MasterAnimation::maxTime))
					.method("hasLabel",			static_cast<bool (MasterAnimation::*)(const std::string&) const>(&MasterAnimation::hasLabel))
					.method("addLabel",			static_cast<AbstractAnimation::Ptr (MasterAnimation::*)(const std::string&, uint)>(&MasterAnimation::addLabel))
					.method("play",				static_cast<AbstractAnimation::Ptr (MasterAnimation::*)()>(&MasterAnimation::play))
					.method("stop", static_cast<AbstractAnimation::Ptr(MasterAnimation::*)()>(&MasterAnimation::stop))
					.method("currentTime", static_cast<uint(MasterAnimation::*)() const>(&MasterAnimation::currentTime))
					.method("resetPlaybackWindow",		static_cast<AbstractAnimation::Ptr (MasterAnimation::*)()>(&MasterAnimation::resetPlaybackWindow))
					.methodWrapper("seekTime",	&LuaMasterAnimation::seekTimeWrapper)
					.methodWrapper("seekLabel",	&LuaMasterAnimation::seekLabelWrapper)
					.methodWrapper("labelTime", &LuaMasterAnimation::labelTimeWrapper)
					.methodWrapper("setPlaybackWindowLabel",	&LuaMasterAnimation::setPlaybackWindowLabelWrapper);

					// FIXME: Bind the rest of MasterAnimation.
					// AbstractAnimation::Ptr
					// play();

					// AbstractAnimation::Ptr
					// stop();

					// AbstractAnimation::Ptr
					// addLabel(const std::string& name, uint time);

					// AbstractAnimation::Ptr
					// changeLabel(const std::string& name, const std::string& newName);

					// AbstractAnimation::Ptr
					// setTimeForLabel(const std::string& name, uint newTime);

					// AbstractAnimation::Ptr
					// removeLabel(const std::string& name);

					// AbstractAnimation::Ptr
					// setPlaybackWindow(uint, uint, bool forceRestart = false);

					// AbstractAnimation::Ptr
					// setPlaybackWindow(const std::string&, const std::string&, bool forceRestart = false);

					// AbstractAnimation::Ptr
					// resetPlaybackWindow();
			}

			static
			void
			seekTimeWrapper(MasterAnimation::Ptr animation, uint time)
			{
				animation->AbstractAnimation::seek(time);
			}

			static
			void
			seekLabelWrapper(MasterAnimation::Ptr animation, std::string label)
			{
				animation->seek(label);
			}

			static
			int
			labelTimeWrapper(MasterAnimation::Ptr animation, std::string label)
			{
				return animation->labelTime(label);
			}

			static
			void
			setPlaybackWindowLabelWrapper(MasterAnimation::Ptr animation, std::string& begin, std::string& end)
			{
				animation->setPlaybackWindow(begin, end);
			}
		};
	}
>>>>>>> c56dc51c
}<|MERGE_RESOLUTION|>--- conflicted
+++ resolved
@@ -29,93 +29,6 @@
 
 namespace minko
 {
-<<<<<<< HEAD
-    namespace component
-    {
-        class LuaMasterAnimation :
-            public LuaWrapper
-        {
-        public:
-            static
-            void
-            bind(LuaGlue& state)
-            {
-                state.Class<MasterAnimation>("MasterAnimation")
-                    .property("loopStartTime",  static_cast<uint (MasterAnimation::*)() const>(&MasterAnimation::loopStartTime))
-                    .property("loopEndTime",    static_cast<uint (MasterAnimation::*)() const>(&MasterAnimation::loopEndTime))
-                    .property("isPlaying",        static_cast<bool (MasterAnimation::*)() const>(&MasterAnimation::isPlaying))
-                    .property("isLooping",        static_cast<bool (MasterAnimation::*)() const>(&MasterAnimation::isLooping))
-                    .property("maxTime",        static_cast<uint (MasterAnimation::*)() const>(&MasterAnimation::maxTime))
-                    .method("hasLabel",            static_cast<bool (MasterAnimation::*)(const std::string&) const>(&MasterAnimation::hasLabel))
-                    .method("addLabel",            static_cast<AbstractAnimation::Ptr (MasterAnimation::*)(const std::string&, uint)>(&MasterAnimation::addLabel))
-                    .method("play",                static_cast<AbstractAnimation::Ptr (MasterAnimation::*)()>(&MasterAnimation::play))
-                    .method("stop", static_cast<AbstractAnimation::Ptr(MasterAnimation::*)()>(&MasterAnimation::stop))
-                    .method("currentTime", static_cast<uint(MasterAnimation::*)() const>(&MasterAnimation::currentTime))
-                    .method("resetPlaybackWindow",        static_cast<AbstractAnimation::Ptr (MasterAnimation::*)()>(&MasterAnimation::resetPlaybackWindow))
-                    .methodWrapper("seekTime",    &LuaMasterAnimation::seekTimeWrapper)
-                    .methodWrapper("seekLabel",    &LuaMasterAnimation::seekLabelWrapper)
-                    .methodWrapper("labelTime", &LuaMasterAnimation::labelTimeWrapper)
-                    .methodWrapper("setPlaybackWindowLabel",    &LuaMasterAnimation::setPlaybackWindowLabelWrapper);
-
-                    // FIXME: Bind the rest of MasterAnimation.
-                    // AbstractAnimation::Ptr
-                    // play();
-
-                    // AbstractAnimation::Ptr
-                    // stop();
-
-                    // AbstractAnimation::Ptr
-                    // addLabel(const std::string& name, uint time);
-
-                    // AbstractAnimation::Ptr
-                    // changeLabel(const std::string& name, const std::string& newName);
-
-                    // AbstractAnimation::Ptr
-                    // setTimeForLabel(const std::string& name, uint newTime);
-
-                    // AbstractAnimation::Ptr
-                    // removeLabel(const std::string& name);
-
-                    // AbstractAnimation::Ptr
-                    // setPlaybackWindow(uint, uint, bool forceRestart = false);
-
-                    // AbstractAnimation::Ptr
-                    // setPlaybackWindow(const std::string&, const std::string&, bool forceRestart = false);
-
-                    // AbstractAnimation::Ptr
-                    // resetPlaybackWindow();
-            }
-
-            static
-            void
-            seekTimeWrapper(MasterAnimation::Ptr animation, uint time)
-            {
-                animation->seek(time);
-            }
-
-            static
-            void
-            seekLabelWrapper(MasterAnimation::Ptr animation, std::string label)
-            {
-                animation->seek(label);
-            }
-
-            static
-            int
-            labelTimeWrapper(MasterAnimation::Ptr animation, std::string label)
-            {
-                return animation->labelTime(label);
-            }
-
-            static
-            void
-            setPlaybackWindowLabelWrapper(MasterAnimation::Ptr animation, std::string& begin, std::string& end)
-            {
-                animation->setPlaybackWindow(begin, end);
-            }
-        };
-    }
-=======
 	namespace component
 	{
 		class LuaMasterAnimation :
@@ -201,5 +114,4 @@
 			}
 		};
 	}
->>>>>>> c56dc51c
 }