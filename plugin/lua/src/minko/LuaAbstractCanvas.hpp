--- conflicted
+++ resolved
@@ -36,24 +36,11 @@
 		bind(LuaGlue& state)
 		{
 			auto& abstractCanvas = state.Class<AbstractCanvas>("AbstractCanvas")
-<<<<<<< HEAD
-				.property("width",					&AbstractCanvas::width)
-				.property("height",					&AbstractCanvas::height)
-				.property("mouse", 					&AbstractCanvas::mouse)
-				.property("keyboard",				&AbstractCanvas::keyboard)
-				.property("numJoysticks",			&AbstractCanvas::numJoysticks)
-				.property("relativeTime",			&AbstractCanvas::relativeTime)
-				.property("frameDuration",			&AbstractCanvas::frameDuration)
-				.methodWrapper("getJoystickAxis",   &LuaAbstractCanvas::getJoystickAxisWrapper)
-				.methodWrapper("joystick",			&LuaAbstractCanvas::joystickWrapper);
-
-=======
 				.property("width",		    &AbstractCanvas::width)
 				.property("height",		    &AbstractCanvas::height)
 				.property("mouse", 		    &AbstractCanvas::mouse)
 				.property("keyboard",	    &AbstractCanvas::keyboard)
                 .method("joystick",         &AbstractCanvas::joystick);
->>>>>>> 98352741
 		    MINKO_LUAGLUE_BIND_SIGNAL(state, AbstractCanvas::Ptr);
 		    MINKO_LUAGLUE_BIND_SIGNAL(state, AbstractCanvas::Ptr, uint, uint);
 			MINKO_LUAGLUE_BIND_SIGNAL(state, AbstractCanvas::Ptr, input::Joystick::Ptr);
@@ -62,23 +49,5 @@
 			abstractCanvas.property("joystickRemoved", &AbstractCanvas::joystickRemoved);
 			
 		}
-<<<<<<< HEAD
-
-	private:
-		static
-		std::shared_ptr<input::Joystick>
-		joystickWrapper(AbstractCanvas::Ptr c, uint id)
-		{
-			return c->joystick(id - 1);
-		}
-
-		static
-		int
-		getJoystickAxisWrapper(AbstractCanvas::Ptr c, std::shared_ptr<input::Joystick> joystick, int axis)
-		{			
-			return c->getJoystickAxis(joystick, axis);
-		}
-=======
->>>>>>> 98352741
 	};
 }