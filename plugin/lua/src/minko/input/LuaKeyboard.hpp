--- conflicted
+++ resolved
@@ -37,25 +37,6 @@
 			void
 			bind(LuaGlue& state)
 			{
-<<<<<<< HEAD
-				auto& input_keyboard = state.Class<Keyboard>("Keyboard");
-				MINKO_LUAGLUE_BIND_SIGNAL(state, Keyboard::Ptr, uint);
-				MINKO_LUAGLUE_BIND_SIGNAL(state, Keyboard::Ptr);
-				input_keyboard
-					.methodWrapper("keyDown",   &LuaKeyboard::keyboardKeyDownWrapper)
-					.methodWrapper("keyUp",     &LuaKeyboard::keyboardKeyUpWrapper)
-					.methodWrapper("keyIsDown", &LuaKeyboard::keyboardKeyIsDownWrapper)
-					.property("anyKeyDown",	    &Keyboard::keyDown)
-					.property("anyKeyUp",       &Keyboard::keyUp);
-
-				for (int key = 0; key < (int) Keyboard::NUM_SCANCODES; ++key)
-				{
-					auto& keyName = Keyboard::getKeyName(static_cast<Keyboard::ScanCode>(key));
-
-					if (keyName.size())
-						input_keyboard.constant(keyName, key);
-				}
-=======
 				auto& input_scancode = state.Enum<Keyboard::ScanCode>("ScanCode");
 			    for (int key = 0; key < (int) Keyboard::NUM_SCANCODES; ++key)
 			    {
@@ -74,7 +55,6 @@
 			        .methodWrapper("keyIsDown", &LuaKeyboard::keyboardKeyIsDownWrapper)
 			        .property("anyKeyDown",	    &Keyboard::keyDown)
 			        .property("anyKeyUp",       &Keyboard::keyUp);
->>>>>>> c0597217
 			}
 
 			static
