--- conflicted
+++ resolved
@@ -229,11 +229,6 @@
 		
 			fresnelAccum += fresnelFactor(vec3(0.0, 1.0, 0.0), eyeVector, fresnelMultiplier, 0.0, fresnelPow) * lightDiffuseCoeff;
 			fresnelMax   += lightDiffuseCoeff;
-<<<<<<< HEAD
-			dotNormal	 += -dot(normalize(vertexNormal * vec3(normalMultiplier, 1.0, normalMultiplier)), lightDirection);
-=======
-			//dotNormal	 += -dot(normalize(vertexNormal), lightDirection);
->>>>>>> 9e786ad6
 		}
 
 		//dotNormal /= NUM_DIRECTIONAL_LIGHTS;
@@ -359,18 +354,13 @@
 		#endif
 	#endif
 
-<<<<<<< HEAD
-	//phongColor *= (1 + dotNormal * 2);
-=======
 	//phongColor *= (1 + dotNormal);
 	//specularAccum *= (1.0 + dotNormal * 2.0);
->>>>>>> 9e786ad6
+
 
 	vec3 phong		= phongColor + specularAccum;
 	gl_FragColor	= vec4(phong.rgb, specularAlpha);
 	gl_FragColor 	= fog_sampleFog(gl_FragColor, gl_FragCoord);
-	//gl_FragColor	= vec4(dotInitNormal, dotInitNormal, dotInitNormal, 1);
-	//gl_FragColor = vec4(dotNormalValue, dotNormalValue, dotNormalValue, 1.0);
 }
 
 #endif // FRAGMENT_SHADER