--- conflicted
+++ resolved
@@ -64,33 +64,9 @@
             geometry::CubeGeometry::create(assets->context()),
             material::BasicMaterial::create()->diffuseColor(Vector4::create(0.f, 0.f, 1.f, 1.f)),
             assets->effect("effect/Basic.effect")
-        ));
+            ));
         root->addChild(cube);
 
-<<<<<<< HEAD
-        // Replace 1024 by clp2(width), clp2(height)
-        auto renderTarget = render::Texture::create(assets->context(), 1024, 1024, false, true);
-        renderTarget->upload();
-
-        auto effect = sceneManager->assets()->effect("effect/FXAA/FXAA.effect");
-
-        if (!effect)
-            throw std::logic_error("The post-processing effect has not been loaded.");
-
-        effect->setUniform("textureSampler", renderTarget);
-        effect->setUniform("texcoordOffset", Vector2::create(1.0f / 1024.0f, 1.0f / 1024.0f));
-
-        auto ppRenderer = Renderer::create();
-        auto ppScene = scene::Node::create()
-            ->addComponent(ppRenderer)
-            ->addComponent(
-                Surface::create(
-                    geometry::QuadGeometry::create(sceneManager->assets()->context()),
-                    material::Material::create(),
-                    effect
-                )
-            );
-=======
         auto renderTarget = render::Texture::create(assets->context(), clp2(WINDOW_WIDTH), clp2(WINDOW_HEIGHT), false, true);
         renderTarget->upload();
 
@@ -108,7 +84,6 @@
                 effect
             )
         );
->>>>>>> 5195011e
 
         auto resized = canvas->resized()->connect([&](AbstractCanvas::Ptr canvas, uint width, uint height)
         {
@@ -118,19 +93,15 @@
             renderTarget->upload();
 
             effect->setUniform("textureSampler", renderTarget);
-<<<<<<< HEAD
-            effect->setUniform("texcoordOffset", Vector2::create(1.0f / 1024.0f, 1.0f / 1024.0f));
-=======
             effect->setUniform("texcoordOffset",
                 Vector2::create(1.0f / renderTarget->width(), 1.0f / renderTarget->height()));
->>>>>>> 5195011e
         });
 
         auto enableFXAA = true;
 
         auto keyDown = canvas->keyboard()->keyDown()->connect([&](input::Keyboard::Ptr k)
         {
-            if (k->keyIsDown(input::Keyboard::SPACE))
+            if (k->keyIsDown(input::Keyboard::ScanCode::SPACE))
             {
                 enableFXAA = !enableFXAA;
 
@@ -148,13 +119,8 @@
 
             if (enableFXAA)
             {
-<<<<<<< HEAD
-                sceneManager->nextFrame(renderTarget);
-                ppRenderer->render(assets->context());
-=======
                 sceneManager->nextFrame(t, dt, renderTarget);
                 renderer->render(assets->context());
->>>>>>> 5195011e
             }
             else
             {
