/*
Copyright (c) 2014 Aerys

Permission is hereby granted, free of charge, to any person obtaining a copy of this software and
associated documentation files (the "Software"), to deal in the Software without restriction,
including without limitation the rights to use, copy, modify, merge, publish, distribute,
sublicense, and/or sell copies of the Software, and to permit persons to whom the Software is
furnished to do so, subject to the following conditions:

The above copyright notice and this permission notice shall be included in all copies or
substantial portions of the Software.

THE SOFTWARE IS PROVIDED "AS IS", WITHOUT WARRANTY OF ANY KIND, EXPRESS OR IMPLIED, INCLUDING
BUT NOT LIMITED TO THE WARRANTIES OF MERCHANTABILITY, FITNESS FOR A PARTICULAR PURPOSE AND
NONINFRINGEMENT. IN NO EVENT SHALL THE AUTHORS OR COPYRIGHT HOLDERS BE LIABLE FOR ANY CLAIM,
DAMAGES OR OTHER LIABILITY, WHETHER IN AN ACTION OF CONTRACT, TORT OR OTHERWISE, ARISING FROM,
OUT OF OR IN CONNECTION WITH THE SOFTWARE OR THE USE OR OTHER DEALINGS IN THE SOFTWARE.
*/

#include "minko/Minko.hpp"
#include "minko/MinkoSDL.hpp"

using namespace minko;
using namespace minko::math;
using namespace minko::component;

const uint WINDOW_WIDTH = 800;
const uint WINDOW_HEIGHT = 600;

int
main(int argc, char** argv)
{
    auto canvas = Canvas::create("Minko Tutorial - Applying antialiasing effect", WINDOW_WIDTH, WINDOW_HEIGHT);
    auto sceneManager = SceneManager::create(canvas->context());

    sceneManager->assets()
        ->queue("effect/Basic.effect")
        ->queue("effect/FXAA/FXAA.effect")
        ;

    auto complete = sceneManager->assets()->complete()->connect([&](file::AssetLibrary::Ptr assets)
    {
        auto effect = sceneManager->assets()->effect("effect/FXAA/FXAA.effect");

        if (!effect)
            throw std::logic_error("The FXAA effect has not been loaded.");

        auto root = scene::Node::create("root")
            ->addComponent(sceneManager);

        auto camera = scene::Node::create("camera")
            ->addComponent(Renderer::create(0x00000000))
            ->addComponent(PerspectiveCamera::create(
            (float) WINDOW_WIDTH / (float) WINDOW_HEIGHT, (float) PI * 0.25f, .1f, 1000.f)
            )
            ->addComponent(Transform::create(Matrix4x4::create()
            ->lookAt(Vector3::create(), Vector3::create(0.f, 0.f, -5.f))))
            ;
        root->addChild(camera);

        auto cube = scene::Node::create("cube")
            ->addComponent(Transform::create())
            ->addComponent(Surface::create(
            geometry::CubeGeometry::create(assets->context()),
            material::BasicMaterial::create()->diffuseColor(Vector4::create(0.f, 0.f, 1.f, 1.f)),
            assets->effect("effect/Basic.effect")
            ));
        root->addChild(cube);

        auto renderTarget = render::Texture::create(assets->context(), clp2(WINDOW_WIDTH), clp2(WINDOW_HEIGHT), false, true);
        renderTarget->upload();

        effect->setUniform("textureSampler", renderTarget);
        effect->setUniform("texcoordOffset",
            Vector2::create(1.0f / renderTarget->width(), 1.0f / renderTarget->height()));

        auto renderer = Renderer::create();
        auto postProcessingScene = scene::Node::create()
        ->addComponent(renderer)
        ->addComponent(
            Surface::create(
                geometry::QuadGeometry::create(sceneManager->assets()->context()),
                material::Material::create(),
                effect
            )
        );

        auto resized = canvas->resized()->connect([&](AbstractCanvas::Ptr canvas, uint width, uint height)
        {
            camera->component<PerspectiveCamera>()->aspectRatio((float) width / (float) height);

            renderTarget = render::Texture::create(assets->context(), clp2(width), clp2(height), false, true);
            renderTarget->upload();

            effect->setUniform("textureSampler", renderTarget);
            effect->setUniform("texcoordOffset",
                Vector2::create(1.0f / renderTarget->width(), 1.0f / renderTarget->height()));
        });

        auto enableFXAA = true;

        auto keyDown = canvas->keyboard()->keyDown()->connect([&](input::Keyboard::Ptr k)
        {
            if (k->keyIsDown(input::Keyboard::ScanCode::SPACE))
            {
                enableFXAA = !enableFXAA;

                if (enableFXAA)
                    std::cout << "Enable FXAA" << std::endl;
                else
                    std::cout << "Disable FXAA" << std::endl;
            }

        });

        auto enterFrame = canvas->enterFrame()->connect([&](Canvas::Ptr canvas, uint t, float dt)
        {
            cube->component<Transform>()->matrix()->prependRotationY(.01f);

            if (enableFXAA)
            {
<<<<<<< HEAD
                sceneManager->nextFrame(ppTarget);
                ppRenderer->render(assets->context());
=======
                sceneManager->nextFrame(t, dt, renderTarget);
                renderer->render(assets->context());
>>>>>>> 2053db88
            }
            else
            {
                sceneManager->nextFrame();
            }
        });

        canvas->run();
    });

    sceneManager->assets()->load();

    return 0;
}<|MERGE_RESOLUTION|>--- conflicted
+++ resolved
@@ -113,23 +113,18 @@
 
         });
 
-        auto enterFrame = canvas->enterFrame()->connect([&](Canvas::Ptr canvas, uint t, float dt)
+        auto enterFrame = canvas->enterFrame()->connect([&](Canvas::Ptr canvas, float t, float dt)
         {
             cube->component<Transform>()->matrix()->prependRotationY(.01f);
 
             if (enableFXAA)
             {
-<<<<<<< HEAD
-                sceneManager->nextFrame(ppTarget);
-                ppRenderer->render(assets->context());
-=======
                 sceneManager->nextFrame(t, dt, renderTarget);
                 renderer->render(assets->context());
->>>>>>> 2053db88
             }
             else
             {
-                sceneManager->nextFrame();
+                sceneManager->nextFrame(t, dt);
             }
         });
 
