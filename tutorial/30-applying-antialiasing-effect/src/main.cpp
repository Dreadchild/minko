/*
Copyright (c) 2014 Aerys

Permission is hereby granted, free of charge, to any person obtaining a copy of this software and
associated documentation files (the "Software"), to deal in the Software without restriction,
including without limitation the rights to use, copy, modify, merge, publish, distribute,
sublicense, and/or sell copies of the Software, and to permit persons to whom the Software is
furnished to do so, subject to the following conditions:

The above copyright notice and this permission notice shall be included in all copies or
substantial portions of the Software.

THE SOFTWARE IS PROVIDED "AS IS", WITHOUT WARRANTY OF ANY KIND, EXPRESS OR IMPLIED, INCLUDING
BUT NOT LIMITED TO THE WARRANTIES OF MERCHANTABILITY, FITNESS FOR A PARTICULAR PURPOSE AND
NONINFRINGEMENT. IN NO EVENT SHALL THE AUTHORS OR COPYRIGHT HOLDERS BE LIABLE FOR ANY CLAIM,
DAMAGES OR OTHER LIABILITY, WHETHER IN AN ACTION OF CONTRACT, TORT OR OTHERWISE, ARISING FROM,
OUT OF OR IN CONNECTION WITH THE SOFTWARE OR THE USE OR OTHER DEALINGS IN THE SOFTWARE.
*/

#include "minko/Minko.hpp"
#include "minko/MinkoSDL.hpp"

using namespace minko;
using namespace minko::math;
using namespace minko::component;

const uint WINDOW_WIDTH = 800;
const uint WINDOW_HEIGHT = 600;

int
main(int argc, char** argv)
{
    auto canvas = Canvas::create("Minko Tutorial - Applying antialiasing effect", WINDOW_WIDTH, WINDOW_HEIGHT);
    auto sceneManager = SceneManager::create(canvas->context());

    sceneManager->assets()
        ->queue("effect/Basic.effect")
        ->queue("effect/FXAA/FXAA.effect")
        ;

    auto complete = sceneManager->assets()->complete()->connect([&](file::AssetLibrary::Ptr assets)
    {
        auto root = scene::Node::create("root")
            ->addComponent(sceneManager);

        auto camera = scene::Node::create("camera")
            ->addComponent(Renderer::create(0x00000000))
            ->addComponent(PerspectiveCamera::create(
            (float) WINDOW_WIDTH / (float) WINDOW_HEIGHT, (float) PI * 0.25f, .1f, 1000.f)
            )
            ->addComponent(Transform::create(Matrix4x4::create()
            ->lookAt(Vector3::create(), Vector3::create(0.f, 0.f, -5.f))))
            ;
        root->addChild(camera);

        auto cube = scene::Node::create("cube")
            ->addComponent(Transform::create())
            ->addComponent(Surface::create(
            geometry::CubeGeometry::create(assets->context()),
            material::BasicMaterial::create()->diffuseColor(Vector4::create(0.f, 0.f, 1.f, 1.f)),
            assets->effect("effect/Basic.effect")
        ));
        root->addChild(cube);

<<<<<<< HEAD
        // Replace 1024 by clp2(width), clp2(height)
        auto renderTarget = render::Texture::create(assets->context(), 1024, 1024, false, true);
        renderTarget->upload();

        auto effect = sceneManager->assets()->effect("effect/FXAA/FXAA.effect");
=======
        
        auto renderTarget = render::Texture::create(assets->context(), 1024, 1024, false, true);
        renderTarget->upload();
>>>>>>> 11575932

        if (!effect)
            throw std::logic_error("The post-processing effect has not been loaded.");

<<<<<<< HEAD
        effect->setUniform("textureSampler", renderTarget);
        effect->setUniform("texcoordOffset", Vector2::create(1.0f / 1024.0f, 1.0f / 1024.0f));
=======
        ppFx->setUniform("textureSampler", renderTarget);
        ppFx->setUniform("texcoordOffset", Vector2::create(1.0f / 1024.0f, 1.0f / 1024.0f));
>>>>>>> 11575932

        auto ppRenderer = Renderer::create();
        auto ppScene = scene::Node::create()
            ->addComponent(ppRenderer)
            ->addComponent(
                Surface::create(
                    geometry::QuadGeometry::create(sceneManager->assets()->context()),
                    material::Material::create(),
                    effect
                )
            );

        auto resized = canvas->resized()->connect([&](AbstractCanvas::Ptr canvas, uint width, uint height)
        {
            camera->component<PerspectiveCamera>()->aspectRatio((float) width / (float) height);

            renderTarget = render::Texture::create(assets->context(), clp2(width), clp2(height), false, true);
            renderTarget->upload();
<<<<<<< HEAD

            effect->setUniform("textureSampler", renderTarget);
            effect->setUniform("texcoordOffset", Vector2::create(1.0f / 1024.0f, 1.0f / 1024.0f));
=======
            ppFx->setUniform("textureSampler", renderTarget);
            ppFx->setUniform("texcoordOffset", Vector2::create(1.0f / 1024.0f, 1.0f / 1024.0f));
>>>>>>> 11575932
        });

        auto enableFXAA = true;

        auto keyDown = canvas->keyboard()->keyDown()->connect([&](input::Keyboard::Ptr k)
        {
            if (k->keyIsDown(input::Keyboard::ScanCode::SPACE))
            {
                enableFXAA = !enableFXAA;

                if (enableFXAA)
                    std::cout << "Enable FXAA" << std::endl;
                else
                    std::cout << "Disable FXAA" << std::endl;
            }
            
        });

        auto enterFrame = canvas->enterFrame()->connect([&](Canvas::Ptr canvas, float t, float dt)
        {
            cube->component<Transform>()->matrix()->prependRotationY(.01f);

            if (enableFXAA)
            {
                sceneManager->nextFrame(t, dt, renderTarget);
                ppRenderer->render(assets->context());
            }
            else
            {
                sceneManager->nextFrame(t, dt);
            }
        });

        canvas->run();
    });

    sceneManager->assets()->load();

    return 0;
}<|MERGE_RESOLUTION|>--- conflicted
+++ resolved
@@ -62,28 +62,17 @@
         ));
         root->addChild(cube);
 
-<<<<<<< HEAD
         // Replace 1024 by clp2(width), clp2(height)
         auto renderTarget = render::Texture::create(assets->context(), 1024, 1024, false, true);
         renderTarget->upload();
 
         auto effect = sceneManager->assets()->effect("effect/FXAA/FXAA.effect");
-=======
-        
-        auto renderTarget = render::Texture::create(assets->context(), 1024, 1024, false, true);
-        renderTarget->upload();
->>>>>>> 11575932
 
         if (!effect)
             throw std::logic_error("The post-processing effect has not been loaded.");
 
-<<<<<<< HEAD
         effect->setUniform("textureSampler", renderTarget);
         effect->setUniform("texcoordOffset", Vector2::create(1.0f / 1024.0f, 1.0f / 1024.0f));
-=======
-        ppFx->setUniform("textureSampler", renderTarget);
-        ppFx->setUniform("texcoordOffset", Vector2::create(1.0f / 1024.0f, 1.0f / 1024.0f));
->>>>>>> 11575932
 
         auto ppRenderer = Renderer::create();
         auto ppScene = scene::Node::create()
@@ -102,14 +91,9 @@
 
             renderTarget = render::Texture::create(assets->context(), clp2(width), clp2(height), false, true);
             renderTarget->upload();
-<<<<<<< HEAD
 
             effect->setUniform("textureSampler", renderTarget);
             effect->setUniform("texcoordOffset", Vector2::create(1.0f / 1024.0f, 1.0f / 1024.0f));
-=======
-            ppFx->setUniform("textureSampler", renderTarget);
-            ppFx->setUniform("texcoordOffset", Vector2::create(1.0f / 1024.0f, 1.0f / 1024.0f));
->>>>>>> 11575932
         });
 
         auto enableFXAA = true;
