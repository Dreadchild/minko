--- conflicted
+++ resolved
@@ -39,14 +39,6 @@
     auto sceneManager = SceneManager::create(canvas->context());
 
     // setup assets
-<<<<<<< HEAD
-    sceneManager->assets()
-        ->registerParser<file::ObjFileASSIMPParser>("obj")
-        ->registerParser<file::ColladaASSIMPParser>("dae")
-        ->registerParser<file::JPEGParser>("jpg");
-
-    sceneManager->assets()->load("effect/Basic.effect");
-=======
 	sceneManager->assets()->loader()->options()
         ->registerParser<file::OBJParser>("obj")
         ->registerParser<file::ColladaParser>("dae")
@@ -55,7 +47,6 @@
 	sceneManager->assets()->loader()
 		->queue("effect/Basic.effect")
 		->queue("effect/Phong.effect");
->>>>>>> 5407fe7c
 
     // add the model to the asset list
 	sceneManager->assets()->loader()->queue(OBJ_MODEL_FILENAME);
