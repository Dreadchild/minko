--- conflicted
+++ resolved
@@ -26,10 +26,7 @@
 	includedirs {
 		minko.plugin.path("html-overlay") .. "/include"
 	}
-<<<<<<< HEAD
-	
-=======
->>>>>>> 3bd81c87
+
 	minko.plugin.enable("sdl")
 	minko.plugin.enable("lua")
 
@@ -45,8 +42,7 @@
 			minko.action.copy(minko.plugin.path("html-overlay") .. "/lib/WebViewJavascriptBridge/WebViewJavascriptBridge.js.txt"),
 		}
 
-<<<<<<< HEAD
-=======
+
 	configuration { "osx64" }
 		buildoptions { "-x objective-c++" }
 		prelinkcommands {
@@ -54,7 +50,6 @@
 			minko.action.copy(minko.plugin.path("html-overlay") .. "/lib/WebViewJavascriptBridge/WebViewJavascriptBridge.js.txt"),
 		}
 
->>>>>>> 3bd81c87
 	configuration { "windows32 or windows64" }
 		links { "libcef" }
 		prelinkcommands {
