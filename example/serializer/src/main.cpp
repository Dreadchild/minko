--- conflicted
+++ resolved
@@ -55,12 +55,9 @@
 moveScene(Node::Ptr, float& tx, float& ty, float& tz);
 
 void
-<<<<<<< HEAD
-=======
 toogleParticlesEmittingState(Node::Ptr);
 
 void
->>>>>>> 415e4fc2
 openSceneExample(std::shared_ptr<file::AssetLibrary>	assets,
 				 std::shared_ptr<scene::Node>			root)
 {
@@ -73,7 +70,7 @@
 
 	auto withColliders = NodeSet::create(sceneNode)
 		->descendants(true)
-		->where([](Node::Ptr n){ return n->hasComponent<component::bullet::Collider>(); });
+		->where([](Node::Ptr n) { return n->hasComponent<component::bullet::Collider>(); });
 
 	for (auto& n : withColliders->nodes())
 		n->addComponent(bullet::ColliderDebug::create(assets));
@@ -83,52 +80,34 @@
 {
 	auto canvas			= Canvas::create("Minko Example - Serializer/Deserializer", 800, 600);
 	auto sceneManager	= SceneManager::create(canvas->context());
+	auto defaultLoader	= sceneManager->assets()->loader();
 
 	extension::SerializerExtension::activeExtension<extension::PhysicsExtension>();
     extension::SerializerExtension::activeExtension<extension::ParticlesExtension>();
 
 	// setup assets
-<<<<<<< HEAD
-    sceneManager->assets()->loader()
+	auto fxLoader = file::Loader::create(defaultLoader);
+    fxLoader
         ->queue("effect/Basic.effect")
         ->queue("effect/Phong.effect")
         ->queue("effect/Particles.effect");
-    sceneManager->assets()->loader()->options()->generateMipmaps(true);
-    sceneManager->assets()->loader()->options()->effect(sceneManager->assets()->effect("basic"));
-	sceneManager->assets()->material("defaultMaterial", material::BasicMaterial::create()->diffuseColor(0xFFFFFFFF));
-	sceneManager->assets()->geometry("defaultGeometry", geometry::CubeGeometry::create(sceneManager->assets()->context())),
-          sceneManager->assets()->loader()->options()
-          ->registerParser<file::PNGParser>("png");
+
+    auto fxComplete = fxLoader->complete()->connect([&](file::Loader::Ptr loader)
+	{
+	    defaultLoader->options()->effect(sceneManager->assets()->effect("basic"));		
+	});
+    defaultLoader->options()
+    	->generateMipmaps(true)
+    	->registerParser<file::PNGParser>("png");
+
+	sceneManager->assets()
+		->geometry("cube", geometry::CubeGeometry::create(sceneManager->assets()->context()))
+		->geometry("sphere", geometry::SphereGeometry::create(sceneManager->assets()->context(), 20, 20));
 #ifdef SERIALIZE
-        sceneManager->assets()->loader()
-                ->queue("effect/Basic.effect")
-                ->queue("texture/box.png");
-
-		sceneManager->assets()->geometry("cube", geometry::CubeGeometry::create(sceneManager->assets()->context()));
-=======
-	sceneManager->assets()
-        ->load("effect/Basic.effect")
-        ->load("effect/Phong.effect")
-		->load("effect/Line.effect")
-        ->load("effect/Particles.effect");
-
-	sceneManager->assets()->defaultOptions()
-		->generateMipmaps(true)
-		->effect(sceneManager->assets()->effect("phong"));
-
-	sceneManager->assets()
-		->material("defaultMaterial", material::BasicMaterial::create()->diffuseColor(0xFFFFFFFF))
-		->geometry("cube", geometry::CubeGeometry::create(sceneManager->assets()->context()))
-		->geometry("defaultGeometry", geometry::CubeGeometry::create(sceneManager->assets()->context()))
-		->registerParser<file::PNGParser>("png")
-#ifdef SERIALIZE
-		->queue("texture/box.png");
-		
->>>>>>> 415e4fc2
-		sceneManager->assets()->geometry("sphere", geometry::SphereGeometry::create(sceneManager->assets()->context(), 20, 20));
+	defaultLoader->queue("texture/box.png");
 #else
-		sceneManager->assets()->loader()->options()->registerParser<file::SceneParser>("scene");
-		sceneManager->assets()->loader()->queue(MODEL_FILENAME);
+	defaultLoader->options()->registerParser<file::SceneParser>("scene");
+	defaultLoader->queue(MODEL_FILENAME);
 #endif
 
 	auto root = scene::Node::create("root")
@@ -140,18 +119,14 @@
 	physicWorld->setGravity(math::Vector3::create(0.f, -9.8f, 0.f));
 
 	root->addComponent(physicWorld);
-<<<<<<< HEAD
-
-=======
 #endif // DEACTIVATE_PHYSICS
 
 	root->data()->addProvider(canvas->data()); // FIXME
->>>>>>> 415e4fc2
 
 	auto camera = scene::Node::create("camera")
 		->addComponent(Renderer::create(0x7f7f7fff))
 		->addComponent(Transform::create(
-			Matrix4x4::create()->lookAt(Vector3::zero(), Vector3::create(0.f, 0.f, 5.f))
+		Matrix4x4::create()->lookAt(Vector3::zero(), Vector3::create(0.f, 0.f, 20.f))
 		))
 		->addComponent(PerspectiveCamera::create(800.f / 600.f, (float)PI * 0.25f, .1f, 1000.f));
 
@@ -164,7 +139,7 @@
 	auto mesh3 = scene::Node::create("mesh3")
 		->addComponent(Transform::create());
 
-	auto _ = sceneManager->assets()->loader()->complete()->connect([=](file::Loader::Ptr loader)
+	auto _ = defaultLoader->complete()->connect([=](file::Loader::Ptr loader)
 	{
 #ifdef SERIALIZE
 		auto cubeMaterial = material::BasicMaterial::create()
@@ -179,13 +154,8 @@
 //			->blendMode(render::Blending::Mode::ALPHA)
 			->set<render::TriangleCulling>("triangleCulling", render::TriangleCulling::FRONT);
 
-<<<<<<< HEAD
 		sceneManager->assets()->material("boxMaterial", cubeMaterial);
 		sceneManager->assets()->material("sphereMaterial", sphereMaterial);
-=======
-		assets->material("boxMaterial", cubeMaterial);
-		assets->material("sphereMaterial", sphereMaterial);
->>>>>>> 415e4fc2
 
 		mesh->addComponent(Surface::create(
 				sceneManager->assets()->geometry("sphere"),
@@ -213,15 +183,11 @@
 #endif
 
 #ifdef SERIALIZE
-		serializeSceneExample(assets, root, sceneManager->assets()->context());
+		serializeSceneExample(sceneManager->assets(), root, sceneManager->assets()->context());
 #else
-<<<<<<< HEAD
 		openSceneExample(sceneManager->assets(), root);
-=======
-		openSceneExample(assets, root);
 
 		root->addChild(createWorldFrame(5.0f, sceneManager->assets()));
->>>>>>> 415e4fc2
 #endif
 	});
 
@@ -271,23 +237,10 @@
 			tz += 0.1f;
 		else if (k->keyIsDown(input::Keyboard::ScanCode::DOWN))
 			tz -= 0.1f;
-<<<<<<< HEAD
-
-		auto model = sceneManager->assets()->symbol(MODEL_FILENAME);
-		if (model && model->hasComponent<Transform>())
-		{
-			model->component<Transform>()->matrix()->appendTranslation(tx, 0.0f, tz);
-
-			auto withCollider = scene::NodeSet::create(model)->descendants(true)->where([](scene::Node::Ptr n){ return n->hasComponent<bullet::Collider>(); });
-			for (auto& n : withCollider->nodes())
-				n->component<bullet::Collider>()->synchronizePhysicsWithGraphics();
-		}
-=======
 		
 		// for particles
 		if (k->keyIsDown(input::Keyboard::ScanCode::SPACE))
 			toogleParticlesEmittingState(root);
->>>>>>> 415e4fc2
 	});
 
 	auto enterFrame = canvas->enterFrame()->connect([&](AbstractCanvas::Ptr canvas, float time, float deltaTime)
@@ -317,7 +270,7 @@
 		sceneManager->nextFrame(time, deltaTime);
 	});
 
-	sceneManager->assets()->loader()->load();
+	defaultLoader->load();
 
 	canvas->run();
 
