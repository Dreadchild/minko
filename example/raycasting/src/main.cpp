--- conflicted
+++ resolved
@@ -29,7 +29,6 @@
 int
 main(int argc, char** argv)
 {
-<<<<<<< HEAD
     auto canvas = Canvas::create("Minko Example - Ray Casting");
 
     auto sceneManager = SceneManager::create(canvas->context());
@@ -103,7 +102,7 @@
         ))
         ->addComponent(BoundingBox::create());
 
-    auto hitProvider = data::ArrayProvider::create("material")
+	auto hitProvider	= material::Material::create("material")
         ->set("depthFunc",    render::CompareMode::ALWAYS)
         ->set("priority",    render::Priority::LAST);
 
@@ -267,247 +266,4 @@
 
     sceneManager->assets()->loader()->load();
     canvas->run();
-}
-=======
-	auto canvas = Canvas::create("Minko Example - Ray Casting", 800, 600);
-
-	auto sceneManager = SceneManager::create(canvas->context());
-	
-	std::cout << "-----------------------------" << std::endl;
-	std::cout << "[R]\ttoogle the raycasting layout mask of the RED box" << std::endl;
-	std::cout << "[G]\trender only the GREEN box" << std::endl;
-	std::cout << "[B]\trestrict ray intersection to the BLUE box" << std::endl;
-	std::cout << "[Q]\tchange the green box's layouts" << std::endl;
-	std::cout << "-----------------------------" << std::endl;
-
-	bool	toogleGreenBoxLayouts	= false;
-	int		greenBoxLayoutsId		= 0;
-	Layouts greenBoxLayouts[2]		= { Layout::Group::DEFAULT | (1 << 3),  Layout::Group::DEFAULT };
-
-	Layouts	blueBoxLayouts			= 1 << 2;
-
-	bool	toogleRedBoxLayouts	= false;
-	int		redBoxLayoutsId		= 0;
-	Layouts	redBoxLayouts[2]	= { Layout::Group::DEFAULT, Layout::Group::IGNORE_RAYCASTING };
-
-	bool	tooglePickingMask	= false;
-	int		pickingMaskId		= 0;
-	Layouts	pickingMasks[2]		= { Layout::Mask::RAYCASTING_DEFAULT, blueBoxLayouts };
-
-	bool	toogleRendererMask	= false;
-	int		rendererMaskId		= 0;
-	Layouts rendererMasks[2]	= { Layout::Mask::EVERYTHING, 1 << 3 };
-
-	// setup assets
-	sceneManager->assets()->loader()->options()
-		->generateMipmaps(true)
-		->registerParser<file::PNGParser>("png");
-	sceneManager->assets()->loader()
-		->queue("texture/box.png")
-		->queue("effect/Basic.effect")
-		->queue("effect/Line.effect");
-
-	auto root = Node::create("root")
-		->addComponent(sceneManager);
-
-	auto camera = Node::create("camera")
-		->layouts(Layout::Mask::EVERYTHING)
-		->addComponent(Renderer::create(0x7f7f7fff))
-		->addComponent(Transform::create(
-			Matrix4x4::create()->lookAt(Vector3::zero(), Vector3::create(0.f, 0.8f, 3.0f))
-		))
-		->addComponent(PerspectiveCamera::create(800.f / 600.f, float(M_PI) * 0.25f, .1f, 1000.f));
-	root->addChild(camera);
-
-	auto redBox = Node::create("redBox")
-		->layouts(redBoxLayouts[0])
-		->addComponent(Transform::create(
-			math::Matrix4x4::create()->appendTranslation(0.0f, 0.0f, 1.5f)
-		))
-		->addComponent(BoundingBox::create());
-
-	auto greenBox = Node::create("greenBox")
-		->layouts(greenBoxLayouts[0])
-		->addComponent(Transform::create(
-			math::Matrix4x4::create()->appendTranslation(1.0f, 0.0f, -0.5f)
-		))
-		->addComponent(BoundingBox::create());
-
-	auto blueBox = Node::create("blueBox")
-		->layouts(blueBoxLayouts)
-		->addComponent(Transform::create(
-			math::Matrix4x4::create()->appendTranslation(-1.0f, 0.0f, -0.5f)
-		))
-		->addComponent(BoundingBox::create());
-
-	auto hitProvider	= material::Material::create("material")
-		->set("depthFunc",	render::CompareMode::ALWAYS)
-		->set("priority",	render::Priority::LAST);
-
-	auto hit			= Node::create("hit")
-		->addComponent(Transform::create());
-
-	root->addComponent(MousePicking::create());
-
-	auto _ = sceneManager->assets()->loader()->complete()->connect([=](file::Loader::Ptr loader)
-	{
-		auto assets = sceneManager->assets();
-
-		redBox->addComponent(Surface::create(
-			geometry::CubeGeometry::create(assets->context()),
-			material::BasicMaterial::create()->diffuseMap(assets->texture("texture/box.png"))->diffuseColor(0xff6600ff),
-			assets->effect("basic")
-		));
-		
-		greenBox->addComponent(Surface::create(
-			geometry::CubeGeometry::create(assets->context()),
-			material::BasicMaterial::create()->diffuseMap(assets->texture("texture/box.png"))->diffuseColor(0x00ff00ff),
-			assets->effect("basic")
-		));
-
-		blueBox->addComponent(Surface::create(
-			geometry::CubeGeometry::create(assets->context()),
-			material::BasicMaterial::create()->diffuseMap(assets->texture("texture/box.png"))->diffuseColor(0x0066ffff),
-			assets->effect("basic")
-		));
-
-		auto hitGeometry = geometry::LineGeometry::create(canvas->context())
-			->moveTo(-1.0f, 0.0f, 0.0f)
-			->lineTo(1.0f, 0.0f, 0.0f)
-			->moveTo(0.0f, -1.0f, 0.0f)
-			->lineTo(0.0f, 1.0f, 0.0f);
-
-		hit->addComponent(Surface::create(
-				hitGeometry,
-				hitProvider->set("diffuseColor", Vector4::create(1.0f, 1.0f, 1.0f, 1.0f)),
-				assets->effect("line")));
-
-		root
-			->addChild(redBox)
-			->addChild(greenBox)
-			->addChild(blueBox);
-	});
-
-	auto mouseOver = root->component<MousePicking>()->move()->connect(
-		[&](MousePicking::Ptr mp, MousePicking::HitList& hits, Ray::Ptr ray)
-		{
-			if (hit->parent() != root)
-				root->addChild(hit);
-
-			if (hits.empty())
-			{
-				root->removeChild(hit);
-				return;
-			}
-
-			hit->component<Transform>()->matrix()
-				->identity()
-				->appendScale(.1f)
-				->translation(
-					ray->origin()->x() + ray->direction()->x() * hits.front().second,
-					ray->origin()->y() + ray->direction()->y() * hits.front().second,
-					ray->origin()->z() + ray->direction()->z() * hits.front().second
-				);
-
-			auto hitNode = hits.front().first;
-
-			if (hitNode->name() == "redBox")
-				hitProvider->set("diffuseColor", Vector4::create(1.0f, 0.5f, 0.0f, 1.0f));
-			else if (hitNode->name() == "greenBox")
-				hitProvider->set("diffuseColor", Vector4::create(0.0f, 1.0f, 0.0f, 1.0f));
-			else if (hitNode->name() == "blueBox")
-				hitProvider->set("diffuseColor", Vector4::create(0.0f, 0.75f, 1.0f, 1.0f));
-			else
-				hitProvider->set("diffuseColor", Vector4::create(1.0f, 1.0f, 1.0f, 1.0f));
-		}
-	);
-
-	auto resized = canvas->resized()->connect([&](AbstractCanvas::Ptr canvas, uint w, uint h)
-	{
-		camera->component<PerspectiveCamera>()->aspectRatio(float(w) / float(h));
-	});
-
-	auto keyDown = canvas->keyboard()->keyDown()->connect([&](input::Keyboard::Ptr k)
-	{
-		if (k->keyIsDown(input::Keyboard::R))
-			toogleRedBoxLayouts		= true;
-		else if (k->keyIsDown(input::Keyboard::B))
-			tooglePickingMask		= true;
-		else if (k->keyIsDown(input::Keyboard::G))
-			toogleRendererMask		= true;
-		else if (k->keyIsDown(input::Keyboard::Q)) 
-			toogleGreenBoxLayouts	= true;
-	});
-
-	auto enterFrame = canvas->enterFrame()->connect([&](Canvas::Ptr canvas, float time, float deltaTime)
-	{
-		auto distance = 0.f;
-		auto ray = camera->component<PerspectiveCamera>()->unproject(
-			canvas->mouse()->normalizedX(), canvas->mouse()->normalizedY()
-		);
-
-		if (tooglePickingMask || toogleRedBoxLayouts)
-			root->removeChild(hit);
-
-		if (toogleRedBoxLayouts)
-		{
-			redBoxLayoutsId		= (redBoxLayoutsId + 1) % 2;
-			toogleRedBoxLayouts	= false;
-			redBox->layouts(redBoxLayouts[redBoxLayoutsId]);
-			
-			if (redBox->layouts() == Layout::Group::IGNORE_RAYCASTING)
-				std::cout << "The RED box ignores ray casting." << std::endl;
-			else
-				std::cout << "The RED box can be ray cast." << std::endl;
-		}
-
-		if (toogleGreenBoxLayouts)
-		{
-			greenBoxLayoutsId	= (greenBoxLayoutsId + 1) % 2;
-			toogleGreenBoxLayouts	= false;
-			greenBox->layouts(greenBoxLayouts[greenBoxLayoutsId]);
-
-			std::cout << "green box layouts = " << std::bitset<32>(greenBox->layouts()) << std::endl;
-		}
-
-		if (tooglePickingMask)
-		{
-			pickingMaskId		= (pickingMaskId + 1) % 2;
-			tooglePickingMask	= false;
-			root->component<MousePicking>()->layoutMask(pickingMasks[pickingMaskId]);
-
-			if (root->component<MousePicking>()->layoutMask() == blueBoxLayouts)
-				std::cout << "The ray can only intersect the BLUE box." << std::endl;
-			else
-				std::cout << "The ray can intersect all boxes." << std::endl;
-		}
-
-		if (toogleRendererMask)
-		{
-			rendererMaskId		= (rendererMaskId + 1) % 2;
-			toogleRendererMask	= false;
-			camera->component<Renderer>()->layoutMask(rendererMasks[rendererMaskId]);
-
-			if (camera->component<Renderer>()->layoutMask() == Layout::Mask::EVERYTHING)
-				std::cout << "All boxes are rendered." << std::endl;
-			else
-				std::cout << "Only the GREEN box is rendered." << std::endl;
-		}
-
-		redBox->component<Transform>()->matrix()->prependRotationY(0.01f);
-		greenBox->component<Transform>()->matrix()->prependRotationY(-0.01f);
-		blueBox->component<Transform>()->matrix()->prependRotationY(-0.01f);
-
-		root->component<MousePicking>()->pick(ray);
-
-		sceneManager->nextFrame(time, deltaTime);
-	});
-
-	sceneManager->assets()->loader()->load();
-
-	canvas->run();
-
-	return 0;
-}
-
->>>>>>> c56dc51c
+}