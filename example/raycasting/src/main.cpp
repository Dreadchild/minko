--- conflicted
+++ resolved
@@ -31,7 +31,6 @@
 	auto canvas = Canvas::create("Minko Example - Ray Casting", 800, 600);
 
 	auto sceneManager = SceneManager::create(canvas->context());
-<<<<<<< HEAD
 	
 	std::cout << "-----------------------------" << std::endl;
 	std::cout << "[R]\ttoogle the raycasting layout mask of the RED box" << std::endl;
@@ -46,22 +45,13 @@
 	auto	rendererMask		= Layout::Mask::EVERYTHING;
 
 	// setup assets
-	sceneManager->assets()->defaultOptions()->generateMipmaps(true);
-	sceneManager->assets()
-		->registerParser<file::PNGParser>("png")
+	sceneManager->assets()->loader()->options()
+		->generateMipmaps(true)
+		->registerParser<file::PNGParser>("png");
+	sceneManager->assets()->loader()
 		->queue("texture/box.png")
 		->queue("effect/Basic.effect")
 		->queue("effect/Line.effect");
-=======
-
-	// setup assets
-	sceneManager->assets()->loader()->options()->generateMipmaps(true);
-	sceneManager->assets()->loader()->options()
-                ->registerParser<file::PNGParser>("png");
-        sceneManager->assets()->loader()
-                ->queue("texture/box.png")
-		->queue("effect/Basic.effect");
->>>>>>> ce8e2ccd
 
 	auto root = Node::create("root")
 		->addComponent(sceneManager);
@@ -107,7 +97,6 @@
 
 	auto _ = sceneManager->assets()->loader()->complete()->connect([=](file::Loader::Ptr loader)
 	{
-<<<<<<< HEAD
 		redBox->addComponent(Surface::create(
 			geometry::CubeGeometry::create(sceneManager->assets()->context()),
 			material::BasicMaterial::create()->diffuseMap(assets->texture("texture/box.png"))->diffuseColor(0xff6600ff),
@@ -135,22 +124,7 @@
 		hit->addComponent(Surface::create(
 				hitGeometry,
 				hitProvider->set("diffuseColor", Vector4::create(1.0f, 1.0f, 1.0f, 1.0f)),
-				assets->effect("line")
-=======
-		mesh->addComponent(BoundingBox::create())
-			->addComponent(Surface::create(
-				geometry::CubeGeometry::create(sceneManager->assets()->context()),
-				material::BasicMaterial::create()->diffuseMap(sceneManager->assets()->texture("texture/box.png")),
-				sceneManager->assets()->effect("effect/Basic.effect")
-			));
-		root->addChild(mesh);
-
-		hit->addComponent(Surface::create(
-				geometry::CubeGeometry::create(sceneManager->assets()->context()),
-				material::BasicMaterial::create()->diffuseColor(0x00ff00ff),
-				sceneManager->assets()->effect("effect/Basic.effect")
->>>>>>> ce8e2ccd
-			));
+				assets->effect("line")));
 
 		root
 			->addChild(redBox)
