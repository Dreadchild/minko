/*
Copyright (c) 2014 Aerys

Permission is hereby granted, free of charge, to any person obtaining a copy of this software and
associated documentation files (the "Software"), to deal in the Software without restriction,
including without limitation the rights to use, copy, modify, merge, publish, distribute,
sublicense, and/or sell copies of the Software, and to permit persons to whom the Software is
furnished to do so, subject to the following conditions:

The above copyright notice and this permission notice shall be included in all copies or
substantial portions of the Software.

THE SOFTWARE IS PROVIDED "AS IS", WITHOUT WARRANTY OF ANY KIND, EXPRESS OR IMPLIED, INCLUDING
BUT NOT LIMITED TO THE WARRANTIES OF MERCHANTABILITY, FITNESS FOR A PARTICULAR PURPOSE AND
NONINFRINGEMENT. IN NO EVENT SHALL THE AUTHORS OR COPYRIGHT HOLDERS BE LIABLE FOR ANY CLAIM,
DAMAGES OR OTHER LIABILITY, WHETHER IN AN ACTION OF CONTRACT, TORT OR OTHERWISE, ARISING FROM,
OUT OF OR IN CONNECTION WITH THE SOFTWARE OR THE USE OR OTHER DEALINGS IN THE SOFTWARE.
*/

#include "minko/Minko.hpp"
#include "minko/MinkoSDL.hpp"

using namespace minko;
using namespace minko::scene;
using namespace minko::geometry;
using namespace minko::component;
using namespace minko::material;
using namespace minko::data;
using namespace minko::math;
using namespace minko::render;

struct Star
{
    Node::Ptr    node;
    float        angRate;
};

void
addStar(Node::Ptr, file::AssetLibrary::Ptr, std::vector<Star>&);

LineGeometry::Ptr
createStarLineGeometry(unsigned int, float inRadius, float outRadius, AbstractContext::Ptr);

int
main(int argc, char** argv)
{
    std::cout << "Press [A] to add stars." << std::endl;

    auto canvas = Canvas::create("Minko Example - Line Geometry");

    auto sceneManager = SceneManager::create(canvas->context());
    sceneManager->assets()->loader()->queue("effect/Line.effect");

    auto root = scene::Node::create("root")
        ->addComponent(sceneManager);

    auto camera = scene::Node::create("camera")
        ->addComponent(Renderer::create(0x7f7f7fff))
        ->addComponent(Transform::create(
            Matrix4x4::create()->lookAt(Vector3::zero(), Vector3::create(0.f, 0.f, 3.f))
        ))
        ->addComponent(PerspectiveCamera::create(canvas->aspectRatio()));

    root->addChild(camera);
    root->data()->addProvider(canvas->data()); // FIXME

    std::vector<Star> stars;
    auto _ = sceneManager->assets()->loader()->complete()->connect([&](file::Loader::Ptr loader)
    {
        addStar(root, sceneManager->assets(), stars);
    });

    auto keyDown = canvas->keyboard()->keyDown()->connect([&](input::Keyboard::Ptr k)
    {
        if (k->keyIsDown(input::Keyboard::A))
            addStar(root, sceneManager->assets(), stars);
    });

    auto resized = canvas->resized()->connect([&](AbstractCanvas::Ptr canvas, uint w, uint h)
    {
        camera->component<PerspectiveCamera>()->aspectRatio(float(w) / float(h));
    });

    auto enterFrame = canvas->enterFrame()->connect([&](Canvas::Ptr canvas, float t, float dt)
    {
        for (auto& star : stars)
            star.node->component<Transform>()->matrix()->appendRotationY(star.angRate);

        sceneManager->nextFrame(t, dt);
    });

    sceneManager->assets()->loader()->load();

    canvas->run();

    return 0;
}

void
addStar(Node::Ptr root, file::AssetLibrary::Ptr assets, std::vector<Star>& stars)
{
    const unsigned int MAX_NUM_STARS = 20;

    if (stars.size() == MAX_NUM_STARS)
    {
        std::cerr << "cannot add more stars." << std::endl;
        return;
    }

    unsigned int   numBranches = 4 + rand() % 4;
    float          outRadius = 0.9f + 0.2f * (rand() / float(RAND_MAX) - 0.5f);
    float          inRadius = outRadius * (0.5f + 0.1f * (rand() / float(RAND_MAX) - 0.5f));

    auto starNode = Node::create("star_" + std::to_string(stars.size()))
        ->addComponent(Surface::create(
<<<<<<< HEAD
            createStarLineGeometry(numBranches, inRadius, outRadius, assets->context()),
            ArrayProvider::create("material")
                ->set("diffuseColor", Color::hslaToRgba(rand() / float(RAND_MAX), 0.75f, 0.6f, 1.0f))
                ->set("lineThickness", 1.0f + 3.0f * (rand() / float(RAND_MAX))),
            assets->effect("line")
=======
        createStarLineGeometry(numBranches, inRadius, outRadius, assets->context()),
        material::Material::create("material")
        ->set("diffuseColor", Color::hslaToRgba(rand() / (float) RAND_MAX, 0.75f, 0.6f, 1.0f))
        ->set("lineThickness", 1.0f + 3.0f * (rand() / (float) RAND_MAX)),
        assets->effect("line")
>>>>>>> c56dc51c
        ))
        ->addComponent(Transform::create(Matrix4x4::create()->appendRotationZ(2.0f * float(M_PI) * rand() / (float) RAND_MAX)));

    stars.push_back(Star());

    stars.back().node = starNode;
    stars.back().angRate = 0.01f + 0.05f * (rand() / float(RAND_MAX));

    root->addChild(stars.back().node);
}

LineGeometry::Ptr
createStarLineGeometry(unsigned int numStarBranches, float inRadius, float outRadius, AbstractContext::Ptr context)
{
    if (context == nullptr)
        throw std::invalid_argument("context");

    const unsigned int     numBranches = std::max(3u, numStarBranches);
    const float            innerRadius = std::min(inRadius, outRadius);
    const float            outerRadius = std::max(inRadius, outRadius);
    const float            cStep = cosf(float(M_PI) / (float) numBranches);
    const float            sStep = sinf(float(M_PI) / (float) numBranches);

    LineGeometry::Ptr    lines = LineGeometry::create(context);

    float                cAng = 1.0f;
    float                sAng = 0.0f;

    for (unsigned int i = 0; i < numBranches; ++i)
    {
        const float    outX = outerRadius * cAng;
        const float    outY = outerRadius * sAng;

        if (lines->numLines() > 0)
            lines->lineTo(outX, outY, 0.0f, 2);
        else
            lines->moveTo(outX, outY, 0.0f);

        float    c = cAng * cStep - sAng * sStep;
        float    s = sAng * cStep + cAng * sStep;
        cAng = c;
        sAng = s;

        const float    inX = innerRadius * cAng;
        const float    inY = innerRadius * sAng;

        lines->lineTo(inX, inY, 0.0f, 2);

        c = cAng * cStep - sAng * sStep;
        s = sAng * cStep + cAng * sStep;
        cAng = c;
        sAng = s;
    }

    lines->lineTo(outerRadius, 0.0f, 0.0f, 2);

    return lines;
}<|MERGE_RESOLUTION|>--- conflicted
+++ resolved
@@ -113,19 +113,11 @@
 
     auto starNode = Node::create("star_" + std::to_string(stars.size()))
         ->addComponent(Surface::create(
-<<<<<<< HEAD
             createStarLineGeometry(numBranches, inRadius, outRadius, assets->context()),
-            ArrayProvider::create("material")
+            material::Material::create("material")
                 ->set("diffuseColor", Color::hslaToRgba(rand() / float(RAND_MAX), 0.75f, 0.6f, 1.0f))
                 ->set("lineThickness", 1.0f + 3.0f * (rand() / float(RAND_MAX))),
             assets->effect("line")
-=======
-        createStarLineGeometry(numBranches, inRadius, outRadius, assets->context()),
-        material::Material::create("material")
-        ->set("diffuseColor", Color::hslaToRgba(rand() / (float) RAND_MAX, 0.75f, 0.6f, 1.0f))
-        ->set("lineThickness", 1.0f + 3.0f * (rand() / (float) RAND_MAX)),
-        assets->effect("line")
->>>>>>> c56dc51c
         ))
         ->addComponent(Transform::create(Matrix4x4::create()->appendRotationZ(2.0f * float(M_PI) * rand() / (float) RAND_MAX)));
 
