/*
Copyright (c) 2014 Aerys

Permission is hereby granted, free of charge, to any person obtaining a copy of this software and
associated documentation files (the "Software"), to deal in the Software without restriction,
including without limitation the rights to use, copy, modify, merge, publish, distribute,
sublicense, and/or sell copies of the Software, and to permit persons to whom the Software is
furnished to do so, subject to the following conditions:

The above copyright notice and this permission notice shall be included in all copies or
substantial portions of the Software.

THE SOFTWARE IS PROVIDED "AS IS", WITHOUT WARRANTY OF ANY KIND, EXPRESS OR IMPLIED, INCLUDING
BUT NOT LIMITED TO THE WARRANTIES OF MERCHANTABILITY, FITNESS FOR A PARTICULAR PURPOSE AND
NONINFRINGEMENT. IN NO EVENT SHALL THE AUTHORS OR COPYRIGHT HOLDERS BE LIABLE FOR ANY CLAIM,
DAMAGES OR OTHER LIABILITY, WHETHER IN AN ACTION OF CONTRACT, TORT OR OTHERWISE, ARISING FROM,
OUT OF OR IN CONNECTION WITH THE SOFTWARE OR THE USE OR OTHER DEALINGS IN THE SOFTWARE.
*/

#include "minko/Minko.hpp"
#include "minko/MinkoPNG.hpp"
#include "minko/MinkoSDL.hpp"

using namespace minko;
using namespace minko::component;
using namespace minko::math;

scene::Node::Ptr camera = nullptr;

Signal<input::Keyboard::Ptr>::Slot keyDown;
Signal<input::Touch::Ptr, int, float, float>::Slot touchDown;

scene::Node::Ptr
createPointLight(Vector3::Ptr color, Vector3::Ptr position, file::AssetLibrary::Ptr assets)
{
    static int lightId = 0;

    auto pointLight = scene::Node::create("pointLight_" + std::to_string(lightId++))
        ->addComponent(PointLight::create(10.f))
        ->addComponent(Transform::create(Matrix4x4::create()->appendTranslation(position)))
        ->addComponent(Surface::create(
            assets->geometry("quad"),
            material::Material::create()
                ->set("diffuseMap",        assets->texture("texture/sprite-pointlight.png"))
                ->set("diffuseTint",    Vector4::create(color->x(), color->y(), color->z(), 1.f)),
            assets->effect("effect/Sprite.effect")
        ));

    pointLight->component<PointLight>()->color(color);
    pointLight->component<PointLight>()->diffuse(.1f);
    pointLight->component<PointLight>()->layoutMask(lightId % 2 == 0 ? 1<<2 : 1);

    return pointLight;
}

void
addLight(SceneManager::Ptr sceneManager, scene::Node::Ptr lights)
{
    const auto MAX_NUM_LIGHTS = 40;
    
    if (lights->children().size() == MAX_NUM_LIGHTS)
    {
        std::cout << "cannot add more lights" << std::endl;
        return;
    }
    
    auto r = rand() / (float)RAND_MAX;
    auto theta = 2.0f * float(M_PI) *  r;
    auto color = Color::hslaToRgba(r, 1.f, .5f);
    auto pos = Vector3::create(
                               cosf(theta) * 5.f + rand() / (float(RAND_MAX) * 3.f),
                               2.5f + rand() / float(RAND_MAX),
                               sinf(theta) * 5.f + rand() / (float(RAND_MAX) * 3.f)
                               );
    
    lights->addChild(createPointLight(color, pos, sceneManager->assets()));
    
    std::cout << lights->children().size() << " lights" << std::endl;
}

void
removeLight(scene::Node::Ptr lights)
{
    if (lights->children().size() == 0)
        return;
    
    lights->removeChild(lights->children().back());
    std::cout << lights->children().size() << " lights" << std::endl;
}

void toggleNormalMap(file::AssetLibrary::Ptr assets, scene::Node::Ptr sphere)
{
    auto data = sphere->component<Surface>()->material();
    bool hasNormalMap = data->hasProperty("normalMap");
    
    std::cout << "mesh does" << (!hasNormalMap ? " not " : " ")
    << "have a normal map:\t" << (hasNormalMap ? "remove" : "add")
    << " it" << std::endl;
    
    if (hasNormalMap)
        data->unset("normalMap");
    else
        data->set("normalMap", assets->texture("texture/normalmap-cells.png"));
}

int
main(int argc, char** argv)
{
    auto canvas = Canvas::create("Minko Example - Light");

    canvas->context()->errorsEnabled(true);

    auto sceneManager        = SceneManager::create(canvas);
    auto root                = scene::Node::create("root")->addComponent(sceneManager);
    auto assets                = sceneManager->assets();
    auto sphereMaterial        = material::PhongMaterial::create()
        ->shininess(16.f)
        ->specularColor(Vector4::create(1.0f, 1.0f, 1.0f, 1.0f))
        ->diffuseColor(Vector4::create(1.f, 1.f, 1.f, 1.f));

    auto lights                = scene::Node::create("lights");

    std::cout << "Press [SPACE]\tto toogle normal mapping\nPress [A]\tto add random light\nPress [R]\tto remove random light" << std::endl;

    // setup assets
    assets
        ->geometry("cube", geometry::CubeGeometry::create(sceneManager->assets()->context()))
        ->geometry("quad", geometry::QuadGeometry::create(sceneManager->assets()->context()))
        ->geometry("sphere", geometry::SphereGeometry::create(assets->context(), 32, 32, true)->computeTangentSpace(false));

    assets->loader()->options()
        ->generateMipmaps(true)
        ->registerParser<file::PNGParser>("png");

    assets->loader()
        ->queue("texture/normalmap-cells.png")
        ->queue("texture/sprite-pointlight.png")
        ->queue("effect/Basic.effect")
        ->queue("effect/Sprite.effect")
        ->queue("effect/Phong.effect");

    auto _ = assets->loader()->complete()->connect([=](file::Loader::Ptr loader)
    {
        // ground
        auto ground = scene::Node::create("ground")
            ->layouts(1 << 2 | 1)
            ->addComponent(Surface::create(
                assets->geometry("quad"),
                material::Material::create()
                    ->set("diffuseColor",    Vector4::create(1.f, 1.f, 1.f, 1.f)),
                assets->effect("phong")
            ))
            ->addComponent(Transform::create(Matrix4x4::create()->appendScale(50.f)->appendRotationX(-1.57f)));

        // sphere
        auto sphere = scene::Node::create("sphere")
            ->addComponent(Surface::create(
                assets->geometry("sphere"),
                sphereMaterial,
                assets->effect("phong")
            ))
            ->addComponent(Transform::create(Matrix4x4::create()->appendTranslation(0.f, 2.f, 0.f)->prependScale(3.f)));

        // spotLight
        auto spotLight = scene::Node::create("spotLight")
            ->addComponent(SpotLight::create(.15f, .4f))
            ->addComponent(Transform::create(Matrix4x4::create()->lookAt(Vector3::zero(), Vector3::create(15.f, 20.f, 0.f))));

        spotLight->component<SpotLight>()->diffuse(.4f);

        lights->addComponent(Transform::create());

        root->addChild(ground);
        root->addChild(sphere);
        root->addChild(spotLight);
        root->addChild(lights);

        // handle keyboard signals
        keyDown = canvas->keyboard()->keyDown()->connect([=](input::Keyboard::Ptr k)
        {
            if (k->keyIsDown(input::Keyboard::A))
            {
                addLight(sceneManager, lights);
            }

            if (k->keyIsDown(input::Keyboard::R))
            {
                removeLight(lights);
            }
        });
        
        // handle touch signals
<<<<<<< HEAD
        touchDown = canvas->touch()->touchDown()->connect([=](input::Touch::Ptr t, int fingerId, float x, float y)
=======
        touchDown = canvas->touch()->touchDown()->connect([=](input::Touch::Ptr t, int, float x, float y)
>>>>>>> dc383c6d
        {
            x = x / canvas->width();
            y = y / canvas->height();

            // top left corner
            if (x > 0 && x < 0.25 && y > 0 && y < 0.25)
                addLight(sceneManager, lights);
            
            // top right corner
            if (x > 0.75 && x < 1 && y > 0 && y < 0.25)
                removeLight(lights);
            
            // bottom left corner
            if (x > 0 && x < 0.25 && y > 0.75 && y < 1)
                toggleNormalMap(assets, sphere);
        });
    });

    // camera init
    camera = scene::Node::create("camera")
        ->addComponent(Renderer::create())
        ->addComponent(PerspectiveCamera::create(canvas->aspectRatio()))
        ->addComponent(Transform::create(
            Matrix4x4::create()->lookAt(Vector3::create(0.f, 2.f), Vector3::create(10.f, 10.f, 10.f))
        ));
    root->addChild(camera);

    auto resized = canvas->resized()->connect([&](AbstractCanvas::Ptr canvas, unsigned int w, unsigned int h)
    {
        camera->component<PerspectiveCamera>()->aspectRatio(float(w) / float(h));
    });

    auto yaw        = 0.f;
    auto pitch      = float(M_PI) * .5f;
    auto minPitch   = 0.f + 1e-5;
    auto maxPitch   = float(M_PI) - 1e-5;
    auto lookAt     = Vector3::create(0.f, 2.f, 0.f);
    auto distance   = 20.f;

    // handle mouse signals
    auto mouseWheel = canvas->mouse()->wheel()->connect([&](input::Mouse::Ptr m, int h, int v)
    {
        distance += float(v) / 10.f;
    });

    Signal<input::Mouse::Ptr, int, int>::Slot mouseMove;
    auto cameraRotationXSpeed = 0.f;
    auto cameraRotationYSpeed = 0.f;

    auto mouseDown = canvas->mouse()->leftButtonDown()->connect([&](input::Mouse::Ptr m)
    {
        mouseMove = canvas->mouse()->move()->connect([&](input::Mouse::Ptr, int dx, int dy)
        {
            cameraRotationYSpeed = float(dx) * .01f;
            cameraRotationXSpeed = float(dy) * -.01f;
        });
    });

    auto mouseUp = canvas->mouse()->leftButtonUp()->connect([&](input::Mouse::Ptr m)
    {
        mouseMove = nullptr;
    });

    auto enterFrame = canvas->enterFrame()->connect([&](Canvas::Ptr canvas, float time, float deltaTime)
    {
        yaw += cameraRotationYSpeed;
        cameraRotationYSpeed *= 0.9f;

        pitch += cameraRotationXSpeed;
        cameraRotationXSpeed *= 0.9f;

        if (pitch > maxPitch)
            pitch = maxPitch;
        else if (pitch < minPitch)
            pitch = minPitch;

        camera->component<Transform>()->matrix()->lookAt(
            lookAt,
            Vector3::create(
                lookAt->x() + distance * std::cos(yaw) * std::sin(pitch),
                lookAt->y() + distance * std::cos(pitch),
                lookAt->z() + distance * std::sin(yaw) * std::sin(pitch)
            )
        );

        lights->component<Transform>()->matrix()->appendRotationY(.005f);

        sceneManager->nextFrame(time, deltaTime);
    });

    assets->loader()->load();
    canvas->run();
}<|MERGE_RESOLUTION|>--- conflicted
+++ resolved
@@ -190,11 +190,7 @@
         });
         
         // handle touch signals
-<<<<<<< HEAD
-        touchDown = canvas->touch()->touchDown()->connect([=](input::Touch::Ptr t, int fingerId, float x, float y)
-=======
         touchDown = canvas->touch()->touchDown()->connect([=](input::Touch::Ptr t, int, float x, float y)
->>>>>>> dc383c6d
         {
             x = x / canvas->width();
             y = y / canvas->height();
