/*
Copyright (c) 2013 Aerys

Permission is hereby granted, free of charge, to any person obtaining a copy of this software and
associated documentation files (the "Software"), to deal in the Software without restriction,
including without limitation the rights to use, copy, modify, merge, publish, distribute,
sublicense, and/or sell copies of the Software, and to permit persons to whom the Software is
furnished to do so, subject to the following conditions:

The above copyright notice and this permission notice shall be included in all copies or
substantial portions of the Software.

THE SOFTWARE IS PROVIDED "AS IS", WITHOUT WARRANTY OF ANY KIND, EXPRESS OR IMPLIED, INCLUDING
BUT NOT LIMITED TO THE WARRANTIES OF MERCHANTABILITY, FITNESS FOR A PARTICULAR PURPOSE AND
NONINFRINGEMENT. IN NO EVENT SHALL THE AUTHORS OR COPYRIGHT HOLDERS BE LIABLE FOR ANY CLAIM,
DAMAGES OR OTHER LIABILITY, WHETHER IN AN ACTION OF CONTRACT, TORT OR OTHERWISE, ARISING FROM,
OUT OF OR IN CONNECTION WITH THE SOFTWARE OR THE USE OR OTHER DEALINGS IN THE SOFTWARE.
*/

#include "minko/Minko.hpp"
#include "minko/MinkoPNG.hpp"
#include "minko/MinkoSDL.hpp"

using namespace minko;
using namespace minko::component;
using namespace minko::math;

#define WINDOW_WIDTH  	800
#define WINDOW_HEIGHT 	600

scene::Node::Ptr camera = nullptr;

Signal<input::Keyboard::Ptr>::Slot keyDown;

scene::Node::Ptr
createPointLight(Vector3::Ptr color, Vector3::Ptr position, file::AssetLibrary::Ptr assets)
{
	auto pointLight = scene::Node::create("pointLight")
		->addComponent(PointLight::create(10.f))
		->addComponent(Transform::create(Matrix4x4::create()->appendTranslation(position)))
		->addComponent(Surface::create(
			assets->geometry("quad"),
			material::Material::create()
				->set("diffuseMap",		assets->texture("texture/sprite-pointlight.png"))
				->set("diffuseTint",	Vector4::create(color->x(), color->y(), color->z(), 1.f)),
			assets->effect("effect/Sprite.effect")
		));
	pointLight->component<PointLight>()->color(color);
	pointLight->component<PointLight>()->diffuse(.1f);

	return pointLight;
}

int main(int argc, char** argv)
{
	auto canvas = Canvas::create("Minko Example - Light", WINDOW_WIDTH, WINDOW_HEIGHT);

	canvas->context()->errorsEnabled(true);

	auto sceneManager		= SceneManager::create(canvas->context());
	auto root				= scene::Node::create("root")->addComponent(sceneManager);
	auto sphereGeometry		= geometry::SphereGeometry::create(sceneManager->assets()->context(), 32, 32, true);
	auto sphereMaterial		= material::PhongMaterial::create()
		->shininess(16.f)
		->specularColor(Vector4::create(1.0f, 1.0f, 1.0f, 1.0f))
		->diffuseColor(Vector4::create(1.f, 1.f, 1.f, 1.f));
	auto lights				= scene::Node::create("lights");

	std::cout 
		<< "Press [SPACE]\tto toogle normal mapping\nPress [A]\tto add random light\nPress [R]\tto remove random light" 
		<< "\nPress [B]\tto set the sphere's effect to 'basic'\nPress [P]\tto set the sphere's effect to 'phong'"
		<< std::endl;

	sphereGeometry->computeTangentSpace(false);

	// setup assets
	sceneManager->assets()->loader()->options()->generateMipmaps(true);
	sceneManager->assets()->loader()->options()
                ->registerParser<file::PNGParser>("png");
        sceneManager->assets()
                ->geometry("cube", geometry::CubeGeometry::create(sceneManager->assets()->context()))
		->geometry("quad", geometry::QuadGeometry::create(sceneManager->assets()->context()))
                ->geometry("sphere", sphereGeometry);
        sceneManager->assets()->loader()
                ->queue("texture/normalmap-cells.png")
		->queue("texture/sprite-pointlight.png")
		->queue("effect/Basic.effect")
		->queue("effect/Sprite.effect")
		->queue("effect/Phong.effect");

	auto _ = sceneManager->assets()->loader()->complete()->connect([=](file::Loader::Ptr loader)
	{
		// ground
		auto ground = scene::Node::create("ground")
			->addComponent(Surface::create(
				sceneManager->assets()->geometry("quad"),
				material::Material::create()
					->set("diffuseColor",	Vector4::create(1.f, 1.f, 1.f, 1.f)),
				sceneManager->assets()->effect("phong")
			))
			->addComponent(Transform::create(Matrix4x4::create()->appendScale(50.f)->appendRotationX(-1.57f)));
		root->addChild(ground);

		// sphere
		auto sphere = scene::Node::create("sphere")
			->addComponent(Surface::create(
				sceneManager->assets()->geometry("sphere"),
				sphereMaterial,
				sceneManager->assets()->effect("phong")
			))
			->addComponent(Transform::create(Matrix4x4::create()->appendTranslation(0.f, 2.f, 0.f)->prependScale(3.f)));
		root->addChild(sphere);

		// spotLight
		auto spotLight = scene::Node::create("spotLight")
			->addComponent(SpotLight::create(.15f, .4f))
			->addComponent(Transform::create(Matrix4x4::create()->lookAt(Vector3::zero(), Vector3::create(15.f, 20.f, 0.f))));
		spotLight->component<SpotLight>()->diffuse(.4f);
		root->addChild(spotLight);

		lights->addComponent(Transform::create());
		root->addChild(lights);

		// handle keyboard signals
		keyDown = canvas->keyboard()->keyDown()->connect([=](input::Keyboard::Ptr k)
		{
<<<<<<< HEAD
			if (k->keyIsDown(input::Keyboard::ScanCode::A))
=======
			if (k->keyIsDown(input::Keyboard::A))
>>>>>>> 3ba6c445
			{
				const auto MAX_NUM_LIGHTS = 40;

				if (lights->children().size() == MAX_NUM_LIGHTS)
				{
					std::cout << "cannot add more lights" << std::endl;
					return;
				}

				auto r = rand() / (float)RAND_MAX;
				auto theta = 2.0f * (float)PI *  r;
				auto color = Color::hslaToRgba(r, 1.f, .5f);
				auto pos = Vector3::create(
					cosf(theta) * 5.f + rand() / ((float)RAND_MAX * 3.f),
					2.5f + rand() / (float)RAND_MAX,
					sinf(theta) * 5.f + rand() / ((float)RAND_MAX * 3.f)
				);

				lights->addChild(createPointLight(color, pos, sceneManager->assets()));

				std::cout << lights->children().size() << " lights" << std::endl;
			}
<<<<<<< HEAD
			if (k->keyIsDown(input::Keyboard::ScanCode::R))
=======
			if (k->keyIsDown(input::Keyboard::R))
>>>>>>> 3ba6c445
			{
				if (lights->children().size() == 0)
					return;

				lights->removeChild(lights->children().back());
				std::cout << lights->children().size() << " lights" << std::endl;
			}
<<<<<<< HEAD
			if (k->keyIsDown(input::Keyboard::ScanCode::SPACE))
=======
			if (k->keyIsDown(input::Keyboard::SPACE))
>>>>>>> 3ba6c445
			{
				auto data = sphere->component<Surface>()->material();
				bool hasNormalMap = data->hasProperty("normalMap");

				std::cout << "mesh does" << (!hasNormalMap ? " not " : " ")
					<< "have a normal map:\t" << (hasNormalMap ? "remove" : "add")
					<< " it" << std::endl;

				if (hasNormalMap)
					data->unset("normalMap");
				else
					data->set("normalMap", sceneManager->assets()->texture("texture/normalmap-cells.png"));
			}
<<<<<<< HEAD
			if (k->keyIsDown(input::Keyboard::ScanCode::B))
				sphere->component<Surface>()->effect(sceneManager->assets()->effect("basic"));
			if (k->keyIsDown(input::Keyboard::ScanCode::P))
				sphere->component<Surface>()->effect(sceneManager->assets()->effect("phong"));
=======
			if (k->keyIsDown(input::Keyboard::UP))
				camera->component<Transform>()->matrix()->prependTranslation(0.f, 0.f, -1.f);
			if (k->keyIsDown(input::Keyboard::DOWN))
				camera->component<Transform>()->matrix()->prependTranslation(0.f, 0.f, 1.f);
>>>>>>> 3ba6c445
		});
	});

	// camera init
	camera = scene::Node::create("camera")
		->addComponent(Renderer::create())
		->addComponent(PerspectiveCamera::create((float)WINDOW_WIDTH / (float)WINDOW_HEIGHT))
		->addComponent(Transform::create(
		Matrix4x4::create()->lookAt(Vector3::create(0.f, 2.f), Vector3::create(10.f, 10.f, 10.f))
		));
	root->addChild(camera);

	auto resized = canvas->resized()->connect([&](AbstractCanvas::Ptr canvas, unsigned int width, unsigned int height)
	{
		camera->component<PerspectiveCamera>()->aspectRatio((float)width / (float)height);
	});

	auto yaw = 0.f;
	auto pitch = (float)PI * .5f;
	auto minPitch = 0.f + 1e-5;
	auto maxPitch = (float)PI - 1e-5;
	auto lookAt = Vector3::create(0.f, 2.f, 0.f);
	auto distance = 20.f;

	// handle mouse signals
	auto mouseWheel = canvas->mouse()->wheel()->connect([&](input::Mouse::Ptr m, int h, int v)
	{
		distance += (float)v / 10.f;
	});

	Signal<input::Mouse::Ptr, int, int>::Slot mouseMove;
	auto cameraRotationXSpeed = 0.f;
	auto cameraRotationYSpeed = 0.f;

	auto mouseDown = canvas->mouse()->leftButtonDown()->connect([&](input::Mouse::Ptr m)
	{
		mouseMove = canvas->mouse()->move()->connect([&](input::Mouse::Ptr, int dx, int dy)
		{
			cameraRotationYSpeed = (float)dx * .01f;
			cameraRotationXSpeed = (float)dy * -.01f;
		});
	});

	auto mouseUp = canvas->mouse()->leftButtonUp()->connect([&](input::Mouse::Ptr m)
	{
		mouseMove = nullptr;
	});

	auto enterFrame = canvas->enterFrame()->connect([&](Canvas::Ptr canvas, float time, float deltaTime)
	{
		yaw += cameraRotationYSpeed;
		cameraRotationYSpeed *= 0.9f;

		pitch += cameraRotationXSpeed;
		cameraRotationXSpeed *= 0.9f;
		if (pitch > maxPitch)
			pitch = maxPitch;
		else if (pitch < minPitch)
			pitch = minPitch;

		camera->component<Transform>()->matrix()->lookAt(
			lookAt,
			Vector3::create(
				lookAt->x() + distance * cosf(yaw) * sinf(pitch),
				lookAt->y() + distance * cosf(pitch),
				lookAt->z() + distance * sinf(yaw) * sinf(pitch)
			)
		);

		lights->component<Transform>()->matrix()->appendRotationY(.005f);

		sceneManager->nextFrame(time, deltaTime);
	});

	sceneManager->assets()->loader()->load();

	canvas->run();

	exit(EXIT_SUCCESS);
}<|MERGE_RESOLUTION|>--- conflicted
+++ resolved
@@ -66,37 +66,32 @@
 		->diffuseColor(Vector4::create(1.f, 1.f, 1.f, 1.f));
 	auto lights				= scene::Node::create("lights");
 
-	std::cout 
-		<< "Press [SPACE]\tto toogle normal mapping\nPress [A]\tto add random light\nPress [R]\tto remove random light" 
-		<< "\nPress [B]\tto set the sphere's effect to 'basic'\nPress [P]\tto set the sphere's effect to 'phong'"
-		<< std::endl;
+	std::cout << "Press [SPACE]\tto toogle normal mapping\nPress [A]\tto add random light\nPress [R]\tto remove random light" << std::endl;
 
 	sphereGeometry->computeTangentSpace(false);
 
 	// setup assets
-	sceneManager->assets()->loader()->options()->generateMipmaps(true);
-	sceneManager->assets()->loader()->options()
-                ->registerParser<file::PNGParser>("png");
-        sceneManager->assets()
-                ->geometry("cube", geometry::CubeGeometry::create(sceneManager->assets()->context()))
+	sceneManager->assets()->defaultOptions()->generateMipmaps(true);
+	sceneManager->assets()
+		->registerParser<file::PNGParser>("png")
+		->geometry("cube", geometry::CubeGeometry::create(sceneManager->assets()->context()))
 		->geometry("quad", geometry::QuadGeometry::create(sceneManager->assets()->context()))
-                ->geometry("sphere", sphereGeometry);
-        sceneManager->assets()->loader()
-                ->queue("texture/normalmap-cells.png")
+		->geometry("sphere", sphereGeometry)
+		->queue("texture/normalmap-cells.png")
 		->queue("texture/sprite-pointlight.png")
 		->queue("effect/Basic.effect")
 		->queue("effect/Sprite.effect")
 		->queue("effect/Phong.effect");
 
-	auto _ = sceneManager->assets()->loader()->complete()->connect([=](file::Loader::Ptr loader)
+	auto _ = sceneManager->assets()->complete()->connect([=](file::AssetLibrary::Ptr assets)
 	{
 		// ground
 		auto ground = scene::Node::create("ground")
 			->addComponent(Surface::create(
-				sceneManager->assets()->geometry("quad"),
+				assets->geometry("quad"),
 				material::Material::create()
 					->set("diffuseColor",	Vector4::create(1.f, 1.f, 1.f, 1.f)),
-				sceneManager->assets()->effect("phong")
+				assets->effect("phong")
 			))
 			->addComponent(Transform::create(Matrix4x4::create()->appendScale(50.f)->appendRotationX(-1.57f)));
 		root->addChild(ground);
@@ -104,9 +99,9 @@
 		// sphere
 		auto sphere = scene::Node::create("sphere")
 			->addComponent(Surface::create(
-				sceneManager->assets()->geometry("sphere"),
+				assets->geometry("sphere"),
 				sphereMaterial,
-				sceneManager->assets()->effect("phong")
+				assets->effect("phong")
 			))
 			->addComponent(Transform::create(Matrix4x4::create()->appendTranslation(0.f, 2.f, 0.f)->prependScale(3.f)));
 		root->addChild(sphere);
@@ -122,13 +117,9 @@
 		root->addChild(lights);
 
 		// handle keyboard signals
-		keyDown = canvas->keyboard()->keyDown()->connect([=](input::Keyboard::Ptr k)
+		keyDown = canvas->keyboard()->keyDown()->connect([&](input::Keyboard::Ptr k)
 		{
-<<<<<<< HEAD
-			if (k->keyIsDown(input::Keyboard::ScanCode::A))
-=======
 			if (k->keyIsDown(input::Keyboard::A))
->>>>>>> 3ba6c445
 			{
 				const auto MAX_NUM_LIGHTS = 40;
 
@@ -151,23 +142,15 @@
 
 				std::cout << lights->children().size() << " lights" << std::endl;
 			}
-<<<<<<< HEAD
-			if (k->keyIsDown(input::Keyboard::ScanCode::R))
-=======
 			if (k->keyIsDown(input::Keyboard::R))
->>>>>>> 3ba6c445
 			{
 				if (lights->children().size() == 0)
 					return;
-
+				
 				lights->removeChild(lights->children().back());
 				std::cout << lights->children().size() << " lights" << std::endl;
 			}
-<<<<<<< HEAD
-			if (k->keyIsDown(input::Keyboard::ScanCode::SPACE))
-=======
 			if (k->keyIsDown(input::Keyboard::SPACE))
->>>>>>> 3ba6c445
 			{
 				auto data = sphere->component<Surface>()->material();
 				bool hasNormalMap = data->hasProperty("normalMap");
@@ -179,19 +162,12 @@
 				if (hasNormalMap)
 					data->unset("normalMap");
 				else
-					data->set("normalMap", sceneManager->assets()->texture("texture/normalmap-cells.png"));
+					data->set("normalMap", assets->texture("texture/normalmap-cells.png"));
 			}
-<<<<<<< HEAD
-			if (k->keyIsDown(input::Keyboard::ScanCode::B))
-				sphere->component<Surface>()->effect(sceneManager->assets()->effect("basic"));
-			if (k->keyIsDown(input::Keyboard::ScanCode::P))
-				sphere->component<Surface>()->effect(sceneManager->assets()->effect("phong"));
-=======
 			if (k->keyIsDown(input::Keyboard::UP))
 				camera->component<Transform>()->matrix()->prependTranslation(0.f, 0.f, -1.f);
 			if (k->keyIsDown(input::Keyboard::DOWN))
 				camera->component<Transform>()->matrix()->prependTranslation(0.f, 0.f, 1.f);
->>>>>>> 3ba6c445
 		});
 	});
 
@@ -266,7 +242,7 @@
 		sceneManager->nextFrame(time, deltaTime);
 	});
 
-	sceneManager->assets()->loader()->load();
+	sceneManager->assets()->load();
 
 	canvas->run();
 
