--- conflicted
+++ resolved
@@ -52,106 +52,19 @@
 int
 main(int argc, char** argv)
 {
-<<<<<<< HEAD
-    auto canvas = Canvas::create("Minko Tutorial - Hello cube!", WINDOW_WIDTH, WINDOW_HEIGHT);
-    auto sceneManager = SceneManager::create(canvas->context());
-
-    // setup assets
-    sceneManager->assets()->loader()->options()->resizeSmoothly(true);
-    sceneManager->assets()->loader()->options()->generateMipmaps(true);
-    sceneManager->assets()->loader()->queue("effect/Basic.effect");
-
-    std::cout << "Plug a joystick and move the cube." << std::endl;
-
-    auto complete = sceneManager->assets()->loader()->complete()->connect([=](file::Loader::Ptr loader)
-    {
-        auto root = scene::Node::create("root")
-            ->addComponent(sceneManager);
-
-        auto camera = scene::Node::create("camera")
-            ->addComponent(Renderer::create(0x7f7f7fff))
-            ->addComponent(PerspectiveCamera::create(
-            (float) WINDOW_WIDTH / (float) WINDOW_HEIGHT, (float) PI * 0.25f, .1f, 1000.f)
-            )
-            ->addComponent(Transform::create(Matrix4x4::create()->lookAt(
-            Vector3::create(), Vector3::create(0.f, 0.f, -5.f))));
-        root->addChild(camera);
-
-        joystickAdded = canvas->joystickAdded()->connect([&](AbstractCanvas::Ptr canvas, input::Joystick::Ptr joystick)
-        {
-            auto mesh = scene::Node::create("mesh")
-                ->addComponent(Transform::create())
-                ->addComponent(Surface::create(
-                geometry::CubeGeometry::create(
-                sceneManager->assets()->context()),
-                material::BasicMaterial::create()->diffuseColor(math::Vector4::create(
-                float(rand()) / float(RAND_MAX),
-                float(rand()) / float(RAND_MAX),
-                float(rand()) / float(RAND_MAX))),
-                sceneManager->assets()->effect("effect/Basic.effect")
-                )
-                );
-
-            joystickToCube[joystick] = mesh;
-            joystickToButtonDownSlot[joystick] = joystick->joystickButtonDown()->connect(
-                std::bind(
-                &joystickButtonDownHandler,
-                std::placeholders::_1,
-                std::placeholders::_2,
-                std::placeholders::_3
-                )
-                );
-
-            root->addChild(mesh);
-        });
-
-        joystickRemoved = canvas->joystickRemoved()->connect([&](AbstractCanvas::Ptr canvas, input::Joystick::Ptr joystick)
-        {
-            root->removeChild(joystickToCube[joystick]);
-            joystickToButtonDownSlot.erase(joystick);
-            joystickToCube.erase(joystick);
-        });
-
-        auto cube = scene::Node::create("cube")
-            ->addComponent(Transform::create(Matrix4x4::create()))
-            ->addComponent(Surface::create(
-            geometry::CubeGeometry::create(sceneManager->assets()->context()),
-            material::BasicMaterial::create()->diffuseColor(Vector4::create(1.f, 0.f, 1.f, 1.f)),
-            sceneManager->assets()->effect("effect/Basic.effect")
-            ));
-        root->addChild(cube);
-
-        auto resized = canvas->resized()->connect([&](AbstractCanvas::Ptr canvas, uint w, uint h)
-        {
-            camera->component<PerspectiveCamera>()->aspectRatio((float) w / (float) h);
-        });
-
-        auto enterFrame = canvas->enterFrame()->connect([&](Canvas::Ptr canvas, float t, float dt)
-        {
-            cube->component<Transform>()->matrix()->prependRotationY(.01f);
-
-            sceneManager->nextFrame(t, dt);
-        });
-
-        canvas->run();
-    });
-
-    sceneManager->assets()->loader()->load();
-
-    return 0;
-}
-=======
 	auto canvas = Canvas::create("Minko Tutorial - Hello cube!", WINDOW_WIDTH, WINDOW_HEIGHT);
 	auto sceneManager = SceneManager::create(canvas->context());
+	auto assets = sceneManager->assets();
 
 	// setup assets
-	sceneManager->assets()->defaultOptions()->resizeSmoothly(true);
-	sceneManager->assets()->defaultOptions()->generateMipmaps(true);
-	sceneManager->assets()->queue("effect/Basic.effect");
+	assets->loader()->options()
+       ->resizeSmoothly(true)
+	   ->generateMipmaps(true);
+	assets->loader()->queue("effect/Basic.effect");
 
 	std::cout << "Plug a joystick and move the cube." << std::endl;
 
-	auto complete = sceneManager->assets()->complete()->connect([&](file::AssetLibrary::Ptr assets)
+	auto complete = assets->loader()->complete()->connect([&](file::Loader::Ptr loader)
 	{
 		auto root = scene::Node::create("root")
 			->addComponent(sceneManager);
@@ -172,27 +85,26 @@
 			auto mesh = scene::Node::create("mesh")
 				->addComponent(Transform::create())
 				->addComponent(Surface::create(
-				geometry::CubeGeometry::create(
-				sceneManager->assets()->context()),
-				material::BasicMaterial::create()->diffuseColor(math::Vector4::create(
-				float(rand()) / float(RAND_MAX),
-				float(rand()) / float(RAND_MAX),
-				float(rand()) / float(RAND_MAX))),
-				sceneManager->assets()->effect("effect/Basic.effect")
-				)
-				);
+    				geometry::CubeGeometry::create(
+    				sceneManager->assets()->context()),
+    				material::BasicMaterial::create()->diffuseColor(math::Vector4::create(
+        				float(rand()) / float(RAND_MAX),
+        				float(rand()) / float(RAND_MAX),
+        				float(rand()) / float(RAND_MAX)
+                    )),
+    				sceneManager->assets()->effect("effect/Basic.effect")
+				));
+
 			currentJoystick = joystick;
 			currentJoystickCube = mesh;
 			
 			joystickToCube[joystick] = mesh;
-			joystickToButtonDownSlot[joystick] = joystick->joystickAxisMotion()->connect(
-				std::bind(
+			joystickToButtonDownSlot[joystick] = joystick->joystickAxisMotion()->connect(std::bind(
 				&joystickButtonDownHandler,
 				std::placeholders::_1,
 				std::placeholders::_2,
 				std::placeholders::_3
-				)
-				);
+			));
 
 			root->addChild(mesh);
 		});
@@ -207,9 +119,9 @@
 		auto cube = scene::Node::create("cube")
 			->addComponent(Transform::create(Matrix4x4::create()))
 			->addComponent(Surface::create(
-			geometry::CubeGeometry::create(assets->context()),
-			material::BasicMaterial::create()->diffuseColor(Vector4::create(1.f, 0.f, 1.f, 1.f)),
-			assets->effect("effect/Basic.effect")
+    			geometry::CubeGeometry::create(assets->context()),
+    			material::BasicMaterial::create()->diffuseColor(Vector4::create(1.f, 0.f, 1.f, 1.f)),
+    			assets->effect("effect/Basic.effect")
 			));
 		root->addChild(cube);
 
@@ -225,18 +137,14 @@
 			for (auto it = joysticksList.begin(); it != joysticksList.end(); ++it)
 			{
 				auto joy = it->second;
-				if (canvas->getJoystickAxis(joy, 0) > 8000) {
+				if (canvas->getJoystickAxis(joy, 0) > 8000)
 					joystickToCube[joy]->component<Transform>()->matrix()->appendTranslation(-0.1f, 0.f, 0.f);
-				}
-				if (canvas->getJoystickAxis(joy, 0) < -8000) {
+				if (canvas->getJoystickAxis(joy, 0) < -8000)
 					joystickToCube[joy]->component<Transform>()->matrix()->appendTranslation(0.1f, 0.f, 0.f);
-				}
-				if (canvas->getJoystickAxis(joy, 1) > 8000) {
+				if (canvas->getJoystickAxis(joy, 1) > 8000)
 					joystickToCube[joy]->component<Transform>()->matrix()->appendTranslation(0.f, -0.1f, 0.f);
-				}
-				if (canvas->getJoystickAxis(joy, 1) < -8000) {
+				if (canvas->getJoystickAxis(joy, 1) < -8000)
 					joystickToCube[joy]->component<Transform>()->matrix()->appendTranslation(0.f, 0.1f, 0.f);
-				}				
 			}
 			
 			
@@ -246,8 +154,7 @@
 		canvas->run();
 	});
 
-	sceneManager->assets()->load();
+	sceneManager->assets()->loader()->load();
 
 	return 0;
-}
->>>>>>> 415e4fc2
+}