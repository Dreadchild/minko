--- conflicted
+++ resolved
@@ -54,17 +54,6 @@
 {
 	auto canvas = Canvas::create("Minko Tutorial - Hello cube!", WINDOW_WIDTH, WINDOW_HEIGHT);
 	auto sceneManager = SceneManager::create(canvas->context());
-<<<<<<< HEAD
-
-	// setup assets
-	sceneManager->assets()->defaultOptions()->resizeSmoothly(true);
-	sceneManager->assets()->defaultOptions()->generateMipmaps(true);
-	sceneManager->assets()->queue("effect/Basic.effect");
-
-	std::cout << "Plug a joystick and move the cube." << std::endl;
-
-	auto complete = sceneManager->assets()->complete()->connect([&](file::AssetLibrary::Ptr assets)
-=======
 	auto assets = sceneManager->assets();
 
 	// setup assets
@@ -76,7 +65,6 @@
 	std::cout << "Plug a joystick and move the cube." << std::endl;
 
 	auto complete = assets->loader()->complete()->connect([&](file::Loader::Ptr loader)
->>>>>>> 98352741
 	{
 		auto root = scene::Node::create("root")
 			->addComponent(sceneManager);
@@ -97,17 +85,6 @@
 			auto mesh = scene::Node::create("mesh")
 				->addComponent(Transform::create())
 				->addComponent(Surface::create(
-<<<<<<< HEAD
-				geometry::CubeGeometry::create(
-				sceneManager->assets()->context()),
-				material::BasicMaterial::create()->diffuseColor(math::Vector4::create(
-				float(rand()) / float(RAND_MAX),
-				float(rand()) / float(RAND_MAX),
-				float(rand()) / float(RAND_MAX))),
-				sceneManager->assets()->effect("effect/Basic.effect")
-				)
-				);
-=======
     				geometry::CubeGeometry::create(
     				sceneManager->assets()->context()),
     				material::BasicMaterial::create()->diffuseColor(math::Vector4::create(
@@ -118,27 +95,16 @@
     				sceneManager->assets()->effect("effect/Basic.effect")
 				));
 
->>>>>>> 98352741
 			currentJoystick = joystick;
 			currentJoystickCube = mesh;
 			
 			joystickToCube[joystick] = mesh;
-<<<<<<< HEAD
-			joystickToButtonDownSlot[joystick] = joystick->joystickAxisMotion()->connect(
-				std::bind(
-=======
 			joystickToButtonDownSlot[joystick] = joystick->joystickAxisMotion()->connect(std::bind(
->>>>>>> 98352741
 				&joystickButtonDownHandler,
 				std::placeholders::_1,
 				std::placeholders::_2,
 				std::placeholders::_3
-<<<<<<< HEAD
-				)
-				);
-=======
 			));
->>>>>>> 98352741
 
 			root->addChild(mesh);
 		});
@@ -153,15 +119,9 @@
 		auto cube = scene::Node::create("cube")
 			->addComponent(Transform::create(Matrix4x4::create()))
 			->addComponent(Surface::create(
-<<<<<<< HEAD
-			geometry::CubeGeometry::create(assets->context()),
-			material::BasicMaterial::create()->diffuseColor(Vector4::create(1.f, 0.f, 1.f, 1.f)),
-			assets->effect("effect/Basic.effect")
-=======
     			geometry::CubeGeometry::create(assets->context()),
     			material::BasicMaterial::create()->diffuseColor(Vector4::create(1.f, 0.f, 1.f, 1.f)),
     			assets->effect("effect/Basic.effect")
->>>>>>> 98352741
 			));
 		root->addChild(cube);
 
@@ -177,20 +137,6 @@
 			for (auto it = joysticksList.begin(); it != joysticksList.end(); ++it)
 			{
 				auto joy = it->second;
-<<<<<<< HEAD
-				if (canvas->getJoystickAxis(joy, 0) > 8000) {
-					joystickToCube[joy]->component<Transform>()->matrix()->appendTranslation(-0.1f, 0.f, 0.f);
-				}
-				if (canvas->getJoystickAxis(joy, 0) < -8000) {
-					joystickToCube[joy]->component<Transform>()->matrix()->appendTranslation(0.1f, 0.f, 0.f);
-				}
-				if (canvas->getJoystickAxis(joy, 1) > 8000) {
-					joystickToCube[joy]->component<Transform>()->matrix()->appendTranslation(0.f, -0.1f, 0.f);
-				}
-				if (canvas->getJoystickAxis(joy, 1) < -8000) {
-					joystickToCube[joy]->component<Transform>()->matrix()->appendTranslation(0.f, 0.1f, 0.f);
-				}				
-=======
 				if (canvas->getJoystickAxis(joy, 0) > 8000)
 					joystickToCube[joy]->component<Transform>()->matrix()->appendTranslation(-0.1f, 0.f, 0.f);
 				if (canvas->getJoystickAxis(joy, 0) < -8000)
@@ -199,7 +145,6 @@
 					joystickToCube[joy]->component<Transform>()->matrix()->appendTranslation(0.f, -0.1f, 0.f);
 				if (canvas->getJoystickAxis(joy, 1) < -8000)
 					joystickToCube[joy]->component<Transform>()->matrix()->appendTranslation(0.f, 0.1f, 0.f);
->>>>>>> 98352741
 			}
 			
 			
@@ -209,11 +154,7 @@
 		canvas->run();
 	});
 
-<<<<<<< HEAD
-	sceneManager->assets()->load();
-=======
 	sceneManager->assets()->loader()->load();
->>>>>>> 98352741
 
 	return 0;
 }