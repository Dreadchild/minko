/*
Copyright (c) 2013 Aerys

Permission is hereby granted, free of charge, to any person obtaining a copy of this software and
associated documentation files (the "Software"), to deal in the Software without restriction,
including without limitation the rights to use, copy, modify, merge, publish, distribute,
sublicense, and/or sell copies of the Software, and to permit persons to whom the Software is
furnished to do so, subject to the following conditions:

The above copyright notice and this permission notice shall be included in all copies or
substantial portions of the Software.

THE SOFTWARE IS PROVIDED "AS IS", WITHOUT WARRANTY OF ANY KIND, EXPRESS OR IMPLIED, INCLUDING
BUT NOT LIMITED TO THE WARRANTIES OF MERCHANTABILITY, FITNESS FOR A PARTICULAR PURPOSE AND
NONINFRINGEMENT. IN NO EVENT SHALL THE AUTHORS OR COPYRIGHT HOLDERS BE LIABLE FOR ANY CLAIM,
DAMAGES OR OTHER LIABILITY, WHETHER IN AN ACTION OF CONTRACT, TORT OR OTHERWISE, ARISING FROM,
OUT OF OR IN CONNECTION WITH THE SOFTWARE OR THE USE OR OTHER DEALINGS IN THE SOFTWARE.
*/

#include "minko/Minko.hpp"
#include "minko/MinkoPNG.hpp"
#include "minko/MinkoSDL.hpp"
#include "minko/MinkoBullet.hpp"

#define DISPLAY_COLLIDERS

using namespace minko;
using namespace minko::scene;
using namespace minko::component;
using namespace minko::math;

const std::string	TEXTURE_FILENAME	= "texture/box.png";
const float			GROUND_WIDTH		= 5.0f;
const float			GROUND_HEIGHT		= 0.25f;
const float			GROUND_DEPTH		= 5.0f;
const float			GROUND_THICK		= 0.05f;

const float			MIN_MASS			= 1.0f;
const float			MAX_MASS			= 3.0f;
const float			MIN_SCALE			= 0.2f;
const float			MAX_SCALE			= 1.0f;
const float			IMPULSE_STRENGTH	= 3.0f;
const auto			MIN_DROP_POS		= Vector3::create(-GROUND_WIDTH * 0.5f + 0.5f, 5.0f, -GROUND_DEPTH * 0.5f + 0.5f);
const auto			MAX_DROP_POS		= Vector3::create( GROUND_WIDTH * 0.5f - 0.5f, 5.0f,  GROUND_DEPTH * 0.5f - 0.5f);

const unsigned int	MAX_NUM_OBJECTS		= 32;

Signal<input::Keyboard::Ptr>::Slot keyDown;
uint numObjects = 0;

Node::Ptr
createPhysicsObject(unsigned int id, file::AssetLibrary::Ptr, bool isCube);

int main(int argc, char** argv)
{
	auto canvas			= Canvas::create("Minko Example - Physics", 800, 600);
	auto sceneManager	= SceneManager::create(canvas->context());

	// setup assets
	sceneManager->assets()->loader()->options()
		->resizeSmoothly(true)
		->generateMipmaps(true);
<<<<<<< HEAD
	sceneManager->assets()->loader()->options()
                ->registerParser<file::PNGParser>("png");
        sceneManager->assets()->loader()
                ->queue(TEXTURE_FILENAME)
                ->queue("effect/Phong.effect");
        sceneManager->assets()
                ->geometry("sphere",	geometry::SphereGeometry::create(sceneManager->assets()->context(), 16, 16))
=======
	sceneManager->assets()
		->registerParser<file::PNGParser>("png")
		->queue(TEXTURE_FILENAME)
		->queue("effect/Phong.effect")
#ifdef DISPLAY_COLLIDERS
		->queue("effect/Line.effect")
#endif // DISPLAY_COLLIDERS
		->geometry("sphere",	geometry::SphereGeometry::create(sceneManager->assets()->context(), 16, 16))
>>>>>>> 415e4fc2
		->geometry("cube",		geometry::CubeGeometry::create(sceneManager->assets()->context()));

	std::cout << "[space]\tdrop an object onto the scene (up to " << MAX_NUM_OBJECTS << ")" << std::endl;
	std::cout << "[I]\tapply vertical impulse to a ramdomly-picked object of your scene" << std::endl;

	auto root = scene::Node::create("root")
		->addComponent(sceneManager)
		->addComponent(bullet::PhysicsWorld::create());

	auto camera = scene::Node::create("camera")
		->addComponent(Renderer::create(0x7f7f7fff))
		->addComponent(Transform::create(
		Matrix4x4::create()->lookAt(Vector3::zero(), Vector3::create(5.0f, 1.5f, 5.0f))
		))
		->addComponent(PerspectiveCamera::create(800.f / 600.f, (float)PI * 0.25f, .1f, 1000.f));

	root->addChild(camera);

	auto groundNode = scene::Node::create("groundNode")->addComponent(Transform::create(
		Matrix4x4::create()->appendRotationZ(-(float)PI * 0.1f)
		));

	// set-up lighting environment
	auto ambientLightNode = scene::Node::create("ambientLight")
		->addComponent(AmbientLight::create());

	auto dirLightNode = scene::Node::create("dirLight")
		->addComponent(DirectionalLight::create())
		->addComponent(Transform::create(
		Matrix4x4::create()->lookAt(Vector4::zero(), Vector4::create(0.5f, 5.0f, 3.0f))
		));

	dirLightNode->component<DirectionalLight>()->specular(0.5f);

	root
		->addChild(ambientLightNode)
		->addChild(dirLightNode);
	
#ifdef DISPLAY_COLLIDERS
	root->data()->addProvider(canvas->data());
#endif // DISPLAY_COLLIDERS

	auto _ = sceneManager->assets()->loader()->complete()->connect([=](file::Loader::Ptr loader)
	{
		auto groundNodeA = scene::Node::create("groundNodeA")
			->addComponent(Transform::create(
				Matrix4x4::create()->appendScale(GROUND_WIDTH, GROUND_THICK, GROUND_DEPTH)
			))
			->addComponent(Surface::create(
				sceneManager->assets()->geometry("cube"),
				material::BasicMaterial::create()->diffuseMap(sceneManager->assets()->texture(TEXTURE_FILENAME)),
				sceneManager->assets()->effect("phong")
			))
			->addComponent(bullet::Collider::create(
					bullet::ColliderData::create(
						0.0f, // static object (no mass)
						bullet::BoxShape::create(GROUND_WIDTH * 0.5f, GROUND_THICK * 0.5f, GROUND_DEPTH * 0.5f)
					)
			));

		auto groundNodeB = scene::Node::create("groundNodeB")
			->addComponent(Transform::create(
				Matrix4x4::create()
					->appendScale(GROUND_THICK, GROUND_HEIGHT, GROUND_DEPTH)
					->appendTranslation(0.5f * (GROUND_WIDTH + GROUND_THICK), 0.5f * (GROUND_HEIGHT - GROUND_THICK), 0.0f)
			))
			->addComponent(Surface::create(
				sceneManager->assets()->geometry("cube"),
				material::BasicMaterial::create()->diffuseColor(0x241f1cff),
				sceneManager->assets()->effect("phong")
			))
			->addComponent(bullet::Collider::create(
				bullet::ColliderData::create(
					0.0f, // static object (no mass)
					bullet::BoxShape::create(GROUND_THICK * 0.5f, GROUND_HEIGHT * 0.5f, GROUND_DEPTH * 0.5f))
			));
		
		groundNode
			->addChild(groundNodeA)
			->addChild(groundNodeB);

		root->addChild(groundNode);

		keyDown = canvas->keyboard()->keyDown()->connect([&](input::Keyboard::Ptr k)
		{
			if (k->keyIsDown(input::Keyboard::KeyCode::SPACE))
			{
				if (numObjects < MAX_NUM_OBJECTS)
				{
					auto physicsObject = createPhysicsObject(numObjects, sceneManager->assets(), rand() / (float)RAND_MAX > 0.5f);
					root->addChild(physicsObject);
					++numObjects;

					std::cout << "object #" << numObjects << " dropped" << std::endl;
				}
				else
					std::cout << "You threw away all your possible objects. Try again!" << std::endl;
			}
			else if (k->keyIsDown(input::Keyboard::KeyCode::i))
			{
				auto physicsObjects = NodeSet::create(root)
					->descendants(true)
					->where([](Node::Ptr n)
				{
					return n->hasComponent<component::bullet::Collider>() 
						&& n->component<component::Transform>()->modelToWorldMatrix()->translation()->length() < 10.0f // still close to the origin
						&& n->name().find("physicsObject") != std::string::npos;
				});

				if (!physicsObjects->nodes().empty())
				{
					auto randomId		= rand() % physicsObjects->nodes().size();
					auto randomCollider	= physicsObjects->nodes()[randomId]->component<component::bullet::Collider>();

					randomCollider->applyImpulse(Vector3::create(0.0f, IMPULSE_STRENGTH * randomCollider->colliderData()->mass(), 0.0));
				}
			}
		});
	});

	auto resized = canvas->resized()->connect([&](AbstractCanvas::Ptr canvas, uint w, uint h)
	{
		camera->component<PerspectiveCamera>()->aspectRatio((float)w / (float)h);
	});

	auto enterFrame = canvas->enterFrame()->connect([&](Canvas::Ptr canvas, float time, float deltaTime)
	{
		sceneManager->nextFrame(time, deltaTime);
	});

	sceneManager->assets()->loader()->load();

	canvas->run();

	return 0;
}


Node::Ptr
createPhysicsObject(unsigned int id, file::AssetLibrary::Ptr assets, bool isCube)
{
	const float mass		= MIN_MASS  + (rand() / (float)RAND_MAX) * (MAX_MASS - MIN_MASS);
	const float size		= MIN_SCALE + (rand() / (float)RAND_MAX) * (MAX_SCALE - MIN_SCALE);

	const float startX		= MIN_DROP_POS->x() + (rand() / (float)RAND_MAX) * (MAX_DROP_POS->x() - MIN_DROP_POS->x());
	const float startY		= MIN_DROP_POS->y() + (rand() / (float)RAND_MAX) * (MAX_DROP_POS->y() - MIN_DROP_POS->y());
	const float startZ		= MIN_DROP_POS->z() + (rand() / (float)RAND_MAX) * (MAX_DROP_POS->z() - MIN_DROP_POS->z());

	const float halfSize	= 0.5f * size;
	const float hue			= (id % 10) * 0.1f;
	auto		diffColor	= Color::hslaToRgba(hue, 1.0f, 0.5f, 1.0f);
	auto		specColor	= Color::hslaToRgba(hue, 1.0f, 0.8f, 1.0f);
	const float shininess	= 2.0f * (rand() / (float)RAND_MAX) * 6.0f;

	bullet::Collider::Ptr collider = nullptr;

	if (isCube)
	{
		auto boxColliderData = bullet::ColliderData::create(
			mass,
			bullet::BoxShape::create(halfSize, halfSize, halfSize)
		);

		collider = bullet::Collider::create(boxColliderData);
	}
	else
	{
		auto sphColliderData = bullet::ColliderData::create(
			mass,
			bullet::SphereShape::create(halfSize)
		);

		collider = bullet::Collider::create(sphColliderData);
	}

	return scene::Node::create("physicsObject_" + std::to_string(id))
		->addComponent(Transform::create(
			Matrix4x4::create()
				->appendScale(size)
				->appendTranslation(startX, startY, startZ)
		))
		->addComponent(Surface::create(
			assets->geometry(isCube ? "cube" : "sphere"),
			material::PhongMaterial::create()
				->specularColor(specColor)
				->shininess(shininess)
				->diffuseColor(diffColor),
			assets->effect("phong")
		))
		->addComponent(collider)
#ifdef DISPLAY_COLLIDERS
		->addComponent(bullet::ColliderDebug::create(assets))
#endif // DISPLAY_COLLIDERS
		;
}<|MERGE_RESOLUTION|>--- conflicted
+++ resolved
@@ -59,26 +59,18 @@
 	// setup assets
 	sceneManager->assets()->loader()->options()
 		->resizeSmoothly(true)
-		->generateMipmaps(true);
-<<<<<<< HEAD
-	sceneManager->assets()->loader()->options()
-                ->registerParser<file::PNGParser>("png");
-        sceneManager->assets()->loader()
-                ->queue(TEXTURE_FILENAME)
-                ->queue("effect/Phong.effect");
-        sceneManager->assets()
-                ->geometry("sphere",	geometry::SphereGeometry::create(sceneManager->assets()->context(), 16, 16))
-=======
-	sceneManager->assets()
-		->registerParser<file::PNGParser>("png")
-		->queue(TEXTURE_FILENAME)
-		->queue("effect/Phong.effect")
+		->generateMipmaps(true)
+        ->registerParser<file::PNGParser>("png");
+    sceneManager->assets()
+		->geometry("sphere",	geometry::SphereGeometry::create(sceneManager->assets()->context(), 16, 16))
+		->geometry("cube",		geometry::CubeGeometry::create(sceneManager->assets()->context()));
+		
+    sceneManager->assets()->loader()
 #ifdef DISPLAY_COLLIDERS
 		->queue("effect/Line.effect")
 #endif // DISPLAY_COLLIDERS
-		->geometry("sphere",	geometry::SphereGeometry::create(sceneManager->assets()->context(), 16, 16))
->>>>>>> 415e4fc2
-		->geometry("cube",		geometry::CubeGeometry::create(sceneManager->assets()->context()));
+        ->queue(TEXTURE_FILENAME)
+        ->queue("effect/Phong.effect");
 
 	std::cout << "[space]\tdrop an object onto the scene (up to " << MAX_NUM_OBJECTS << ")" << std::endl;
 	std::cout << "[I]\tapply vertical impulse to a ramdomly-picked object of your scene" << std::endl;
@@ -98,7 +90,7 @@
 
 	auto groundNode = scene::Node::create("groundNode")->addComponent(Transform::create(
 		Matrix4x4::create()->appendRotationZ(-(float)PI * 0.1f)
-		));
+	));
 
 	// set-up lighting environment
 	auto ambientLightNode = scene::Node::create("ambientLight")
@@ -107,7 +99,7 @@
 	auto dirLightNode = scene::Node::create("dirLight")
 		->addComponent(DirectionalLight::create())
 		->addComponent(Transform::create(
-		Matrix4x4::create()->lookAt(Vector4::zero(), Vector4::create(0.5f, 5.0f, 3.0f))
+			Matrix4x4::create()->lookAt(Vector4::zero(), Vector4::create(0.5f, 5.0f, 3.0f))
 		));
 
 	dirLightNode->component<DirectionalLight>()->specular(0.5f);
