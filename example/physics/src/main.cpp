/*
Copyright (c) 2013 Aerys

Permission is hereby granted, free of charge, to any person obtaining a copy of this software and
associated documentation files (the "Software"), to deal in the Software without restriction,
including without limitation the rights to use, copy, modify, merge, publish, distribute,
sublicense, and/or sell copies of the Software, and to permit persons to whom the Software is
furnished to do so, subject to the following conditions:

The above copyright notice and this permission notice shall be included in all copies or
substantial portions of the Software.

THE SOFTWARE IS PROVIDED "AS IS", WITHOUT WARRANTY OF ANY KIND, EXPRESS OR IMPLIED, INCLUDING
BUT NOT LIMITED TO THE WARRANTIES OF MERCHANTABILITY, FITNESS FOR A PARTICULAR PURPOSE AND
NONINFRINGEMENT. IN NO EVENT SHALL THE AUTHORS OR COPYRIGHT HOLDERS BE LIABLE FOR ANY CLAIM,
DAMAGES OR OTHER LIABILITY, WHETHER IN AN ACTION OF CONTRACT, TORT OR OTHERWISE, ARISING FROM,
OUT OF OR IN CONNECTION WITH THE SOFTWARE OR THE USE OR OTHER DEALINGS IN THE SOFTWARE.
*/

#include "minko/Minko.hpp"
#include "minko/MinkoPNG.hpp"
#include "minko/MinkoSDL.hpp"
#include "minko/MinkoBullet.hpp"

#define DISPLAY_COLLIDERS

using namespace minko;
using namespace minko::scene;
using namespace minko::component;
using namespace minko::math;

const std::string	TEXTURE_FILENAME	= "texture/box.png";
const float			GROUND_WIDTH		= 5.0f;
const float			GROUND_HEIGHT		= 0.25f;
const float			GROUND_DEPTH		= 5.0f;
const float			GROUND_THICK		= 0.05f;

const float			MIN_MASS			= 1.0f;
const float			MAX_MASS			= 3.0f;
const float			MIN_SCALE			= 0.2f;
const float			MAX_SCALE			= 1.0f;
const float			IMPULSE_STRENGTH	= 3.0f;
const auto			MIN_DROP_POS		= Vector3::create(-GROUND_WIDTH * 0.5f + 0.5f, 5.0f, -GROUND_DEPTH * 0.5f + 0.5f);
const auto			MAX_DROP_POS		= Vector3::create( GROUND_WIDTH * 0.5f - 0.5f, 5.0f,  GROUND_DEPTH * 0.5f - 0.5f);

const unsigned int	MAX_NUM_OBJECTS		= 32;

Signal<input::Keyboard::Ptr>::Slot keyDown;
uint numObjects = 0;

Node::Ptr
createPhysicsObject(unsigned int id, file::AssetLibrary::Ptr, bool isCube);

int main(int argc, char** argv)
{
	auto canvas			= Canvas::create("Minko Example - Physics", 800, 600);
	auto sceneManager	= SceneManager::create(canvas->context());

	// setup assets
	sceneManager->assets()->loader()->options()
		->resizeSmoothly(true)
<<<<<<< HEAD
		->generateMipmaps(true);
	sceneManager->assets()
		->registerParser<file::PNGParser>("png")
		->queue(TEXTURE_FILENAME)
		->queue("effect/Phong.effect")
#ifdef DISPLAY_COLLIDERS
		->queue("effect/Line.effect")
#endif // DISPLAY_COLLIDERS
		->geometry("sphere",	geometry::SphereGeometry::create(sceneManager->assets()->context(), 16, 16))
		->geometry("cube",		geometry::CubeGeometry::create(sceneManager->assets()->context()));
	
=======
		->generateMipmaps(true)
        ->registerParser<file::PNGParser>("png");
    sceneManager->assets()
		->geometry("sphere",	geometry::SphereGeometry::create(sceneManager->assets()->context(), 16, 16))
		->geometry("cube",		geometry::CubeGeometry::create(sceneManager->assets()->context()));
		
    sceneManager->assets()->loader()
#ifdef DISPLAY_COLLIDERS
		->queue("effect/Line.effect")
#endif // DISPLAY_COLLIDERS
        ->queue(TEXTURE_FILENAME)
        ->queue("effect/Phong.effect");

>>>>>>> 98352741
	std::cout << "[space]\tdrop an object onto the scene (up to " << MAX_NUM_OBJECTS << ")" << std::endl;
	std::cout << "[I]\tapply vertical impulse to a ramdomly-picked object of your scene" << std::endl;

	auto root = scene::Node::create("root")
		->addComponent(sceneManager)
		->addComponent(bullet::PhysicsWorld::create());

	auto camera = scene::Node::create("camera")
		->addComponent(Renderer::create(0x7f7f7fff))
		->addComponent(Transform::create(
		Matrix4x4::create()->lookAt(Vector3::zero(), Vector3::create(5.0f, 1.5f, 5.0f))
		))
		->addComponent(PerspectiveCamera::create(800.f / 600.f, (float)PI * 0.25f, .1f, 1000.f));

	root->addChild(camera);

	auto groundNode = scene::Node::create("groundNode")->addComponent(Transform::create(
		Matrix4x4::create()->appendRotationZ(-(float)PI * 0.1f)
	));

	// set-up lighting environment
	auto ambientLightNode = scene::Node::create("ambientLight")
		->addComponent(AmbientLight::create());

	auto dirLightNode = scene::Node::create("dirLight")
		->addComponent(DirectionalLight::create())
		->addComponent(Transform::create(
			Matrix4x4::create()->lookAt(Vector4::zero(), Vector4::create(0.5f, 5.0f, 3.0f))
		));

	dirLightNode->component<DirectionalLight>()->specular(0.5f);

	root
		->addChild(ambientLightNode)
		->addChild(dirLightNode);
	
#ifdef DISPLAY_COLLIDERS
	root->data()->addProvider(canvas->data());
#endif // DISPLAY_COLLIDERS

	auto _ = sceneManager->assets()->loader()->complete()->connect([=](file::Loader::Ptr loader)
	{
		auto groundNodeA = scene::Node::create("groundNodeA")
			->addComponent(Transform::create(
				Matrix4x4::create()->appendScale(GROUND_WIDTH, GROUND_THICK, GROUND_DEPTH)
			))
			->addComponent(Surface::create(
				sceneManager->assets()->geometry("cube"),
				material::BasicMaterial::create()->diffuseMap(sceneManager->assets()->texture(TEXTURE_FILENAME)),
				sceneManager->assets()->effect("phong")
			))
			->addComponent(bullet::Collider::create(
					bullet::ColliderData::create(
						0.0f, // static object (no mass)
						bullet::BoxShape::create(GROUND_WIDTH * 0.5f, GROUND_THICK * 0.5f, GROUND_DEPTH * 0.5f)
					)
			));

		auto groundNodeB = scene::Node::create("groundNodeB")
			->addComponent(Transform::create(
				Matrix4x4::create()
					->appendScale(GROUND_THICK, GROUND_HEIGHT, GROUND_DEPTH)
					->appendTranslation(0.5f * (GROUND_WIDTH + GROUND_THICK), 0.5f * (GROUND_HEIGHT - GROUND_THICK), 0.0f)
			))
			->addComponent(Surface::create(
				sceneManager->assets()->geometry("cube"),
				material::BasicMaterial::create()->diffuseColor(0x241f1cff),
				sceneManager->assets()->effect("phong")
			))
			->addComponent(bullet::Collider::create(
				bullet::ColliderData::create(
					0.0f, // static object (no mass)
					bullet::BoxShape::create(GROUND_THICK * 0.5f, GROUND_HEIGHT * 0.5f, GROUND_DEPTH * 0.5f))
			));
		
		groundNode
			->addChild(groundNodeA)
			->addChild(groundNodeB);

		root->addChild(groundNode);

		keyDown = canvas->keyboard()->keyDown()->connect([&](input::Keyboard::Ptr k)
		{
			if (k->keyIsDown(input::Keyboard::KeyCode::SPACE))
			{
				if (numObjects < MAX_NUM_OBJECTS)
				{
					auto physicsObject = createPhysicsObject(numObjects, sceneManager->assets(), rand() / (float)RAND_MAX > 0.5f);
					root->addChild(physicsObject);
					++numObjects;

					std::cout << "object #" << numObjects << " dropped" << std::endl;
				}
				else
					std::cout << "You threw away all your possible objects. Try again!" << std::endl;
			}
			else if (k->keyIsDown(input::Keyboard::KeyCode::i))
			{
				auto physicsObjects = NodeSet::create(root)
					->descendants(true)
					->where([](Node::Ptr n)
				{
					return n->hasComponent<component::bullet::Collider>() 
						&& n->component<component::Transform>()->modelToWorldMatrix()->translation()->length() < 10.0f // still close to the origin
						&& n->name().find("physicsObject") != std::string::npos;
				});

				if (!physicsObjects->nodes().empty())
				{
					auto randomId		= rand() % physicsObjects->nodes().size();
					auto randomCollider	= physicsObjects->nodes()[randomId]->component<component::bullet::Collider>();

					randomCollider->applyImpulse(Vector3::create(0.0f, IMPULSE_STRENGTH * randomCollider->colliderData()->mass(), 0.0));
				}
			}
		});
	});

	auto resized = canvas->resized()->connect([&](AbstractCanvas::Ptr canvas, uint w, uint h)
	{
		camera->component<PerspectiveCamera>()->aspectRatio((float)w / (float)h);
	});

	auto enterFrame = canvas->enterFrame()->connect([&](Canvas::Ptr canvas, float time, float deltaTime)
	{
		sceneManager->nextFrame(time, deltaTime);
	});

	sceneManager->assets()->loader()->load();

	canvas->run();

	return 0;
}


Node::Ptr
createPhysicsObject(unsigned int id, file::AssetLibrary::Ptr assets, bool isCube)
{
	const float mass		= MIN_MASS  + (rand() / (float)RAND_MAX) * (MAX_MASS - MIN_MASS);
	const float size		= MIN_SCALE + (rand() / (float)RAND_MAX) * (MAX_SCALE - MIN_SCALE);

	const float startX		= MIN_DROP_POS->x() + (rand() / (float)RAND_MAX) * (MAX_DROP_POS->x() - MIN_DROP_POS->x());
	const float startY		= MIN_DROP_POS->y() + (rand() / (float)RAND_MAX) * (MAX_DROP_POS->y() - MIN_DROP_POS->y());
	const float startZ		= MIN_DROP_POS->z() + (rand() / (float)RAND_MAX) * (MAX_DROP_POS->z() - MIN_DROP_POS->z());

	const float halfSize	= 0.5f * size;
	const float hue			= (id % 10) * 0.1f;
	auto		diffColor	= Color::hslaToRgba(hue, 1.0f, 0.5f, 1.0f);
	auto		specColor	= Color::hslaToRgba(hue, 1.0f, 0.8f, 1.0f);
	const float shininess	= 2.0f * (rand() / (float)RAND_MAX) * 6.0f;

	bullet::Collider::Ptr collider = nullptr;

	if (isCube)
	{
		auto boxColliderData = bullet::ColliderData::create(
			mass,
			bullet::BoxShape::create(halfSize, halfSize, halfSize)
		);

		collider = bullet::Collider::create(boxColliderData);
	}
	else
	{
		auto sphColliderData = bullet::ColliderData::create(
			mass,
			bullet::SphereShape::create(halfSize)
		);

		collider = bullet::Collider::create(sphColliderData);
	}

	return scene::Node::create("physicsObject_" + std::to_string(id))
		->addComponent(Transform::create(
			Matrix4x4::create()
				->appendScale(size)
				->appendTranslation(startX, startY, startZ)
		))
		->addComponent(Surface::create(
			assets->geometry(isCube ? "cube" : "sphere"),
			material::PhongMaterial::create()
				->specularColor(specColor)
				->shininess(shininess)
				->diffuseColor(diffColor),
			assets->effect("phong")
		))
		->addComponent(collider)
#ifdef DISPLAY_COLLIDERS
		->addComponent(bullet::ColliderDebug::create(assets))
#endif // DISPLAY_COLLIDERS
		;
}<|MERGE_RESOLUTION|>--- conflicted
+++ resolved
@@ -59,19 +59,6 @@
 	// setup assets
 	sceneManager->assets()->loader()->options()
 		->resizeSmoothly(true)
-<<<<<<< HEAD
-		->generateMipmaps(true);
-	sceneManager->assets()
-		->registerParser<file::PNGParser>("png")
-		->queue(TEXTURE_FILENAME)
-		->queue("effect/Phong.effect")
-#ifdef DISPLAY_COLLIDERS
-		->queue("effect/Line.effect")
-#endif // DISPLAY_COLLIDERS
-		->geometry("sphere",	geometry::SphereGeometry::create(sceneManager->assets()->context(), 16, 16))
-		->geometry("cube",		geometry::CubeGeometry::create(sceneManager->assets()->context()));
-	
-=======
 		->generateMipmaps(true)
         ->registerParser<file::PNGParser>("png");
     sceneManager->assets()
@@ -85,7 +72,6 @@
         ->queue(TEXTURE_FILENAME)
         ->queue("effect/Phong.effect");
 
->>>>>>> 98352741
 	std::cout << "[space]\tdrop an object onto the scene (up to " << MAX_NUM_OBJECTS << ")" << std::endl;
 	std::cout << "[I]\tapply vertical impulse to a ramdomly-picked object of your scene" << std::endl;
 
