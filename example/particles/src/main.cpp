--- conflicted
+++ resolved
@@ -30,16 +30,18 @@
 {
 	auto canvas = Canvas::create("Minko Example - Particles", 800, 600);
 	auto sceneManager = SceneManager::create(canvas->context());
-
+    auto assets = sceneManager->assets();
+	
 	// setup assets
-	sceneManager->assets()->loader()->options()->resizeSmoothly(true);
-	sceneManager->assets()->loader()->options()->generateMipmaps(true);
-	sceneManager->assets()->loader()->options()
-                ->registerParser<file::PNGParser>("png");
-        sceneManager->assets()->loader()
-                ->queue("texture/heal.png")
-                ->queue("texture/fire_spritesheet.png")
-                ->queue("effect/Basic.effect")
+	assets->loader()->options()
+        ->resizeSmoothly(true)
+        ->generateMipmaps(true)
+        ->registerParser<file::PNGParser>("png");
+    
+    assets->loader()
+        ->queue("texture/heal.png")
+        ->queue("texture/fire_spritesheet.png")
+        ->queue("effect/Basic.effect")
 		->queue("effect/Particles.effect");
 
 	auto root = scene::Node::create("root")
@@ -55,71 +57,48 @@
 		))
 		->addComponent(PerspectiveCamera::create(800.f / 600.f, (float)PI * 0.25f, .1f, 1000.f));
 	root->addChild(camera);
-<<<<<<< HEAD
-
-	auto _ = sceneManager->assets()->loader()->complete()->connect([=](file::Loader::Ptr loader)
-=======
     
 	std::cout << "Control the particle system's emittive state with the keyboard" << std::endl;
 
 	bool toogleEmitting = false;
 
-	auto _ = sceneManager->assets()->complete()->connect([=](file::AssetLibrary::Ptr assets)
->>>>>>> 415e4fc2
+	auto _ = assets->loader()->complete()->connect([=](file::Loader::Ptr loader)
 	{
         auto particles = ParticleSystem::create(
-            sceneManager->assets(),
+            assets,
             100.0f,
             particle::sampler::Constant<float>::create(2.0f),
             particle::shape::Sphere::create(0.5f),
             particle::StartDirection::UP,
             particle::sampler::Constant<float>::create(0.00f)
-<<<<<<< HEAD
-        );
-
-        auto color = Vector3::create(1.0f, 0.0f, 0.0f);
-
-        auto startcolor1    = Vector3::create(1.0f, 0.0f, 0.0f);
-        auto endcolor1      = Vector3::create(0.0f, 1.0f, 0.0f);
-=======
         );  
         
         auto startcolor	= Vector3::create(1.0f, 0.0f, 0.0f);
         auto endcolor	= Vector3::create(0.0f, 1.0f, 0.0f);
->>>>>>> 415e4fc2
 
         particles->material()
 			->diffuseMap(assets->texture("texture/heal.png"))
 			->diffuseColor(0xffffffff);
 
-<<<<<<< HEAD
-        particles->material()->diffuseMap(sceneManager->assets()->texture("texture/heal.png"))->diffuseColor(0xffffffff);
-=======
->>>>>>> 415e4fc2
         particles
-        ->add(particle::modifier::StartSize::create(particle::sampler::Constant<float>::create(0.1f)))
-        ->add(particle::modifier::SizeOverTime::create(particle::sampler::LinearlyInterpolatedValue<float>::create(1.0, 5.0f, 0.0f, 1.0f)))
-        ->add(particle::modifier::VelocityOverTime::create(
-            particle::sampler::Constant<float>::create(0.0f),
-            particle::sampler::LinearlyInterpolatedValue<float>::create(1.0, 0.0f, 0.0f, 1.0f),
-            particle::sampler::Constant<float>::create(0.0f)
-        ))
+            ->add(particle::modifier::StartSize::create(particle::sampler::Constant<float>::create(0.1f)))
+            ->add(particle::modifier::SizeOverTime::create(particle::sampler::LinearlyInterpolatedValue<float>::create(1.0, 5.0f, 0.0f, 1.0f)))
+            ->add(particle::modifier::VelocityOverTime::create(
+                particle::sampler::Constant<float>::create(0.0f),
+                particle::sampler::LinearlyInterpolatedValue<float>::create(1.0, 0.0f, 0.0f, 1.0f),
+                particle::sampler::Constant<float>::create(0.0f)
+            ))
         //->add(particle::modifier::ColorOverTime::create(particle::sampler::LinearlyInterpolatedValue<math::Vector3>::create(*startcolor, *endcolor)))
-        ->add(particle::modifier::ColorBySpeed::create(particle::sampler::LinearlyInterpolatedValue<math::Vector3>::create(*startcolor, *endcolor, 0.0f, 1.0f)))
-        ->add(particle::modifier::SizeBySpeed::create(particle::sampler::LinearlyInterpolatedValue<float>::create(0.05f, 2.0f)))
+            ->add(particle::modifier::ColorBySpeed::create(particle::sampler::LinearlyInterpolatedValue<math::Vector3>::create(*startcolor, *endcolor, 0.0f, 1.0f)))
+            ->add(particle::modifier::SizeBySpeed::create(particle::sampler::LinearlyInterpolatedValue<float>::create(0.05f, 2.0f)))
         /*->add(particle::modifier::StartRotation::create(particle::sampler::Constant<float>::create(PI * 0.25f)))
         ->add(particle::modifier::StartColor::create(
             particle::sampler::Constant<math::Vector3>::create(*color)
         ))
         ->add(particle::modifier::StartSprite::create(
             particle::sampler::RandomValue<float>::create(0.0f, 4.0f),
-            sceneManager->assets()->texture("texture/fire_spritesheet.png"), 2, 2))*/
-        ->play();
-<<<<<<< HEAD
-
-        std::cout << "particles play done" << std::endl;
-=======
->>>>>>> 415e4fc2
+            assets->texture("texture/fire_spritesheet.png"), 2, 2))*/
+            ->play();
 
         particlesNode->addComponent(particles);
 
@@ -151,16 +130,12 @@
 		sceneManager->nextFrame(time, deltaTime);
 	});
 
-<<<<<<< HEAD
-	sceneManager->assets()->loader()->load();
-=======
 	auto keydown = canvas->keyboard()->keyDown()->connect([&](input::Keyboard::Ptr k)
 	{
 		toogleEmitting = true;
 	});
 
-	sceneManager->assets()->load();
->>>>>>> 415e4fc2
+	assets->loader()->load();
 	canvas->run();
 
 	return 0;
