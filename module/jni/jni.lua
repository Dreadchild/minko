require 'ext'

premake.extensions.jni = {}

local jni = premake.extensions.jni
local project = premake.project
local api = premake.api
local make = premake.make
local cpp = premake.make.cpp
local project = premake.project
local config = premake.config
local fileconfig = premake.fileconfig

api.addAllowed("system", { "android" })
api.addAllowed("architecture", { "armv5te" })

if _ACTION ~= "gmake" then
	return
end

local ANDROID
local TOOLCHAIN = "arm-linux-androideabi"

<<<<<<< HEAD
-- If we try to build Android on Windows without Cygwin
if os.is("windows") and os.getenv('OSTYPE') == nil then
	error(color.fg.red .. 'To build for Android on Windows, you have to use Cygwin. ' .. 
		'Please check that you exported OSTYPE environment variable.' .. color.reset)
end

if os.getenv('ANDROID_HOME') then
	ANDROID = os.getenv('ANDROID_HOME');
else
	error(color.fg.red .. 'You must define the environment variable ANDROID_HOME to be able to target Android.' .. color.reset)
end

if not os.isfile(ANDROID .. "/tools/android") and not os.isfile(ANDROID .. "/tools/android.bat") then
	error(color.fg.red .. 'Cannot find SDK tools for Android. Make sure ANDROID points to a correct Android SDK directory.' .. 
		' (Missing file: \'' .. ANDROID .. '/tools/android\' or \'' .. ANDROID .. '/tools/android.bat\')' .. color.reset)
=======
if os.getenv('ANDROID_HOME') then
	ANDROID = os.getenv('ANDROID_HOME');
else
	print(color.fg.red .. 'You must define the environment variable ANDROID_HOME to be able to target Android.' .. color.reset)
	do return end
end

if not os.isfile(ANDROID .. "/tools/android") and not os.isfile(ANDROID .. "/tools/android.bat") then
	print(color.fg.red .. 'Cannot find SDK tools for Android. Make sure ANDROID points to a correct Android SDK directory.' .. 
		'(Missing file: \'' .. ANDROID .. '/tools/android\' or \'' .. ANDROID .. '/tools/android.bat\')' .. color.reset)
    do return end
>>>>>>> 69e049ac
end

if not os.isdir(ANDROID .. "/toolchains") then
	error(color.fg.red .. 'Cannot find NDK tools for Android. Please install NDK in "' .. ANDROID .. '/toolchains" and run `install_jni.sh` or `install_jni.bat`.' .. color.reset)
end

-- writing toolchain name in a fake symlink to avoid actual symlinks on Windows (requiring privileges)
local NDK_HOME = ANDROID .. "/toolchains/default"
local extension = ''

<<<<<<< HEAD
if not os.isfile(NDK_HOME) then
	error(color.fg.red .. 'Installed NDK is not correctly installed: ' .. NDK_HOME .. color.reset)
end

local pathgpp = MINKO_HOME .. '/tool/lin/script/g++.sh';

if os.is("windows") then
	NDK_HOME = os.capture('cygpath -u "' .. NDK_HOME .. '"')
	pathgpp = os.capture('cygpath -u "' .. pathgpp .. '"')
	extension = '.exe'
=======
if os.is("windows") then
	NDK_HOME = os.capture('cygpath -u "' .. NDK_HOME .. '"')
	extension = '.exe'
end

if not os.execute('ls "' .. NDK_HOME .. '"') then
	error(color.fg.red .. 'Installed NDK is not correctly installed: ' .. NDK_HOME .. color.reset)
>>>>>>> 69e049ac
end

-- local matches = os.matchdirs(NDK_HOME .. "/*abi")

-- local TOOLCHAIN

-- for i, basedir in ipairs(matches) do
-- 	TOOLCHAIN = path.getbasename(basedir)
-- 	break
-- end

-- if not TOOLCHAIN then
-- 	error(color.fg.red .. 'Installed NDK is not correctly installed: ' .. NDK_HOME .. color.reset)
-- end

table.inject(premake.tools.gcc, 'tools.android', {
	cc			= NDK_HOME .. '/bin/' .. TOOLCHAIN .. '-gcc' .. extension,
<<<<<<< HEAD
	cxx			= pathgpp .. ' ' .. NDK_HOME .. '/bin/' .. TOOLCHAIN .. '-g++' .. extension,
=======
	cxx			= MINKO_HOME .. '/tool/lin/script/g++.sh ' .. NDK_HOME .. '/bin/' .. TOOLCHAIN .. '-g++' .. extension,
>>>>>>> 69e049ac
	ar			= NDK_HOME .. '/bin/' .. TOOLCHAIN .. '-ar' .. extension,
	ld			= NDK_HOME .. '/bin/' .. TOOLCHAIN .. '-ld' .. extension,
	ranlib		= NDK_HOME .. '/bin/' .. TOOLCHAIN .. '-ranlib' .. extension,
	strip		= NDK_HOME .. '/bin/' .. TOOLCHAIN .. '-strip' .. extension,
})

table.inject(premake.tools.gcc, 'cppflags.system.android', {
	"-MMD", "-MP",
	-- "--sysroot=" .. NDK_HOME .. "/sysroot",
	-- "-I" .. NDK_HOME .. "/sources/cxx-stl/gnu-libstdc++/4.8/include/",
	-- "-I" .. NDK_HOME .. "/sources/cxx-stl/gnu-libstdc++/4.8/libs/armeabi-v7a/include",
	-- "-L" .. NDK_HOME .. "/sources/cxx-stl/gnu-libstdc++/4.8/libs/armeabi-v7a/"
})

table.inject(premake.tools.gcc, 'cxxflags.system.android', {
	"-std=c++11"
})

table.inject(premake.tools.gcc, 'ldflags.system.android', {
	-- "--sysroot=" .. NDK_HOME .. "/platforms/android-9/arch-arm",
	"-Wl,--fix-cortex-a8",
	-- "-L" .. NDK_HOME .. "/sources/cxx-stl/gnu-libstdc++/4.8/libs/armeabi-v7a/"
})

<<<<<<< HEAD
local file = premake.tools.gcc.tools.android.cc

if os.is('windows') then
	file = os.capture('cygpath -aw "' .. file .. '"')
end

if not os.isfile(file) then
	error(color.fg.red ..'Cannot find GCC for Android. Make sure ANDROID_HOME contains NDK.' ..
		' (Missing file: ' .. file .. ')' .. color.reset)
=======
if not os.execute('ls "' .. premake.tools.gcc.tools.android.cc .. '"') then
	error(color.fg.red ..'Cannot find GCC for Android. Make sure ANDROID contains NDK.' ..
		' (Missing file: ' .. premake.tools.gcc.tools.android.cc .. ')' .. color.reset)
>>>>>>> 69e049ac
end

if not os.capture("which ant") then
	error(color.fg.red ..'Cannot find Ant. Make sure "ant" is available in your path.' .. color.reset)
end

-- -- Specify android ABIs
-- api.register {
-- 	name = "abis",
-- 	scope = "config",
-- 	kind = "string",
-- 	list = "true",
-- 	allowed = {
-- 		"all",
-- 		"armeabi",
-- 		"armeabi-v7a",
-- 		"mips",
-- 		"x86"
-- 	}
-- }

-- -- Specify android STL support
-- api.register {
-- 	name = "stl",
-- 	scope = "config",
-- 	kind = "string",
-- 	allowed = {
-- 		"gabi++_static",
-- 		"gabi++_shared",
-- 		"gnustl_static",
-- 		"gnustl_shared",
-- 		"stlport_static",
-- 		"stlport_shared",
-- 		"system"
-- 	}
-- }

-- -- Specify android package name
-- api.register {
-- 	name = "packagename",
-- 	scope = "project",
-- 	kind = "string"
-- }

-- -- Specify android package version
-- api.register {
-- 	name = "packageversion",
-- 	scope = "project",
-- 	kind = "integer"
-- }

-- -- Specify android activity name
-- api.register {
-- 	name = "activity",
-- 	scope = "project",
-- 	kind = "string"
-- }

-- -- Specify android activity base class
-- api.register {
-- 	name = "baseactivity",
-- 	scope = "project",
-- 	kind = "string"
-- }

-- -- Specify android activity base package
-- api.register {
-- 	name = "basepackagename",
-- 	scope = "project",
-- 	kind = "string"
-- }

-- -- Specify applicaton permissions
-- api.register {
-- 	name = "permissions",
-- 	scope = "config",
-- 	kind = "string",
-- 	list = true
-- }<|MERGE_RESOLUTION|>--- conflicted
+++ resolved
@@ -14,30 +14,9 @@
 api.addAllowed("system", { "android" })
 api.addAllowed("architecture", { "armv5te" })
 
-if _ACTION ~= "gmake" then
-	return
-end
-
 local ANDROID
 local TOOLCHAIN = "arm-linux-androideabi"
 
-<<<<<<< HEAD
--- If we try to build Android on Windows without Cygwin
-if os.is("windows") and os.getenv('OSTYPE') == nil then
-	error(color.fg.red .. 'To build for Android on Windows, you have to use Cygwin. ' .. 
-		'Please check that you exported OSTYPE environment variable.' .. color.reset)
-end
-
-if os.getenv('ANDROID_HOME') then
-	ANDROID = os.getenv('ANDROID_HOME');
-else
-	error(color.fg.red .. 'You must define the environment variable ANDROID_HOME to be able to target Android.' .. color.reset)
-end
-
-if not os.isfile(ANDROID .. "/tools/android") and not os.isfile(ANDROID .. "/tools/android.bat") then
-	error(color.fg.red .. 'Cannot find SDK tools for Android. Make sure ANDROID points to a correct Android SDK directory.' .. 
-		' (Missing file: \'' .. ANDROID .. '/tools/android\' or \'' .. ANDROID .. '/tools/android.bat\')' .. color.reset)
-=======
 if os.getenv('ANDROID_HOME') then
 	ANDROID = os.getenv('ANDROID_HOME');
 else
@@ -49,29 +28,17 @@
 	print(color.fg.red .. 'Cannot find SDK tools for Android. Make sure ANDROID points to a correct Android SDK directory.' .. 
 		'(Missing file: \'' .. ANDROID .. '/tools/android\' or \'' .. ANDROID .. '/tools/android.bat\')' .. color.reset)
     do return end
->>>>>>> 69e049ac
 end
 
 if not os.isdir(ANDROID .. "/toolchains") then
-	error(color.fg.red .. 'Cannot find NDK tools for Android. Please install NDK in "' .. ANDROID .. '/toolchains" and run `install_jni.sh` or `install_jni.bat`.' .. color.reset)
+	print(color.fg.yellow .. 'Cannot find NDK tools for Android. Please install NDK in "' .. ANDROID .. '/toolchains" and run `install_jni.sh` or `install_jni.bat`.' .. color.reset)
+	do return end
 end
 
 -- writing toolchain name in a fake symlink to avoid actual symlinks on Windows (requiring privileges)
 local NDK_HOME = ANDROID .. "/toolchains/default"
 local extension = ''
 
-<<<<<<< HEAD
-if not os.isfile(NDK_HOME) then
-	error(color.fg.red .. 'Installed NDK is not correctly installed: ' .. NDK_HOME .. color.reset)
-end
-
-local pathgpp = MINKO_HOME .. '/tool/lin/script/g++.sh';
-
-if os.is("windows") then
-	NDK_HOME = os.capture('cygpath -u "' .. NDK_HOME .. '"')
-	pathgpp = os.capture('cygpath -u "' .. pathgpp .. '"')
-	extension = '.exe'
-=======
 if os.is("windows") then
 	NDK_HOME = os.capture('cygpath -u "' .. NDK_HOME .. '"')
 	extension = '.exe'
@@ -79,7 +46,6 @@
 
 if not os.execute('ls "' .. NDK_HOME .. '"') then
 	error(color.fg.red .. 'Installed NDK is not correctly installed: ' .. NDK_HOME .. color.reset)
->>>>>>> 69e049ac
 end
 
 -- local matches = os.matchdirs(NDK_HOME .. "/*abi")
@@ -97,11 +63,7 @@
 
 table.inject(premake.tools.gcc, 'tools.android', {
 	cc			= NDK_HOME .. '/bin/' .. TOOLCHAIN .. '-gcc' .. extension,
-<<<<<<< HEAD
-	cxx			= pathgpp .. ' ' .. NDK_HOME .. '/bin/' .. TOOLCHAIN .. '-g++' .. extension,
-=======
 	cxx			= MINKO_HOME .. '/tool/lin/script/g++.sh ' .. NDK_HOME .. '/bin/' .. TOOLCHAIN .. '-g++' .. extension,
->>>>>>> 69e049ac
 	ar			= NDK_HOME .. '/bin/' .. TOOLCHAIN .. '-ar' .. extension,
 	ld			= NDK_HOME .. '/bin/' .. TOOLCHAIN .. '-ld' .. extension,
 	ranlib		= NDK_HOME .. '/bin/' .. TOOLCHAIN .. '-ranlib' .. extension,
@@ -126,21 +88,9 @@
 	-- "-L" .. NDK_HOME .. "/sources/cxx-stl/gnu-libstdc++/4.8/libs/armeabi-v7a/"
 })
 
-<<<<<<< HEAD
-local file = premake.tools.gcc.tools.android.cc
-
-if os.is('windows') then
-	file = os.capture('cygpath -aw "' .. file .. '"')
-end
-
-if not os.isfile(file) then
-	error(color.fg.red ..'Cannot find GCC for Android. Make sure ANDROID_HOME contains NDK.' ..
-		' (Missing file: ' .. file .. ')' .. color.reset)
-=======
 if not os.execute('ls "' .. premake.tools.gcc.tools.android.cc .. '"') then
 	error(color.fg.red ..'Cannot find GCC for Android. Make sure ANDROID contains NDK.' ..
 		' (Missing file: ' .. premake.tools.gcc.tools.android.cc .. ')' .. color.reset)
->>>>>>> 69e049ac
 end
 
 if not os.capture("which ant") then
