--- conflicted
+++ resolved
@@ -64,11 +64,8 @@
                     {
                         p->set<T>(propertyName, valueFunc());
                         bindings["u" + propertyName] = { propertyName, data::Binding::Source::ROOT };
-<<<<<<< HEAD
-                        inputs.emplace_back("u" + propertyName, 1 + std::abs(rand()), 1 + std::abs(rand()), inputType);
-=======
+
                         inputs.emplace_back("u" + propertyName, 1 + std::abs(rand()), 1, inputType);
->>>>>>> 20e1817c
                     }
                 }
                 rootData.addProvider(p);
