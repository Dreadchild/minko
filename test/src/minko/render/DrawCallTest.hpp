--- conflicted
+++ resolved
@@ -64,11 +64,7 @@
                     {
                         p->set<T>(propertyName, valueFunc());
                         bindings["u" + propertyName] = { propertyName, data::Binding::Source::ROOT };
-<<<<<<< HEAD
-                        inputs.emplace_back("u" + propertyName, 1 + std::abs(rand()), 1 + std::abs(rand()), inputType);
-=======
                         inputs.emplace_back("u" + propertyName, 1 + std::abs(rand()), 1, inputType);
->>>>>>> e4e8c44f
                     }
                 }
                 rootData.addProvider(p);
