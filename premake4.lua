--- conflicted
+++ resolved
@@ -7,16 +7,11 @@
 end
 
 -- examples
---include 'examples/sponza'
---include 'examples/envmap'
-<<<<<<< HEAD
+include 'examples/sponza'
+include 'examples/envmap'
 include 'examples/cube'
+--include 'examples/cube-offscreen'
 include 'examples/light'
-=======
---include 'examples/cube'
-include 'examples/cube-offscreen'
---include 'examples/light'
->>>>>>> a655385e
 
 -- core framework
 include 'framework'
@@ -27,9 +22,9 @@
 if _OPTIONS["platform"] == "emscripten" then
 	include 'plugins/webgl'
 end
---include 'plugins/mk'
---include 'plugins/bullet'
---include 'plugins/particles'
+include 'plugins/mk'
+include 'plugins/bullet'
+include 'plugins/particles'
 
 -- support for new actions
 dofile('tools/all/lib/library.lua')
