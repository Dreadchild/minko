solution "minko"
   configurations { "debug", "release" }

-- examples
include 'examples'

-- core framework
include 'framework'

-- plugins
include 'plugins/jpeg'
include 'plugins/png'
<<<<<<< HEAD
include 'plugins/webgl'
=======
include 'plugins/mk'
include 'plugins/bullet'

>>>>>>> 8ceee40e

newaction {
	trigger = "copyDLLs",
	description = "Copy the required DLLs into the app. output folder",
	execute = function()
		os.mkdir(project(1).basedir .. "/bin/release")
		os.mkdir(project(1).basedir .. "/bin/debug")

		for _, file in ipairs(os.matchfiles("**.dll")) do
			os.copyfile(
				file,
				project(1).basedir .. "/bin/release/" .. path.getname(file)
			)
			os.copyfile(
				file,
				project(1).basedir .. "/bin/debug/" .. path.getname(file)
			)
		end
	end
}

newaction {
	trigger = "removeDLLs",
	description = "Remove the DLLs copied by copyDLLs",
	execute = function()
	  os.rmdir(project(1).basedir .. "/bin")
	end
}

newaction {
	trigger = "cleanVS",
	description = "Remove additional files added by VS",
	execute = function()
		os.rmdir("minko.sdf")
		os.rmdir("minko.v11.suo")
		os.rmdir("minko.suo")
	end
}

newaction {
	trigger = "installTemplates",
	description = "Copy the project/item templates into the user's directory.",
	execute = function()
		userprofile = path.translate(os.getenv("userprofile"), "/")
		outputDirs = {
			userprofile .. "/documents/Visual Studio 2010/Templates/ItemTemplates",
			userprofile .. "/documents/Visual Studio 2012/Templates/ItemTemplates",
			userprofile .. "/documents/Visual Studio 2013/Templates/ItemTemplates"
		}
		for _, templateDir in ipairs(os.matchdirs("templates/vs/*")) do
			for _, outputDir in ipairs(outputDirs) do
				outputDir = outputDir .. "/" .. path.getname(templateDir)
				os.mkdir(outputDir)
				for _, templateFile in ipairs(os.matchfiles(templateDir .. "/*")) do
					success , errormsg = os.copyfile(path.getabsolute(templateFile), outputDir .. "/" .. path.getname(templateFile))
					if (success == nil) then
						print(errormsg)
					end
				end
			end
		end
	end
}

newaction {
	trigger = "fixMakefilesForEmscripten",
	description = "Fix Makefiles for Emscripten compatibility.",
	execute = function()
		os.execute('scripts/fix-makefiles.sh')
	end
}
-- FIXME: Move to scripts/ with dofile("scripts/toolchain.lua")

function newplatform(platform)
	local name = platform.name
	local description = platform.description
 
	-- Register new platform
	premake.platforms[name] = {
		cfgsuffix = "_"..name,
		iscrosscompiler = true
	}
 
	-- Allow use of new platform in --platfroms
	table.insert(premake.option.list["platform"].allowed, { name, description })
	table.insert(premake.fields.platforms.allowed, name)
 
	-- Add compiler support
	-- gcc
	premake.gcc.platforms[name] = platform.gcc
	--other compilers (?)
end
 
newplatform {
	name = "emscripten",
	description = "Emscripten C++ to JS toolchain",
	gcc = {
		cc = "emcc",
		cxx = "em++",
		ar = "emar",
		cppflags = "-DEMSCRIPTEN"
		-- premake.gcc.prebuildcommands = { 'scripts/fix-makefiles.sh' }
	}
}

newplatform {
	name = "clang",
	description = "Clang",
	gcc = {
		cc = "clang",
		cxx = "clang++",
		ar = "ar",
		cppflags = "-MMD "
	}
}


if _OPTIONS.platform then
	print("Selected target platform: " .. _OPTIONS["platform"])
    -- overwrite the native platform with the options::platform
    premake.gcc.platforms['Native'] = premake.gcc.platforms[_OPTIONS.platform]
end<|MERGE_RESOLUTION|>--- conflicted
+++ resolved
@@ -10,13 +10,9 @@
 -- plugins
 include 'plugins/jpeg'
 include 'plugins/png'
-<<<<<<< HEAD
 include 'plugins/webgl'
-=======
 include 'plugins/mk'
 include 'plugins/bullet'
-
->>>>>>> 8ceee40e
 
 newaction {
 	trigger = "copyDLLs",
