solution "minko"
   configurations { "debug", "release" }
   
-- disable the glsl-optimizer when building for emscripten to avoid linkage issues
if _OPTIONS["platform"] == "emscripten" then
	_OPTIONS["no-glsl-optimizer"] = "true"
end
   
-- examples
--include 'examples/sponza'
--include 'examples/envmap'
<<<<<<< HEAD
include 'examples/cube'
include 'examples/light'
=======
--include 'examples/cube'
--include 'examples/effect-editor'
include '../minko-shader-editor/cpp'
>>>>>>> 163d85b9

-- core framework
include 'framework'

-- plugins
include 'plugins/jpeg'
include 'plugins/png'
if _OPTIONS["platform"] == "emscripten" then
	include 'plugins/webgl'
end
--include 'plugins/mk'
--include 'plugins/bullet'
--include 'plugins/particles'

-- support for new actions
dofile('tools/all/lib/library.lua')
dofile('tools/all/lib/platform.lua')
dofile('tools/all/lib/vs.lua')<|MERGE_RESOLUTION|>--- conflicted
+++ resolved
@@ -7,16 +7,10 @@
 end
    
 -- examples
---include 'examples/sponza'
+include 'examples/sponza'
 --include 'examples/envmap'
-<<<<<<< HEAD
 include 'examples/cube'
 include 'examples/light'
-=======
---include 'examples/cube'
---include 'examples/effect-editor'
-include '../minko-shader-editor/cpp'
->>>>>>> 163d85b9
 
 -- core framework
 include 'framework'
@@ -27,9 +21,9 @@
 if _OPTIONS["platform"] == "emscripten" then
 	include 'plugins/webgl'
 end
---include 'plugins/mk'
---include 'plugins/bullet'
---include 'plugins/particles'
+include 'plugins/mk'
+include 'plugins/bullet'
+include 'plugins/particles'
 
 -- support for new actions
 dofile('tools/all/lib/library.lua')
