--- conflicted
+++ resolved
@@ -27,34 +27,16 @@
 	--include 'plugins/bullet'
 	--include 'plugins/particles'
 	include 'plugins/sdl'
-<<<<<<< HEAD
 	--include 'plugins/angle'
 	--include 'plugins/fx'
 	--include 'plugins/assimp'
 	include 'plugins/lua'
 	--include 'plugins/offscreen'
-=======
-	include 'plugins/angle'
-	include 'plugins/fx'
-	include 'plugins/assimp'
-	include 'plugins/offscreen'
->>>>>>> 9efeee7b
 	if _OPTIONS["platform"] == "emscripten" then
 		include 'plugins/webgl'
 	end
 
 	-- examples
-<<<<<<< HEAD
-	--include 'examples/sponza'
-	--include 'examples/cube'
-	--include 'examples/light'
-	--include 'examples/stencil'
-	--include 'examples/effect-config'
-	--include 'examples/raycasting'
-	--include 'examples/assimp'
-	--include 'examples/cube-offscreen'
-	include 'examples/lua-scripts'
-=======
 	if not _OPTIONS['no-examples'] then
 		include('examples/assimp')
 		include('examples/cube')
@@ -63,8 +45,8 @@
 		include('examples/raycasting')
 		include('examples/sponza')
 		include('examples/stencil')
+		include 'examples/lua-scripts'
 	end
->>>>>>> 9efeee7b
 
 	-- tests
 	if not _OPTIONS['no-tests'] then
