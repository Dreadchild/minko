--- conflicted
+++ resolved
@@ -10,13 +10,9 @@
 -- plugins
 include 'plugins/jpeg'
 include 'plugins/png'
-<<<<<<< HEAD
 include 'plugins/webgl'
-=======
 include 'plugins/mk'
 include 'plugins/bullet'
-
->>>>>>> 8d9e3ff7
 
 newaction {
 	trigger = "copyDLLs",
