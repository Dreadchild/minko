--- conflicted
+++ resolved
@@ -32,20 +32,14 @@
 	--include 'plugins/bullet'
 	--include 'plugins/particles'
 	include 'plugins/sdl'
-<<<<<<< HEAD
 	--include 'plugins/angle'
 	--include 'plugins/fx'
 	--include 'plugins/assimp'
 	include 'plugins/lua'
 	--include 'plugins/offscreen'
-=======
-	include 'plugins/angle'
-	include 'plugins/fx'
-	include 'plugins/assimp'
 	if os.get() == 'linux' then
 		include 'plugins/offscreen'
 	end
->>>>>>> 88021337
 	if _OPTIONS["platform"] == "emscripten" then
 		include 'plugins/webgl'
 	end
