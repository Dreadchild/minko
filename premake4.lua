newoption {
	trigger	= 'no-examples',
	description = 'Disable examples.'
}

newoption {
	trigger	= 'no-tests',
	description = 'Disable tests.'
}

newoption {
	trigger = 'dist-dir',
	description = 'Output folder for the redistributable SDL built with the \'dist\' action.'
}

solution "minko"
	configurations { "debug", "release" }

	MINKO_HOME = path.getabsolute(os.getcwd())

	dofile('sdk.lua')

	-- buildable SDK
	MINKO_SDK_DIST = false
	
	include 'framework'
	
	-- plugins
	include 'plugins/jpeg'
	include 'plugins/png'
	--include 'plugins/mk'
	--include 'plugins/bullet'
	--include 'plugins/particles'
	include 'plugins/sdl'
	--include 'plugins/angle'
	--include 'plugins/fx'
	--include 'plugins/assimp'
	include 'plugins/lua'
	--include 'plugins/offscreen'
	if os.get() == 'linux' then
		include 'plugins/offscreen'
	end
	if _OPTIONS["platform"] == "emscripten" then
		include 'plugins/webgl'
	end

	-- examples
	if not _OPTIONS['no-examples'] then
		include('examples/assimp')
		include('examples/cube')
		include('examples/effect-config')
		include('examples/light')
		include('examples/raycasting')
		include('examples/sponza')
		include('examples/stencil')
<<<<<<< HEAD
		include 'examples/lua-scripts'
=======
		include('examples/line-geometry')
>>>>>>> bd7e1df4
	end

	-- tests
	if not _OPTIONS['no-tests'] then
	--if _ACTION ~= "vs2010" and _OPTIONS["platform"] ~= "emscripten" then
		include 'tests'
	end

newaction {
	trigger		= 'dist',
	description	= 'Generate the distributable version of the Minko SDK.',
	execute		= function()
	
		local distDir = 'dist'
		
		if _OPTIONS['dist-dir'] then
			distDir = _OPTIONS['dist-dir']
		end
		
		os.rmdir(distDir)

		os.mkdir(distDir)
		os.copyfile('sdk.lua', distDir .. '/sdk.lua')

		print("Packaging core framework...")
		
		-- framework
		os.mkdir(distDir .. '/framework')
		os.mkdir(distDir .. '/framework/bin/release')
		minko.os.copyfiles('framework/bin/release', distDir .. '/framework/bin/release')
		os.mkdir(distDir .. '/framework/bin/debug')
		minko.os.copyfiles('framework/bin/debug', distDir .. '/framework/bin/debug')
		os.mkdir(distDir .. '/framework/include')
		minko.os.copyfiles('framework/include', distDir .. '/framework/include')
		os.mkdir(distDir .. '/framework/effect')
		minko.os.copyfiles('framework/effect', distDir .. '/framework/effect')

		-- skeleton
		os.mkdir(distDir .. '/skeleton')
		minko.os.copyfiles('skeleton', distDir .. '/skeleton')
		
		-- docs
		os.mkdir(distDir .. '/doc')
		minko.os.copyfiles('doc/html', distDir .. '/doc')
		
		-- tools
		os.mkdir(distDir .. '/tools/')
		minko.os.copyfiles('tools', distDir .. '/tools')
		
		-- deps
		os.mkdir(distDir .. '/deps')
		minko.os.copyfiles('deps', distDir .. '/deps')
		
		-- plugins
		local plugins = os.matchdirs('plugins/*')

		os.mkdir(distDir .. '/plugins')
		for i, basedir in ipairs(plugins) do
			local pluginName = path.getbasename(basedir)

			print('Packaging plugin "' .. pluginName .. '"...')

			-- plugins
			local dir = distDir .. '/plugins/' .. path.getbasename(basedir)
			local binDir = dir .. '/bin'

			-- plugin.lua
			assert(os.isfile(basedir .. '/plugin.lua'), 'missing plugin.lua')			
			os.mkdir(dir)
			os.copyfile(basedir .. '/plugin.lua', dir .. '/plugin.lua')

			dofile(dir .. '/plugin.lua')
			if minko.plugin[pluginName] and minko.plugin[pluginName].dist then
				minko.plugin[pluginName]:dist(dir)
			end

			if solution()['projects']['minko-plugin-' .. pluginName] then
				-- bin
				assert(os.isdir(basedir .. '/bin/debug'), 'missing debug folder')
				assert(os.isdir(basedir .. '/bin/release'), 'missing release folder')

				os.mkdir(binDir .. '/debug')
				os.mkdir(binDir .. '/release')
				minko.os.copyfiles(basedir .. '/bin/debug', binDir .. '/debug')
				minko.os.copyfiles(basedir .. '/bin/release', binDir .. '/release')
			end

			-- includes
			if os.isdir(basedir .. '/include') then
				os.mkdir(dir .. '/include')
				minko.os.copyfiles(basedir .. '/include', dir .. '/include')
			end
			
			-- assets
			if os.isdir(basedir .. '/asset') then
				os.mkdir(dir .. '/asset')
				minko.os.copyfiles(basedir .. '/asset', dir .. '/asset')
			end
		end
	end
}<|MERGE_RESOLUTION|>--- conflicted
+++ resolved
@@ -53,11 +53,8 @@
 		include('examples/raycasting')
 		include('examples/sponza')
 		include('examples/stencil')
-<<<<<<< HEAD
 		include 'examples/lua-scripts'
-=======
 		include('examples/line-geometry')
->>>>>>> bd7e1df4
 	end
 
 	-- tests
