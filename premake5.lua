--- conflicted
+++ resolved
@@ -86,41 +86,10 @@
 		include 'plugin/sdl'
 		include 'plugin/serializer'
 		include 'plugin/webgl'
-<<<<<<< HEAD
-		include 'plugin/html-overlay'
-=======
->>>>>>> 7d01884c
 	end
 
 	-- example
 	if not _OPTIONS['no-example'] then
-<<<<<<< HEAD
-		-- include 'example/lua-scripts'
-		-- include 'example/assimp'
-		-- include 'example/cube'
-		-- include 'example/devil'
-		-- include 'example/effect-config'
-		-- include 'example/fog'
-		-- include 'example/frustum'
-		-- include 'example/jobs'
-		-- include 'example/leap-motion'
-		-- include 'example/light'
-		-- include 'example/line-geometry'
-		-- include 'example/offscreen'
-		-- include 'example/particles'
-		-- include 'example/picking'
-		-- include 'example/raycasting'
-		-- include 'example/serializer'
-		-- include 'example/sky-box'
-		-- include 'example/stencil'
-		-- include 'example/visibility'
-		-- include 'example/multi-surfaces'
-		-- include 'example/physics'
-		-- include 'example/oculus'
-		-- include 'example/http'
-		-- include 'example/joystick'
-		include 'example/html-overlay'
-=======
 		include 'example/lua-scripts'
 		include 'example/assimp'
 		include 'example/cube'
@@ -145,7 +114,6 @@
 		include 'example/oculus'
 		include 'example/http'
 		include 'example/joystick'
->>>>>>> 7d01884c
 	end
 
 	-- test
