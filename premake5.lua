newoption {
	trigger	= 'no-examples',
	description = 'Disable examples.'
}

newoption {
	trigger	= 'no-tests',
	description = 'Disable tests.'
}

newoption {
	trigger = 'dist-dir',
	description = 'Output folder for the redistributable SDK built with the \'dist\' action.'
}

solution "minko"
	MINKO_HOME = path.getabsolute(os.getcwd())
	
	dofile('sdk.lua')

	-- buildable SDK
	MINKO_SDK_DIST = false
	
	include 'framework'
	
	-- plugins
	include 'plugins/lua'
	include 'plugins/angle'
	include 'plugins/assimp'
	include 'plugins/bullet'
	include 'plugins/fx'
	include 'plugins/jpeg'
	include 'plugins/leap'
	include 'plugins/oculus'
	include 'plugins/offscreen'
	include 'plugins/particles'
	include 'plugins/png'
	include 'plugins/sdl'
	include 'plugins/serializer'
	include 'plugins/webgl'
	include 'plugins/http'
	
	-- examples
	if not _OPTIONS['no-examples'] then
		include 'examples/lua-scripts'
		include 'examples/assimp'
		include 'examples/cube'
		include 'examples/effect-config'
		include 'examples/frustum'
		include 'examples/jobs'
		-- include 'examples/leap-motion'
		include 'examples/light'
		include 'examples/line-geometry'
		include 'examples/offscreen'
		include 'examples/picking'
		include 'examples/raycasting'
		include 'examples/serializer'
		include 'examples/sky-box'
		include 'examples/stencil'
		include 'examples/visibility'
		include 'examples/multi-surfaces'
		include 'examples/physics'
		include 'examples/oculus'
<<<<<<< HEAD
		include 'examples/http'
=======
		include 'examples/joystick'
>>>>>>> 3c6e7a05
	end

	include 'workers/http'

	-- tests
	if not _OPTIONS['no-tests'] then
		include 'tests'
	end

newaction {
	trigger		= 'dist',
	description	= 'Generate the distributable version of the Minko SDK.',
	execute		= function()
	
		local distDir = 'dist'
		
		if _OPTIONS['dist-dir'] then
			distDir = _OPTIONS['dist-dir']
		end
		
		os.rmdir(distDir)

		os.mkdir(distDir)
		os.copyfile('sdk.lua', distDir .. '/sdk.lua')

		print("Packaging core framework...")
		
		-- framework
		os.mkdir(distDir .. '/framework')
		os.mkdir(distDir .. '/framework/bin')
		minko.os.copyfiles('framework/bin', distDir .. '/framework/bin')
		os.mkdir(distDir .. '/framework/include')
		minko.os.copyfiles('framework/include', distDir .. '/framework/include')
		os.mkdir(distDir .. '/framework/lib')
		minko.os.copyfiles('framework/lib', distDir .. '/framework/lib')
		os.mkdir(distDir .. '/framework/asset')
		minko.os.copyfiles('framework/asset', distDir .. '/framework/asset')

		-- skeleton
		os.mkdir(distDir .. '/skeleton')
		minko.os.copyfiles('skeleton', distDir .. '/skeleton')
		
		-- modules
		os.mkdir(distDir .. '/modules')
		minko.os.copyfiles('modules', distDir .. '/modules')
		
		-- -- docs
		-- os.mkdir(distDir .. '/doc')
		-- minko.os.copyfiles('doc/html', distDir .. '/doc')
		
		-- tools
		os.mkdir(distDir .. '/tools/')
		minko.os.copyfiles('tools', distDir .. '/tools')
		
		-- plugins
		local plugins = os.matchdirs('plugins/*')

		os.mkdir(distDir .. '/plugins')
		for i, basedir in ipairs(plugins) do
			local pluginName = path.getbasename(basedir)

			print('Packaging plugin "' .. pluginName .. '"...')

			-- plugins
			local dir = distDir .. '/plugins/' .. path.getbasename(basedir)
			local binDir = dir .. '/bin'

			-- plugin.lua
			assert(os.isfile(basedir .. '/plugin.lua'), 'missing plugin.lua')			
			os.mkdir(dir)
			os.copyfile(basedir .. '/plugin.lua', dir .. '/plugin.lua')

			if minko.plugin[pluginName] and minko.plugin[pluginName].dist then
				minko.plugin[pluginName]:dist(dir)
			end

			-- bin
			if os.isdir(basedir .. '/bin') then
				os.mkdir(binDir)
				minko.os.copyfiles(basedir .. '/bin', binDir)
			end

			-- includes
			if os.isdir(basedir .. '/include') then
				os.mkdir(dir .. '/include')
				minko.os.copyfiles(basedir .. '/include', dir .. '/include')
			end
			
			-- assets
			if os.isdir(basedir .. '/asset') then
				os.mkdir(dir .. '/asset')
				minko.os.copyfiles(basedir .. '/asset', dir .. '/asset')
			end
		end

		minko.action.zip(distDir, distDir .. '.zip')
	end
}

newaction {
	trigger			= "doxygen",
	description		= "Create developer reference.",
	execute			= function()
		os.execute("doxygen")
	end
}

newaction {
	trigger			= "clean",
	description		= "Remove generated files.",
	execute			= function()
		minko.action.clean()
	end
}<|MERGE_RESOLUTION|>--- conflicted
+++ resolved
@@ -61,11 +61,8 @@
 		include 'examples/multi-surfaces'
 		include 'examples/physics'
 		include 'examples/oculus'
-<<<<<<< HEAD
 		include 'examples/http'
-=======
 		include 'examples/joystick'
->>>>>>> 3c6e7a05
 	end
 
 	include 'workers/http'
