newoption {
	trigger	= 'no-example',
	description = 'Disable examples.'
}

newoption {
<<<<<<< HEAD
	trigger	= 'no-tutorial',
	description = 'Disable tutorial.'
}

newoption {
	trigger	= 'no-tests',
=======
	trigger	= 'no-test',
>>>>>>> cf8b451d
	description = 'Disable tests.'
}

newoption {
	trigger = 'dist-dir',
	description = 'Output folder for the redistributable SDK built with the \'dist\' action.'
}

solution "minko"
	MINKO_HOME = path.getabsolute(os.getcwd())
	
	dofile('sdk.lua')

	-- buildable SDK
	MINKO_SDK_DIST = false
	
	include 'framework'
	
<<<<<<< HEAD
	-- plugins
	include 'plugins/lua'
	include 'plugins/angle'
	include 'plugins/assimp'
	include 'plugins/devil'
	include 'plugins/bullet'
	include 'plugins/fx'
	include 'plugins/http-loader'
	include 'plugins/http-worker'
	include 'plugins/jpeg'
	include 'plugins/leap'
	include 'plugins/oculus'
	include 'plugins/offscreen'
	include 'plugins/particles'
	include 'plugins/png'
	include 'plugins/sdl'
	include 'plugins/serializer'
	include 'plugins/webgl'

	-- examples
	if not _OPTIONS['no-examples'] then
		include 'examples/lua-scripts'
		include 'examples/animation'
		include 'examples/assimp'
		include 'examples/cube'
		include 'examples/devil'
		include 'examples/effect-config'
		include 'examples/frustum'
		include 'examples/jobs'
		include 'examples/leap-motion'
		include 'examples/light'
		include 'examples/line-geometry'
		include 'examples/offscreen'
		include 'examples/picking'
		include 'examples/raycasting'
		include 'examples/serializer'
		include 'examples/sky-box'
		include 'examples/stencil'
		include 'examples/visibility'
		include 'examples/multi-surfaces'
		include 'examples/physics'
		include 'examples/oculus'
		include 'examples/http'
		include 'examples/joystick'
	end

	-- tutorial
	if not _OPTIONS['no-tutorial'] then
		include 'tutorial/01-hello-cube'
		include 'tutorial/02-handle-canvas-resizing'
		include 'tutorial/03-rotating-the-camera-around-an-object-with-the-mouse'
		include 'tutorial/04-moving-objects'
		include 'tutorial/05-moving-objects-with-the-keyboard'
		include 'tutorial/06-load-3d-files'
		include 'tutorial/07-loading-scene-files'
		include 'tutorial/08-my-first-script'
		include 'tutorial/09-scripting-mouse-inputs'
		include 'tutorial/10-working-with-the-basic-material'
		include 'tutorial/11-working-with-the-phong-material'
		include 'tutorial/12-working-with-normal-maps'
		include 'tutorial/13-working-with-environment-maps'
		include 'tutorial/14-working-with-specular-maps'
		include 'tutorial/15-loading-and-using-textures'
		include 'tutorial/16-loading-effects'
		include 'tutorial/17-creating-a-custom-effect'
		include 'tutorial/18-creating-custom-materials'
		include 'tutorial/19-binding-the-model-to-world-transform'
		include 'tutorial/20-binding-the-camera'
		include 'tutorial/21-authoring-uber-shaders'
		include 'tutorial/22-creating-a-simple-post-processing-effect'
		-- include 'tutorial/23-using-external-glsl-code-in-effect-files'
		include 'tutorial/24-working-with-custom-vertex-attributes'
		include 'tutorial/25-working-with-ambient-lights'
		include 'tutorial/26-working-with-directional-lights'
		include 'tutorial/27-working-with-point-lights'
		include 'tutorial/28-working-with-spot-lights'
		include 'tutorial/29-hello-falling-cube'
		include 'tutorial/30-applying-antialiasing-effect'
	end
	
	-- tests
	if not _OPTIONS['no-tests'] then
		include 'tests'
=======
	-- plugin
	include 'plugin/lua'
	include 'plugin/angle'
	include 'plugin/assimp'
	include 'plugin/devil'
	include 'plugin/bullet'
	include 'plugin/fx'
	include 'plugin/http-loader'
	include 'plugin/http-worker'
	include 'plugin/jpeg'
	include 'plugin/leap'
	include 'plugin/oculus'
	include 'plugin/offscreen'
	include 'plugin/particles'
	include 'plugin/png'
	include 'plugin/sdl'
	include 'plugin/serializer'
	include 'plugin/webgl'

	-- example
	if not _OPTIONS['no-example'] then
		include 'example/lua-scripts'
		include 'example/assimp'
		include 'example/cube'
		include 'example/devil'
		include 'example/effect-config'
		include 'example/frustum'
		include 'example/jobs'
		include 'example/leap-motion'
		include 'example/light'
		include 'example/line-geometry'
		include 'example/offscreen'
		include 'example/picking'
		include 'example/raycasting'
		include 'example/serializer'
		include 'example/sky-box'
		include 'example/stencil'
		include 'example/visibility'
		include 'example/multi-surfaces'
		include 'example/physics'
		include 'example/oculus'
		include 'example/http'
		include 'example/joystick'
	end

	-- test
	if not _OPTIONS['no-test'] then
		include 'test'
>>>>>>> cf8b451d
	end

newaction {
	trigger		= 'dist',
	description	= 'Generate the distributable version of the Minko SDK.',
	execute		= function()
	
		print("Building documentation...")
		os.execute("doxygen doc/Doxyfile")

		local distDir = 'dist'
		
		if _OPTIONS['dist-dir'] then
			distDir = _OPTIONS['dist-dir']
		end
		
		os.rmdir(distDir)

		os.mkdir(distDir)
		os.copyfile('sdk.lua', distDir .. '/sdk.lua')

		print("Packaging core framework...")
		
		-- framework
		os.mkdir(distDir .. '/framework')
		os.mkdir(distDir .. '/framework/bin')
		minko.os.copyfiles('framework/bin', distDir .. '/framework/bin')
		os.mkdir(distDir .. '/framework/include')
		minko.os.copyfiles('framework/include', distDir .. '/framework/include')
		os.mkdir(distDir .. '/framework/lib')
		minko.os.copyfiles('framework/lib', distDir .. '/framework/lib')
		os.mkdir(distDir .. '/framework/asset')
		minko.os.copyfiles('framework/asset', distDir .. '/framework/asset')

		-- skeleton
		os.mkdir(distDir .. '/skeleton')
		minko.os.copyfiles('skeleton', distDir .. '/skeleton')
		
		-- module
		os.mkdir(distDir .. '/module')
		minko.os.copyfiles('module', distDir .. '/module')
		
		-- -- doc
		-- os.mkdir(distDir .. '/doc')
		-- minko.os.copyfiles('doc/html', distDir .. '/doc')
		
		-- tool
		os.mkdir(distDir .. '/tool/')
		minko.os.copyfiles('tool', distDir .. '/tool')
		
		-- plugin
		local plugins = os.matchdirs('plugin/*')

		os.mkdir(distDir .. '/plugin')
		for i, basedir in ipairs(plugins) do
			local pluginName = path.getbasename(basedir)

			print('Packaging plugin "' .. pluginName .. '"...')

			-- plugins
			local dir = distDir .. '/plugin/' .. path.getbasename(basedir)
			local binDir = dir .. '/bin'

			-- plugin.lua
			assert(os.isfile(basedir .. '/plugin.lua'), 'missing plugin.lua')			
			os.mkdir(dir)
			os.copyfile(basedir .. '/plugin.lua', dir .. '/plugin.lua')

			if minko.plugin[pluginName] and minko.plugin[pluginName].dist then
				minko.plugin[pluginName]:dist(dir)
			end

			-- bin
			if os.isdir(basedir .. '/bin') then
				os.mkdir(binDir)
				minko.os.copyfiles(basedir .. '/bin', binDir)
			end

			-- includes
			if os.isdir(basedir .. '/include') then
				os.mkdir(dir .. '/include')
				minko.os.copyfiles(basedir .. '/include', dir .. '/include')
			end
			
			-- assets
			if os.isdir(basedir .. '/asset') then
				os.mkdir(dir .. '/asset')
				minko.os.copyfiles(basedir .. '/asset', dir .. '/asset')
			end
		end

		minko.action.zip(distDir, distDir .. '.zip')
	end
}

newaction {
	trigger			= "doc",
	description		= "Create developer reference.",
	execute			= function()
		os.execute("doxygen doc/Doxyfile")
	end
}

newaction {
	trigger			= "clean",
	description		= "Remove generated files.",
	execute			= function()
		minko.action.clean()
	end
}<|MERGE_RESOLUTION|>--- conflicted
+++ resolved
@@ -4,16 +4,12 @@
 }
 
 newoption {
-<<<<<<< HEAD
 	trigger	= 'no-tutorial',
 	description = 'Disable tutorial.'
 }
 
 newoption {
-	trigger	= 'no-tests',
-=======
 	trigger	= 'no-test',
->>>>>>> cf8b451d
 	description = 'Disable tests.'
 }
 
@@ -31,53 +27,6 @@
 	MINKO_SDK_DIST = false
 	
 	include 'framework'
-	
-<<<<<<< HEAD
-	-- plugins
-	include 'plugins/lua'
-	include 'plugins/angle'
-	include 'plugins/assimp'
-	include 'plugins/devil'
-	include 'plugins/bullet'
-	include 'plugins/fx'
-	include 'plugins/http-loader'
-	include 'plugins/http-worker'
-	include 'plugins/jpeg'
-	include 'plugins/leap'
-	include 'plugins/oculus'
-	include 'plugins/offscreen'
-	include 'plugins/particles'
-	include 'plugins/png'
-	include 'plugins/sdl'
-	include 'plugins/serializer'
-	include 'plugins/webgl'
-
-	-- examples
-	if not _OPTIONS['no-examples'] then
-		include 'examples/lua-scripts'
-		include 'examples/animation'
-		include 'examples/assimp'
-		include 'examples/cube'
-		include 'examples/devil'
-		include 'examples/effect-config'
-		include 'examples/frustum'
-		include 'examples/jobs'
-		include 'examples/leap-motion'
-		include 'examples/light'
-		include 'examples/line-geometry'
-		include 'examples/offscreen'
-		include 'examples/picking'
-		include 'examples/raycasting'
-		include 'examples/serializer'
-		include 'examples/sky-box'
-		include 'examples/stencil'
-		include 'examples/visibility'
-		include 'examples/multi-surfaces'
-		include 'examples/physics'
-		include 'examples/oculus'
-		include 'examples/http'
-		include 'examples/joystick'
-	end
 
 	-- tutorial
 	if not _OPTIONS['no-tutorial'] then
@@ -112,11 +61,7 @@
 		include 'tutorial/29-hello-falling-cube'
 		include 'tutorial/30-applying-antialiasing-effect'
 	end
-	
-	-- tests
-	if not _OPTIONS['no-tests'] then
-		include 'tests'
-=======
+
 	-- plugin
 	include 'plugin/lua'
 	include 'plugin/angle'
@@ -165,7 +110,6 @@
 	-- test
 	if not _OPTIONS['no-test'] then
 		include 'test'
->>>>>>> cf8b451d
 	end
 
 newaction {
