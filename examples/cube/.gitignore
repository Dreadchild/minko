--- conflicted
+++ resolved
@@ -1,9 +1,5 @@
 bin
-<<<<<<< HEAD
-obj
-effect
-=======
 bin/release/effect
 bin/debug/effect
 obj
->>>>>>> 75b9ac61
+effect