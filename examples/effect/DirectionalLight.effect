--- conflicted
+++ resolved
@@ -92,18 +92,12 @@
 			uniform DirectionalLight	light;
 			uniform vec3				cameraPosition;
 
-<<<<<<< HEAD
 			varying vec3		worldPosition;
 			varying vec3		worldNormal;
 			varying vec3		worldTangent;
 			varying vec2		vertexUV;
 			
-=======
-			varying vec3				worldPosition;
-			varying vec3				worldNormal;
-			varying vec2				vertexUV;
 
->>>>>>> f5d9386b
 			void main(void)
 			{
 				#ifdef DIFFUSE_MAP
