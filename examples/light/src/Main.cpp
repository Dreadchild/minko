/*
Copyright (c) 2013 Aerys

Permission is hereby granted, free of charge, to any person obtaining a copy of this software and
associated documentation files (the "Software"), to deal in the Software without restriction,
including without limitation the rights to use, copy, modify, merge, publish, distribute,
sublicense, and/or sell copies of the Software, and to permit persons to whom the Software is
furnished to do so, subject to the following conditions:

The above copyright notice and this permission notice shall be included in all copies or
substantial portions of the Software.

THE SOFTWARE IS PROVIDED "AS IS", WITHOUT WARRANTY OF ANY KIND, EXPRESS OR IMPLIED, INCLUDING
BUT NOT LIMITED TO THE WARRANTIES OF MERCHANTABILITY, FITNESS FOR A PARTICULAR PURPOSE AND
NONINFRINGEMENT. IN NO EVENT SHALL THE AUTHORS OR COPYRIGHT HOLDERS BE LIABLE FOR ANY CLAIM,
DAMAGES OR OTHER LIABILITY, WHETHER IN AN ACTION OF CONTRACT, TORT OR OTHERWISE, ARISING FROM,
OUT OF OR IN CONNECTION WITH THE SOFTWARE OR THE USE OR OTHER DEALINGS IN THE SOFTWARE.
*/

#include "minko/Minko.hpp"
#include "minko/MinkoPNG.hpp"
#include "minko/MinkoSDL.hpp"
#ifdef MINKO_PLUGIN_OCULUS
#include "minko/MinkoOculus.hpp"
#endif // MINKO_PLUGIN_OCULUS

using namespace minko;
using namespace minko::component;
using namespace minko::math;

#define POST_PROCESSING 0
#define WINDOW_WIDTH  	800
#define WINDOW_HEIGHT 	600

scene::Node::Ptr camera = nullptr;

scene::Node::Ptr
createPointLight(Vector3::Ptr color, Vector3::Ptr position, file::AssetLibrary::Ptr assets)
{
	auto pointLight = scene::Node::create("pointLight")
		->addComponent(PointLight::create(10.f))
		->addComponent(Transform::create(Matrix4x4::create()->appendTranslation(position)))
		->addComponent(Surface::create(
			assets->geometry("quad"),
			material::Material::create()
				->set("diffuseMap",		assets->texture("texture/sprite-pointlight.png"))
				->set("diffuseTint",	Vector4::create(color->x(), color->y(), color->z(), 1.f)),
			assets->effect("effect/Sprite.effect")
		));
	pointLight->component<PointLight>()->color(color);
	pointLight->component<PointLight>()->diffuse(.1f);

	return pointLight;
}

int main(int argc, char** argv)
{
	auto canvas = Canvas::create("Minko Examples - Light", WINDOW_WIDTH, WINDOW_HEIGHT);

	canvas->context()->errorsEnabled(true);

	const clock_t startTime	= clock();

	auto sceneManager		= SceneManager::create(canvas->context());
	auto root				= scene::Node::create("root")->addComponent(sceneManager);
	auto sphereGeometry		= geometry::SphereGeometry::create(sceneManager->assets()->context(), 32, 32, true);
	auto sphereMaterial		= material::Material::create()
		->set("diffuseColor",	Vector4::create(1.f, 1.f, 1.f, 1.f))
		->set("specularColor",	Vector4::create(0.0f, 1.0f, 1.0f, 1.0f))
		->set("shininess",		16.f);
	auto lights				= scene::Node::create("lights");

	std::cout << "Press [SPACE]\tto toogle normal mapping\nPress [A]\tto add random light\nPress [R]\tto remove random light" << std::endl;

	sphereGeometry->computeTangentSpace(false);

	// setup assets
	sceneManager->assets()->defaultOptions()->generateMipmaps(true);
	sceneManager->assets()
		->registerParser<file::PNGParser>("png")
		->geometry("cube", geometry::CubeGeometry::create(sceneManager->assets()->context()))
		->geometry("quad", geometry::QuadGeometry::create(sceneManager->assets()->context()))
		->geometry("sphere", sphereGeometry)
		->queue("texture/normalmap-cells.png")
		->queue("texture/sprite-pointlight.png")
		->queue("effect/Basic.effect")
		->queue("effect/Sprite.effect")
		->queue("effect/Phong.effect")
#ifdef MINKO_PLUGIN_OCULUS
		->queue("effect/OculusVR/OculusVR.effect")
#endif // MINKO_PLUGIN_OCULUS
		->queue("effect/AnamorphicLensFlare/AnamorphicLensFlare.effect");

	auto _ = sceneManager->assets()->complete()->connect([=](file::AssetLibrary::Ptr assets)
	{
		// ground
		auto ground = scene::Node::create("ground")
			->addComponent(Surface::create(
				assets->geometry("quad"),
				material::Material::create()
					->set("diffuseColor",	Vector4::create(1.f, 1.f, 1.f, 1.f)),
				assets->effect("phong")
			))
			->addComponent(Transform::create(Matrix4x4::create()->appendScale(50.f)->appendRotationX(-1.57f)));
		root->addChild(ground);

		// sphere
		auto sphere = scene::Node::create("sphere")
			->addComponent(Surface::create(
				assets->geometry("sphere"),
				sphereMaterial,
				assets->effect("phong")
			))
			->addComponent(Transform::create(Matrix4x4::create()->appendTranslation(0.f, 2.f, 0.f)->prependScale(3.f)));
		root->addChild(sphere);

		// spotLight
		auto spotLight = scene::Node::create("spotLight")
			->addComponent(SpotLight::create(.15f, .4f))
			->addComponent(Transform::create(Matrix4x4::create()->lookAt(Vector3::zero(), Vector3::create(15.f, 20.f, 0.f))));
		spotLight->component<SpotLight>()->diffuse(.4f);
		root->addChild(spotLight);

		lights->addComponent(Transform::create());
		root->addChild(lights);

		// handle keyboard signals
		auto keyDown = canvas->keyboard()->keyDown()->connect([&](input::Keyboard::Ptr k)
		{
			if (k->keyIsDown(input::Keyboard::ScanCode::A))
			{
				const auto MAX_NUM_LIGHTS = 40;

				if (lights->children().size() == MAX_NUM_LIGHTS)
				{
					std::cout << "cannot add more lights" << std::endl;
					return;
				}

				auto r = rand() / (float)RAND_MAX;
				auto theta = 2.0f * PI *  r;
				auto color = Color::hslaToRgba(r, 1.f, .5f);
				auto pos = Vector3::create(
					cosf(theta) * 5.f + rand() / ((float)RAND_MAX * 3.f),
					2.5f + rand() / (float)RAND_MAX,
					sinf(theta) * 5.f + rand() / ((float)RAND_MAX * 3.f)
				);

				lights->addChild(createPointLight(color, pos, sceneManager->assets()));

				std::cout << lights->children().size() << " lights" << std::endl;
			}
			if (k->keyIsDown(input::Keyboard::ScanCode::R))
			{
				if (lights->children().size() == 0)
					return;
				
				lights->removeChild(lights->children().back());
				std::cout << lights->children().size() << " lights" << std::endl;
			}
			if (k->keyIsDown(input::Keyboard::ScanCode::SPACE))
			{
				auto data = sphere->component<Surface>()->material();
				bool hasNormalMap = data->hasProperty("normalMap");

				std::cout << "mesh does" << (!hasNormalMap ? " not " : " ")
					<< "have a normal map:\t" << (hasNormalMap ? "remove" : "add")
					<< " it" << std::endl;

				if (hasNormalMap)
					data->unset("normalMap");
				else
					data->set("normalMap", assets->texture("texture/normalmap-cells.png"));
			}
			if (k->keyIsDown(input::Keyboard::ScanCode::UP))
				camera->component<Transform>()->matrix()->prependTranslation(0.f, 0.f, -1.f);
			if (k->keyIsDown(input::Keyboard::ScanCode::DOWN))
				camera->component<Transform>()->matrix()->prependTranslation(0.f, 0.f, 1.f);
		});

		// camera init
		camera = scene::Node::create("camera")
			->addComponent(Renderer::create())
#ifdef MINKO_PLUGIN_OCULUS
			->addComponent(OculusVRCamera::create((float)WINDOW_WIDTH / (float)WINDOW_HEIGHT))
#else 
			->addComponent(PerspectiveCamera::create((float)WINDOW_WIDTH / (float)WINDOW_HEIGHT))
#endif // MINKO_PLUGIN_OCULUS
			->addComponent(Transform::create(
				Matrix4x4::create()->lookAt(Vector3::create(0.f, 2.f), Vector3::create(10.f, 10.f, 10.f))
			));
		root->addChild(camera);

		// initialize post processing
#if POST_PROCESSING
		auto ppFx = sceneManager->assets()->effect("effect/AnamorphicLensFlare/AnamorphicLensFlare.effect");

		if (!ppFx)
			throw std::logic_error("AnamorphicLensFlare.effect has not been loaded.");

		auto ppTarget = render::Texture::create(assets->context(), 1024, 1024, false, true);

		ppTarget->upload();

		auto ppRenderer = Renderer::create();
		auto ppData = data::Provider::create()->set("backbuffer", ppTarget);
		auto ppScene = scene::Node::create()
			->addComponent(ppRenderer)
			->addComponent(Surface::create(
				geometry::QuadGeometry::create(sceneManager->assets()->context()),
				ppData,
				ppFx
			));
#endif
		
		auto resized = canvas->resized()->connect([&](AbstractCanvas::Ptr canvas, unsigned int width, unsigned int height)
		{
#ifndef MINKO_PLUGIN_OCULUS
			camera->component<PerspectiveCamera>()->aspectRatio((float)width / (float)height);
#endif // MINKO_PLUGIN_OCULUS

#if POST_PROCESSING
			auto oldTarget = ppTarget;

			ppTarget = render::Texture::create(assets->context(), clp2(width), clp2(height), false, true);
			ppTarget->upload();
			ppData->set("backbuffer", ppTarget);
#endif //POST_PROCESSING
		});

		auto yaw = 0.f;
		auto pitch = (float)PI * .5f;
		auto roll = 0.f;
		auto minPitch = 0.f + 1e-5;
		auto maxPitch = (float)PI - 1e-5;
		auto lookAt = Vector3::create(0.f, 2.f, 0.f);
		auto distance = 20.f;

		// handle mouse signals
		auto mouseWheel = canvas->mouse()->wheel()->connect([&](input::Mouse::Ptr m, int h, int v)
		{
			distance += (float)v / 10.f;
		});

		Signal<input::Mouse::Ptr, int, int>::Slot mouseMove;
		auto cameraRotationXSpeed = 0.f;
		auto cameraRotationYSpeed = 0.f;

		auto mouseDown = canvas->mouse()->leftButtonDown()->connect([&](input::Mouse::Ptr m)
		{
			mouseMove = canvas->mouse()->move()->connect([&](input::Mouse::Ptr, int dx, int dy)
			{
				cameraRotationYSpeed = (float)dx * .01f;
				cameraRotationXSpeed = (float)dy * -.01f;
			});
		});

		auto mouseUp = canvas->mouse()->leftButtonUp()->connect([&](input::Mouse::Ptr m)
		{
			mouseMove = nullptr;
		});

		auto enterFrame = canvas->enterFrame()->connect([&](Canvas::Ptr canvas, uint time, uint deltaTime)
		{
			yaw += cameraRotationYSpeed;
			cameraRotationYSpeed *= 0.9f;

			pitch += cameraRotationXSpeed;
			cameraRotationXSpeed *= 0.9f;
			if (pitch > maxPitch)
				pitch = maxPitch;
			else if (pitch < minPitch)
				pitch = minPitch;

<<<<<<< HEAD
			camera->component<Transform>()->matrix()->lookAt(
=======
#ifdef MINKO_PLUGIN_OCULUS
			if (!camera->component<OculusVRCamera>()->sensorDeviceDetected())
			{
#endif // MINKO_PLUGIN_OCULUS
			camera->component<Transform>()->transform()->lookAt(
>>>>>>> 31109343
				lookAt,
				Vector3::create(
					lookAt->x() + distance * cosf(yaw) * sinf(pitch),
					lookAt->y() + distance * cosf(pitch),
					lookAt->z() + distance * sinf(yaw) * sinf(pitch)
				)
			);
#ifdef MINKO_PLUGIN_OCULUS
			}
#endif // MINKO_PLUGIN_OCULUS

			lights->component<Transform>()->matrix()->appendRotationY(.005f);

#if POST_PROCESSING
			sceneManager->nextFrame(ppTarget);
			ppRenderer->render(assets->context());
#else
			sceneManager->nextFrame();
#endif
		});

		canvas->run();
	});

	sceneManager->assets()->load();

	exit(EXIT_SUCCESS);
}<|MERGE_RESOLUTION|>--- conflicted
+++ resolved
@@ -1,311 +1,307 @@
-/*
-Copyright (c) 2013 Aerys
-
-Permission is hereby granted, free of charge, to any person obtaining a copy of this software and
-associated documentation files (the "Software"), to deal in the Software without restriction,
-including without limitation the rights to use, copy, modify, merge, publish, distribute,
-sublicense, and/or sell copies of the Software, and to permit persons to whom the Software is
-furnished to do so, subject to the following conditions:
-
-The above copyright notice and this permission notice shall be included in all copies or
-substantial portions of the Software.
-
-THE SOFTWARE IS PROVIDED "AS IS", WITHOUT WARRANTY OF ANY KIND, EXPRESS OR IMPLIED, INCLUDING
-BUT NOT LIMITED TO THE WARRANTIES OF MERCHANTABILITY, FITNESS FOR A PARTICULAR PURPOSE AND
-NONINFRINGEMENT. IN NO EVENT SHALL THE AUTHORS OR COPYRIGHT HOLDERS BE LIABLE FOR ANY CLAIM,
-DAMAGES OR OTHER LIABILITY, WHETHER IN AN ACTION OF CONTRACT, TORT OR OTHERWISE, ARISING FROM,
-OUT OF OR IN CONNECTION WITH THE SOFTWARE OR THE USE OR OTHER DEALINGS IN THE SOFTWARE.
-*/
-
-#include "minko/Minko.hpp"
-#include "minko/MinkoPNG.hpp"
-#include "minko/MinkoSDL.hpp"
-#ifdef MINKO_PLUGIN_OCULUS
-#include "minko/MinkoOculus.hpp"
-#endif // MINKO_PLUGIN_OCULUS
-
-using namespace minko;
-using namespace minko::component;
-using namespace minko::math;
-
-#define POST_PROCESSING 0
-#define WINDOW_WIDTH  	800
-#define WINDOW_HEIGHT 	600
-
-scene::Node::Ptr camera = nullptr;
-
-scene::Node::Ptr
-createPointLight(Vector3::Ptr color, Vector3::Ptr position, file::AssetLibrary::Ptr assets)
-{
-	auto pointLight = scene::Node::create("pointLight")
-		->addComponent(PointLight::create(10.f))
-		->addComponent(Transform::create(Matrix4x4::create()->appendTranslation(position)))
-		->addComponent(Surface::create(
-			assets->geometry("quad"),
-			material::Material::create()
-				->set("diffuseMap",		assets->texture("texture/sprite-pointlight.png"))
-				->set("diffuseTint",	Vector4::create(color->x(), color->y(), color->z(), 1.f)),
-			assets->effect("effect/Sprite.effect")
-		));
-	pointLight->component<PointLight>()->color(color);
-	pointLight->component<PointLight>()->diffuse(.1f);
-
-	return pointLight;
-}
-
-int main(int argc, char** argv)
-{
-	auto canvas = Canvas::create("Minko Examples - Light", WINDOW_WIDTH, WINDOW_HEIGHT);
-
-	canvas->context()->errorsEnabled(true);
-
-	const clock_t startTime	= clock();
-
-	auto sceneManager		= SceneManager::create(canvas->context());
-	auto root				= scene::Node::create("root")->addComponent(sceneManager);
-	auto sphereGeometry		= geometry::SphereGeometry::create(sceneManager->assets()->context(), 32, 32, true);
-	auto sphereMaterial		= material::Material::create()
-		->set("diffuseColor",	Vector4::create(1.f, 1.f, 1.f, 1.f))
-		->set("specularColor",	Vector4::create(0.0f, 1.0f, 1.0f, 1.0f))
-		->set("shininess",		16.f);
-	auto lights				= scene::Node::create("lights");
-
-	std::cout << "Press [SPACE]\tto toogle normal mapping\nPress [A]\tto add random light\nPress [R]\tto remove random light" << std::endl;
-
-	sphereGeometry->computeTangentSpace(false);
-
-	// setup assets
-	sceneManager->assets()->defaultOptions()->generateMipmaps(true);
-	sceneManager->assets()
-		->registerParser<file::PNGParser>("png")
-		->geometry("cube", geometry::CubeGeometry::create(sceneManager->assets()->context()))
-		->geometry("quad", geometry::QuadGeometry::create(sceneManager->assets()->context()))
-		->geometry("sphere", sphereGeometry)
-		->queue("texture/normalmap-cells.png")
-		->queue("texture/sprite-pointlight.png")
-		->queue("effect/Basic.effect")
-		->queue("effect/Sprite.effect")
-		->queue("effect/Phong.effect")
-#ifdef MINKO_PLUGIN_OCULUS
-		->queue("effect/OculusVR/OculusVR.effect")
-#endif // MINKO_PLUGIN_OCULUS
-		->queue("effect/AnamorphicLensFlare/AnamorphicLensFlare.effect");
-
-	auto _ = sceneManager->assets()->complete()->connect([=](file::AssetLibrary::Ptr assets)
-	{
-		// ground
-		auto ground = scene::Node::create("ground")
-			->addComponent(Surface::create(
-				assets->geometry("quad"),
-				material::Material::create()
-					->set("diffuseColor",	Vector4::create(1.f, 1.f, 1.f, 1.f)),
-				assets->effect("phong")
-			))
-			->addComponent(Transform::create(Matrix4x4::create()->appendScale(50.f)->appendRotationX(-1.57f)));
-		root->addChild(ground);
-
-		// sphere
-		auto sphere = scene::Node::create("sphere")
-			->addComponent(Surface::create(
-				assets->geometry("sphere"),
-				sphereMaterial,
-				assets->effect("phong")
-			))
-			->addComponent(Transform::create(Matrix4x4::create()->appendTranslation(0.f, 2.f, 0.f)->prependScale(3.f)));
-		root->addChild(sphere);
-
-		// spotLight
-		auto spotLight = scene::Node::create("spotLight")
-			->addComponent(SpotLight::create(.15f, .4f))
-			->addComponent(Transform::create(Matrix4x4::create()->lookAt(Vector3::zero(), Vector3::create(15.f, 20.f, 0.f))));
-		spotLight->component<SpotLight>()->diffuse(.4f);
-		root->addChild(spotLight);
-
-		lights->addComponent(Transform::create());
-		root->addChild(lights);
-
-		// handle keyboard signals
-		auto keyDown = canvas->keyboard()->keyDown()->connect([&](input::Keyboard::Ptr k)
-		{
-			if (k->keyIsDown(input::Keyboard::ScanCode::A))
-			{
-				const auto MAX_NUM_LIGHTS = 40;
-
-				if (lights->children().size() == MAX_NUM_LIGHTS)
-				{
-					std::cout << "cannot add more lights" << std::endl;
-					return;
-				}
-
-				auto r = rand() / (float)RAND_MAX;
-				auto theta = 2.0f * PI *  r;
-				auto color = Color::hslaToRgba(r, 1.f, .5f);
-				auto pos = Vector3::create(
-					cosf(theta) * 5.f + rand() / ((float)RAND_MAX * 3.f),
-					2.5f + rand() / (float)RAND_MAX,
-					sinf(theta) * 5.f + rand() / ((float)RAND_MAX * 3.f)
-				);
-
-				lights->addChild(createPointLight(color, pos, sceneManager->assets()));
-
-				std::cout << lights->children().size() << " lights" << std::endl;
-			}
-			if (k->keyIsDown(input::Keyboard::ScanCode::R))
-			{
-				if (lights->children().size() == 0)
-					return;
-				
-				lights->removeChild(lights->children().back());
-				std::cout << lights->children().size() << " lights" << std::endl;
-			}
-			if (k->keyIsDown(input::Keyboard::ScanCode::SPACE))
-			{
-				auto data = sphere->component<Surface>()->material();
-				bool hasNormalMap = data->hasProperty("normalMap");
-
-				std::cout << "mesh does" << (!hasNormalMap ? " not " : " ")
-					<< "have a normal map:\t" << (hasNormalMap ? "remove" : "add")
-					<< " it" << std::endl;
-
-				if (hasNormalMap)
-					data->unset("normalMap");
-				else
-					data->set("normalMap", assets->texture("texture/normalmap-cells.png"));
-			}
-			if (k->keyIsDown(input::Keyboard::ScanCode::UP))
-				camera->component<Transform>()->matrix()->prependTranslation(0.f, 0.f, -1.f);
-			if (k->keyIsDown(input::Keyboard::ScanCode::DOWN))
-				camera->component<Transform>()->matrix()->prependTranslation(0.f, 0.f, 1.f);
-		});
-
-		// camera init
-		camera = scene::Node::create("camera")
-			->addComponent(Renderer::create())
-#ifdef MINKO_PLUGIN_OCULUS
-			->addComponent(OculusVRCamera::create((float)WINDOW_WIDTH / (float)WINDOW_HEIGHT))
-#else 
-			->addComponent(PerspectiveCamera::create((float)WINDOW_WIDTH / (float)WINDOW_HEIGHT))
-#endif // MINKO_PLUGIN_OCULUS
-			->addComponent(Transform::create(
-				Matrix4x4::create()->lookAt(Vector3::create(0.f, 2.f), Vector3::create(10.f, 10.f, 10.f))
-			));
-		root->addChild(camera);
-
-		// initialize post processing
-#if POST_PROCESSING
-		auto ppFx = sceneManager->assets()->effect("effect/AnamorphicLensFlare/AnamorphicLensFlare.effect");
-
-		if (!ppFx)
-			throw std::logic_error("AnamorphicLensFlare.effect has not been loaded.");
-
-		auto ppTarget = render::Texture::create(assets->context(), 1024, 1024, false, true);
-
-		ppTarget->upload();
-
-		auto ppRenderer = Renderer::create();
-		auto ppData = data::Provider::create()->set("backbuffer", ppTarget);
-		auto ppScene = scene::Node::create()
-			->addComponent(ppRenderer)
-			->addComponent(Surface::create(
-				geometry::QuadGeometry::create(sceneManager->assets()->context()),
-				ppData,
-				ppFx
-			));
-#endif
-		
-		auto resized = canvas->resized()->connect([&](AbstractCanvas::Ptr canvas, unsigned int width, unsigned int height)
-		{
-#ifndef MINKO_PLUGIN_OCULUS
-			camera->component<PerspectiveCamera>()->aspectRatio((float)width / (float)height);
-#endif // MINKO_PLUGIN_OCULUS
-
-#if POST_PROCESSING
-			auto oldTarget = ppTarget;
-
-			ppTarget = render::Texture::create(assets->context(), clp2(width), clp2(height), false, true);
-			ppTarget->upload();
-			ppData->set("backbuffer", ppTarget);
-#endif //POST_PROCESSING
-		});
-
-		auto yaw = 0.f;
-		auto pitch = (float)PI * .5f;
-		auto roll = 0.f;
-		auto minPitch = 0.f + 1e-5;
-		auto maxPitch = (float)PI - 1e-5;
-		auto lookAt = Vector3::create(0.f, 2.f, 0.f);
-		auto distance = 20.f;
-
-		// handle mouse signals
-		auto mouseWheel = canvas->mouse()->wheel()->connect([&](input::Mouse::Ptr m, int h, int v)
-		{
-			distance += (float)v / 10.f;
-		});
-
-		Signal<input::Mouse::Ptr, int, int>::Slot mouseMove;
-		auto cameraRotationXSpeed = 0.f;
-		auto cameraRotationYSpeed = 0.f;
-
-		auto mouseDown = canvas->mouse()->leftButtonDown()->connect([&](input::Mouse::Ptr m)
-		{
-			mouseMove = canvas->mouse()->move()->connect([&](input::Mouse::Ptr, int dx, int dy)
-			{
-				cameraRotationYSpeed = (float)dx * .01f;
-				cameraRotationXSpeed = (float)dy * -.01f;
-			});
-		});
-
-		auto mouseUp = canvas->mouse()->leftButtonUp()->connect([&](input::Mouse::Ptr m)
-		{
-			mouseMove = nullptr;
-		});
-
-		auto enterFrame = canvas->enterFrame()->connect([&](Canvas::Ptr canvas, uint time, uint deltaTime)
-		{
-			yaw += cameraRotationYSpeed;
-			cameraRotationYSpeed *= 0.9f;
-
-			pitch += cameraRotationXSpeed;
-			cameraRotationXSpeed *= 0.9f;
-			if (pitch > maxPitch)
-				pitch = maxPitch;
-			else if (pitch < minPitch)
-				pitch = minPitch;
-
-<<<<<<< HEAD
-			camera->component<Transform>()->matrix()->lookAt(
-=======
-#ifdef MINKO_PLUGIN_OCULUS
-			if (!camera->component<OculusVRCamera>()->sensorDeviceDetected())
-			{
-#endif // MINKO_PLUGIN_OCULUS
-			camera->component<Transform>()->transform()->lookAt(
->>>>>>> 31109343
-				lookAt,
-				Vector3::create(
-					lookAt->x() + distance * cosf(yaw) * sinf(pitch),
-					lookAt->y() + distance * cosf(pitch),
-					lookAt->z() + distance * sinf(yaw) * sinf(pitch)
-				)
-			);
-#ifdef MINKO_PLUGIN_OCULUS
-			}
-#endif // MINKO_PLUGIN_OCULUS
-
-			lights->component<Transform>()->matrix()->appendRotationY(.005f);
-
-#if POST_PROCESSING
-			sceneManager->nextFrame(ppTarget);
-			ppRenderer->render(assets->context());
-#else
-			sceneManager->nextFrame();
-#endif
-		});
-
-		canvas->run();
-	});
-
-	sceneManager->assets()->load();
-
-	exit(EXIT_SUCCESS);
-}+/*
+Copyright (c) 2013 Aerys
+
+Permission is hereby granted, free of charge, to any person obtaining a copy of this software and
+associated documentation files (the "Software"), to deal in the Software without restriction,
+including without limitation the rights to use, copy, modify, merge, publish, distribute,
+sublicense, and/or sell copies of the Software, and to permit persons to whom the Software is
+furnished to do so, subject to the following conditions:
+
+The above copyright notice and this permission notice shall be included in all copies or
+substantial portions of the Software.
+
+THE SOFTWARE IS PROVIDED "AS IS", WITHOUT WARRANTY OF ANY KIND, EXPRESS OR IMPLIED, INCLUDING
+BUT NOT LIMITED TO THE WARRANTIES OF MERCHANTABILITY, FITNESS FOR A PARTICULAR PURPOSE AND
+NONINFRINGEMENT. IN NO EVENT SHALL THE AUTHORS OR COPYRIGHT HOLDERS BE LIABLE FOR ANY CLAIM,
+DAMAGES OR OTHER LIABILITY, WHETHER IN AN ACTION OF CONTRACT, TORT OR OTHERWISE, ARISING FROM,
+OUT OF OR IN CONNECTION WITH THE SOFTWARE OR THE USE OR OTHER DEALINGS IN THE SOFTWARE.
+*/
+
+#include "minko/Minko.hpp"
+#include "minko/MinkoPNG.hpp"
+#include "minko/MinkoSDL.hpp"
+#ifdef MINKO_PLUGIN_OCULUS
+#include "minko/MinkoOculus.hpp"
+#endif // MINKO_PLUGIN_OCULUS
+
+using namespace minko;
+using namespace minko::component;
+using namespace minko::math;
+
+#define POST_PROCESSING 0
+#define WINDOW_WIDTH  	800
+#define WINDOW_HEIGHT 	600
+
+scene::Node::Ptr camera = nullptr;
+
+scene::Node::Ptr
+createPointLight(Vector3::Ptr color, Vector3::Ptr position, file::AssetLibrary::Ptr assets)
+{
+	auto pointLight = scene::Node::create("pointLight")
+		->addComponent(PointLight::create(10.f))
+		->addComponent(Transform::create(Matrix4x4::create()->appendTranslation(position)))
+		->addComponent(Surface::create(
+			assets->geometry("quad"),
+			material::Material::create()
+				->set("diffuseMap",		assets->texture("texture/sprite-pointlight.png"))
+				->set("diffuseTint",	Vector4::create(color->x(), color->y(), color->z(), 1.f)),
+			assets->effect("effect/Sprite.effect")
+		));
+	pointLight->component<PointLight>()->color(color);
+	pointLight->component<PointLight>()->diffuse(.1f);
+
+	return pointLight;
+}
+
+int main(int argc, char** argv)
+{
+	auto canvas = Canvas::create("Minko Examples - Light", WINDOW_WIDTH, WINDOW_HEIGHT);
+
+	canvas->context()->errorsEnabled(true);
+
+	const clock_t startTime	= clock();
+
+	auto sceneManager		= SceneManager::create(canvas->context());
+	auto root				= scene::Node::create("root")->addComponent(sceneManager);
+	auto sphereGeometry		= geometry::SphereGeometry::create(sceneManager->assets()->context(), 32, 32, true);
+	auto sphereMaterial		= material::Material::create()
+		->set("diffuseColor",	Vector4::create(1.f, 1.f, 1.f, 1.f))
+		->set("specularColor",	Vector4::create(0.0f, 1.0f, 1.0f, 1.0f))
+		->set("shininess",		16.f);
+	auto lights				= scene::Node::create("lights");
+
+	std::cout << "Press [SPACE]\tto toogle normal mapping\nPress [A]\tto add random light\nPress [R]\tto remove random light" << std::endl;
+
+	sphereGeometry->computeTangentSpace(false);
+
+	// setup assets
+	sceneManager->assets()->defaultOptions()->generateMipmaps(true);
+	sceneManager->assets()
+		->registerParser<file::PNGParser>("png")
+		->geometry("cube", geometry::CubeGeometry::create(sceneManager->assets()->context()))
+		->geometry("quad", geometry::QuadGeometry::create(sceneManager->assets()->context()))
+		->geometry("sphere", sphereGeometry)
+		->queue("texture/normalmap-cells.png")
+		->queue("texture/sprite-pointlight.png")
+		->queue("effect/Basic.effect")
+		->queue("effect/Sprite.effect")
+		->queue("effect/Phong.effect")
+#ifdef MINKO_PLUGIN_OCULUS
+		->queue("effect/OculusVR/OculusVR.effect")
+#endif // MINKO_PLUGIN_OCULUS
+		->queue("effect/AnamorphicLensFlare/AnamorphicLensFlare.effect");
+
+	auto _ = sceneManager->assets()->complete()->connect([=](file::AssetLibrary::Ptr assets)
+	{
+		// ground
+		auto ground = scene::Node::create("ground")
+			->addComponent(Surface::create(
+				assets->geometry("quad"),
+				material::Material::create()
+					->set("diffuseColor",	Vector4::create(1.f, 1.f, 1.f, 1.f)),
+				assets->effect("phong")
+			))
+			->addComponent(Transform::create(Matrix4x4::create()->appendScale(50.f)->appendRotationX(-1.57f)));
+		root->addChild(ground);
+
+		// sphere
+		auto sphere = scene::Node::create("sphere")
+			->addComponent(Surface::create(
+				assets->geometry("sphere"),
+				sphereMaterial,
+				assets->effect("phong")
+			))
+			->addComponent(Transform::create(Matrix4x4::create()->appendTranslation(0.f, 2.f, 0.f)->prependScale(3.f)));
+		root->addChild(sphere);
+
+		// spotLight
+		auto spotLight = scene::Node::create("spotLight")
+			->addComponent(SpotLight::create(.15f, .4f))
+			->addComponent(Transform::create(Matrix4x4::create()->lookAt(Vector3::zero(), Vector3::create(15.f, 20.f, 0.f))));
+		spotLight->component<SpotLight>()->diffuse(.4f);
+		root->addChild(spotLight);
+
+		lights->addComponent(Transform::create());
+		root->addChild(lights);
+
+		// handle keyboard signals
+		auto keyDown = canvas->keyboard()->keyDown()->connect([&](input::Keyboard::Ptr k)
+		{
+			if (k->keyIsDown(input::Keyboard::ScanCode::A))
+			{
+				const auto MAX_NUM_LIGHTS = 40;
+
+				if (lights->children().size() == MAX_NUM_LIGHTS)
+				{
+					std::cout << "cannot add more lights" << std::endl;
+					return;
+				}
+
+				auto r = rand() / (float)RAND_MAX;
+				auto theta = 2.0f * PI *  r;
+				auto color = Color::hslaToRgba(r, 1.f, .5f);
+				auto pos = Vector3::create(
+					cosf(theta) * 5.f + rand() / ((float)RAND_MAX * 3.f),
+					2.5f + rand() / (float)RAND_MAX,
+					sinf(theta) * 5.f + rand() / ((float)RAND_MAX * 3.f)
+				);
+
+				lights->addChild(createPointLight(color, pos, sceneManager->assets()));
+
+				std::cout << lights->children().size() << " lights" << std::endl;
+			}
+			if (k->keyIsDown(input::Keyboard::ScanCode::R))
+			{
+				if (lights->children().size() == 0)
+					return;
+				
+				lights->removeChild(lights->children().back());
+				std::cout << lights->children().size() << " lights" << std::endl;
+			}
+			if (k->keyIsDown(input::Keyboard::ScanCode::SPACE))
+			{
+				auto data = sphere->component<Surface>()->material();
+				bool hasNormalMap = data->hasProperty("normalMap");
+
+				std::cout << "mesh does" << (!hasNormalMap ? " not " : " ")
+					<< "have a normal map:\t" << (hasNormalMap ? "remove" : "add")
+					<< " it" << std::endl;
+
+				if (hasNormalMap)
+					data->unset("normalMap");
+				else
+					data->set("normalMap", assets->texture("texture/normalmap-cells.png"));
+			}
+			if (k->keyIsDown(input::Keyboard::ScanCode::UP))
+				camera->component<Transform>()->matrix()->prependTranslation(0.f, 0.f, -1.f);
+			if (k->keyIsDown(input::Keyboard::ScanCode::DOWN))
+				camera->component<Transform>()->matrix()->prependTranslation(0.f, 0.f, 1.f);
+		});
+
+		// camera init
+		camera = scene::Node::create("camera")
+			->addComponent(Renderer::create())
+#ifdef MINKO_PLUGIN_OCULUS
+			->addComponent(OculusVRCamera::create((float)WINDOW_WIDTH / (float)WINDOW_HEIGHT))
+#else 
+			->addComponent(PerspectiveCamera::create((float)WINDOW_WIDTH / (float)WINDOW_HEIGHT))
+#endif // MINKO_PLUGIN_OCULUS
+			->addComponent(Transform::create(
+				Matrix4x4::create()->lookAt(Vector3::create(0.f, 2.f), Vector3::create(10.f, 10.f, 10.f))
+			));
+		root->addChild(camera);
+
+		// initialize post processing
+#if POST_PROCESSING
+		auto ppFx = sceneManager->assets()->effect("effect/AnamorphicLensFlare/AnamorphicLensFlare.effect");
+
+		if (!ppFx)
+			throw std::logic_error("AnamorphicLensFlare.effect has not been loaded.");
+
+		auto ppTarget = render::Texture::create(assets->context(), 1024, 1024, false, true);
+
+		ppTarget->upload();
+
+		auto ppRenderer = Renderer::create();
+		auto ppData = data::Provider::create()->set("backbuffer", ppTarget);
+		auto ppScene = scene::Node::create()
+			->addComponent(ppRenderer)
+			->addComponent(Surface::create(
+				geometry::QuadGeometry::create(sceneManager->assets()->context()),
+				ppData,
+				ppFx
+			));
+#endif
+		
+		auto resized = canvas->resized()->connect([&](AbstractCanvas::Ptr canvas, unsigned int width, unsigned int height)
+		{
+#ifndef MINKO_PLUGIN_OCULUS
+			camera->component<PerspectiveCamera>()->aspectRatio((float)width / (float)height);
+#endif // MINKO_PLUGIN_OCULUS
+
+#if POST_PROCESSING
+			auto oldTarget = ppTarget;
+
+			ppTarget = render::Texture::create(assets->context(), clp2(width), clp2(height), false, true);
+			ppTarget->upload();
+			ppData->set("backbuffer", ppTarget);
+#endif //POST_PROCESSING
+		});
+
+		auto yaw = 0.f;
+		auto pitch = (float)PI * .5f;
+		auto roll = 0.f;
+		auto minPitch = 0.f + 1e-5;
+		auto maxPitch = (float)PI - 1e-5;
+		auto lookAt = Vector3::create(0.f, 2.f, 0.f);
+		auto distance = 20.f;
+
+		// handle mouse signals
+		auto mouseWheel = canvas->mouse()->wheel()->connect([&](input::Mouse::Ptr m, int h, int v)
+		{
+			distance += (float)v / 10.f;
+		});
+
+		Signal<input::Mouse::Ptr, int, int>::Slot mouseMove;
+		auto cameraRotationXSpeed = 0.f;
+		auto cameraRotationYSpeed = 0.f;
+
+		auto mouseDown = canvas->mouse()->leftButtonDown()->connect([&](input::Mouse::Ptr m)
+		{
+			mouseMove = canvas->mouse()->move()->connect([&](input::Mouse::Ptr, int dx, int dy)
+			{
+				cameraRotationYSpeed = (float)dx * .01f;
+				cameraRotationXSpeed = (float)dy * -.01f;
+			});
+		});
+
+		auto mouseUp = canvas->mouse()->leftButtonUp()->connect([&](input::Mouse::Ptr m)
+		{
+			mouseMove = nullptr;
+		});
+
+		auto enterFrame = canvas->enterFrame()->connect([&](Canvas::Ptr canvas, uint time, uint deltaTime)
+		{
+			yaw += cameraRotationYSpeed;
+			cameraRotationYSpeed *= 0.9f;
+
+			pitch += cameraRotationXSpeed;
+			cameraRotationXSpeed *= 0.9f;
+			if (pitch > maxPitch)
+				pitch = maxPitch;
+			else if (pitch < minPitch)
+				pitch = minPitch;
+
+#ifdef MINKO_PLUGIN_OCULUS
+			if (!camera->component<OculusVRCamera>()->sensorDeviceDetected())
+			{
+#endif // MINKO_PLUGIN_OCULUS
+			camera->component<Transform>()->matrix()->lookAt(
+				lookAt,
+				Vector3::create(
+					lookAt->x() + distance * cosf(yaw) * sinf(pitch),
+					lookAt->y() + distance * cosf(pitch),
+					lookAt->z() + distance * sinf(yaw) * sinf(pitch)
+				)
+			);
+#ifdef MINKO_PLUGIN_OCULUS
+			}
+#endif // MINKO_PLUGIN_OCULUS
+
+			lights->component<Transform>()->matrix()->appendRotationY(.005f);
+
+#if POST_PROCESSING
+			sceneManager->nextFrame(ppTarget);
+			ppRenderer->render(assets->context());
+#else
+			sceneManager->nextFrame();
+#endif
+		});
+
+		canvas->run();
+	});
+
+	sceneManager->assets()->load();
+
+	exit(EXIT_SUCCESS);
+}