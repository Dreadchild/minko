#include <time.h>
#include <random>
#include <chrono>

#include "minko/Minko.hpp"
#include "minko/MinkoPNG.hpp"
#include "minko/MinkoMk.hpp"

#ifdef EMSCRIPTEN
# include "SDL/SDL.h"
#else
# include "Leap/Leap.h"
# include "SDL2/SDL.h"
# ifdef MINKO_ANGLE
#  include "SDL2/SDL_syswm.h"
#  include <EGL/egl.h>
#  include <GLES2/gl2.h>
#  include <GLES2/gl2ext.h>
# endif
#endif

using namespace minko;
using namespace minko::component;
using namespace minko::math;

const std::string MK_NAME			= "model/airplane_engine_n.mk";
const std::string DEFAULT_EFFECT	= "effect/Basic.effect";

void explode(scene::Node::Ptr node, float magnitude)
{
	for (scene::Node::Ptr child : node->children())
	{
		if (child->component<Transform>())
		{
			auto cTransform = child->component<Transform>()->transform();
			auto direction = cTransform->translation();
			cTransform->appendTranslation(direction * magnitude);
			explode(child, magnitude * 0.8f);
		}
		else
			explode(child, magnitude);
	}
}
<<<<<<< HEAD

=======
  
>>>>>>> 180aee64
class boundingBox
{
public:
    Vector3::Ptr        corner1;
    Vector3::Ptr        corner2;
    scene::Node::Ptr    node;
};

static const float cameraXAngle = 35.f * PI / 180.f;
static const float cameraYAngle = 45.f * PI / 180.f;  

//std::vector<boundingBox>
void
getBoundingBoxes(scene::Node::Ptr node, std::vector<boundingBox>& boxList)
{
    auto surface = node->component<Surface>();
    if (surface != nullptr)
    {
        auto geometry = surface->geometry();
        auto provider = geometry->data();
        auto vertices = provider->get<render::VertexBuffer::Ptr>("geometry.vertex.attribute.position")->data();
        Vector3::Ptr corner1 = Vector3::create(vertices[0], vertices[1], vertices[2]);
        Vector3::Ptr corner2 = Vector3::create(vertices[0], vertices[1], vertices[2]);
        
        unsigned int vertexSize = provider->get<render::VertexBuffer::Ptr>("geometry.vertex.attribute.position")->vertexSize();
        for (int i = 0; i < vertices.size(); i +=vertexSize)
        {
            if (vertices[i] > corner1->x())
                corner1->x(vertices[i]);
            if (vertices[i+1] > corner1->y())
                corner1->y(vertices[i+1]);
            if (vertices[i+2] > corner1->z())
                corner1->z(vertices[i+2]);
            
            if (vertices[i] < corner2->x())
                corner2->x(vertices[i]);
            if (vertices[i+1] < corner2->y())
                corner2->y(vertices[i+1]);
            if (vertices[i+2] < corner2->z())
                corner2->z(vertices[i+2]);
        }
        boundingBox *box = new boundingBox();
        
        box->corner1 = corner1;
        box->corner2 = corner2;
        box->node = node;
        boxList.push_back(*box);
    }
    for (scene::Node::Ptr child : node->children())
        getBoundingBoxes(child, boxList);
}
scene::Node::Ptr RandomScene(scene::Node::Ptr base, int depth, float radius,file::AssetLibrary::Ptr assets)
{
	if (depth == 0)
		return base;
	std::random_device rd;
	std::default_random_engine generator (rd());
	std::uniform_real_distribution<float> distribution(0.f, 1.f);
	auto randf = std::bind (distribution, generator);

	int numObjects = rand() % 6;
	for (int i = 0; i < numObjects; i++)
	{
		auto node = scene::Node::create();

		int type = rand() % 2;
		if (type == 0)
			node->addComponent(Surface::create(
			assets->geometry("cube"),
			data::Provider::create()
			->set("material.diffuseColor",	Vector4::create(randf(), randf(), randf(), 1.f)),
			assets->effect("effect/Basic.effect")
			));
		else
			node->addComponent(Surface::create(
			assets->geometry("sphere"),
			data::Provider::create()
			->set("material.diffuseColor",	Vector4::create(randf(), randf(), randf(), 1.f)),
			assets->effect("effect/Basic.effect")
			));

		node->addComponent(Transform::create());
		auto position = Vector3::create(randf() * 2.f - 1.f, randf() * 2.f - 1.f, randf() * 2.f - 1.f);
		position = position * radius;
		node->component<Transform>()->transform()->appendTranslation(position)->prependScale(depth / 2.f, depth / 2.f, depth / 2.f);
		base->addChild(node);
		RandomScene(node, depth - 1, radius / 2, assets);
		}
	return base;
}

void swap(float *v1, float *v2)
{
    float tmp = *v1;
    *v1 = *v2;
    *v2 = tmp;
}

scene::Node::Ptr
getTouchedMesh(scene::Node::Ptr camera, scene::Node::Ptr pointer, std::vector<boundingBox>& boxList, math::Matrix4x4::Ptr worldToScreen)
{
    scene::Node::Ptr result;
    std::vector<scene::Node::Ptr> touchedNodes;
    
    for (boundingBox box : boxList)
    {
        auto nodeTransform = box.node->component<Transform>();
        auto modelToWorldMat = nodeTransform->modelToWorldMatrix();
        auto worldToModel = modelToWorldMat->invert();
        
        auto modelCameraTransform = Matrix4x4::create(camera->component<Transform>()->transform());
        modelCameraTransform->append(worldToModel);
        
        auto modelPointerTransform = Matrix4x4::create(pointer->component<Transform>()->transform());
        modelPointerTransform->append(worldToModel);
        
        auto rayOriginTransform = Matrix4x4::create(pointer->component<Transform>()->transform());
        rayOriginTransform->appendTranslation(0.f, 0.f, 20.f);
        rayOriginTransform->append(worldToModel);
        
        auto rayStart = modelCameraTransform->translation();
        auto pointerTranslation =modelPointerTransform->translation();
        
        auto direction = (modelPointerTransform->translation() - modelCameraTransform->translation())->normalize();
        
        float t0x, t0y, t0z,t1x, t1y, t1z;
        auto corner1 = box.corner1;
        auto corner2 = box.corner2;
        
        Vector3::Ptr nearCorner, farCorner;
        if (corner1->z() > corner2->z())
        {
            nearCorner = corner1;
            farCorner = corner2;
        }
        else
        {
            nearCorner = corner2;
            farCorner = corner1;
        }
        float tmin, tmax;
        t0x = (nearCorner->x() - rayStart->x()) / direction->x();
        t1x = (farCorner->x() - rayStart->x()) / direction->x();
        if (t0x > t1x) swap(&t0x, &t1x);
        tmin = t0x;
        tmax = t1x;
        
        t0y = (nearCorner->y() - rayStart->y()) / direction->y();
        t1y = (farCorner->y() - rayStart->y()) / direction->y();
        if (t0y > t1y) swap(&t0y, &t1y);
        if (t0y > tmax || tmin > t1y)
            continue;
        if (t0y > tmin)
            tmin = t0y;
        if (t1y < tmax)
            tmax = t1y;
        
        t0z = (nearCorner->z() - rayStart->z()) / direction->z();
        t1z = (farCorner->z() - rayStart->z()) / direction->z();
        if (t0z > t1z) swap(&t0z, &t1z);
        if (t0z > tmax || tmin > t1z)
            continue;
        if (t0z > tmin)
            tmin = t0z;
        if (t1z < tmax)
            tmax = t1z;
 
        //result = box.node;
        touchedNodes.push_back(box.node);
    }
    
//    for (boundingBox box : boxList)
//    {
//        auto nodeTransform = Matrix4x4::create(box.node->component<Transform>()->transform());
//        auto modelToWorldMat = box.node->component<Transform>()->modelToWorldMatrix();
//        auto modelPointerTransform = Matrix4x4::create(pointer->component<Transform>()->transform());
//        
//        nodeTransform->append(modelToWorldMat);
//        nodeTransform->append(worldToScreen);
//        modelPointerTransform->append(pointer->component<Transform>()->modelToWorldMatrix());
//        modelPointerTransform->append(worldToScreen);
//        
//        auto corner1 = nodeTransform->transform(box.corner1);
//        auto corner2 = nodeTransform->transform(box.corner2);
//    
//        Vector3::Ptr nearCorner, farCorner;
//        if (corner1->x() > corner2->x())
//        {
//            nearCorner = corner1;
//            farCorner = corner2;
//        }
//        else
//        {
//            nearCorner = corner2;
//            farCorner = corner1;
//        }
//
//        if (modelPointerTransform->translation()->x() > farCorner->x()
//            && modelPointerTransform->translation()->x() < nearCorner->x())
//        {
//            if (modelPointerTransform->translation()->y() > farCorner->y()
//                && modelPointerTransform->translation()->y() < nearCorner->y())
//            {
//                touchedNodes.push_back(box.node);
//                result = box.node;
//            }
//        }
//    }
    
    //Get only the nearest mesh
    if (touchedNodes.size() > 0)
        result = touchedNodes[0];
    
    for (int i= 0; i < touchedNodes.size(); i++)
    {
        auto touchedNodeTransform = Matrix4x4::create(touchedNodes[i]->component<Transform>()->transform());
        auto resultNodeTransform = Matrix4x4::create(result->component<Transform>()->transform());

        auto touchedNodeZ = touchedNodeTransform->append(touchedNodes[i]->component<Transform>()->modelToWorldMatrix())->translation()->z();
        auto resultNodetZ = resultNodeTransform->append(result->component<Transform>()->modelToWorldMatrix())->translation()->z();
        
<<<<<<< HEAD
        if (touchedNodeZ < resultNodetZ)
=======
        if (touchedNodeZ > resultNodetZ)
>>>>>>> 180aee64
            result = touchedNodes[i];
    }
    return result;
}

int main(int argc, char** argv)
{
	std::vector<boundingBox>* boxList = new std::vector<boundingBox>();
    
	if (SDL_Init(SDL_INIT_VIDEO) == -1)
		exit(-1);

	int windowWidth;
	int windowHeight;
	bool fullscreen = false;
	if (argc >= 2 && strcmp(argv[1], "--fullscreen") == 0)
		fullscreen = true;

#ifdef EMSCRIPTEN
	SDL_GL_SetAttribute(SDL_GL_DOUBLEBUFFER, 1);

	SDL_WM_SetCaption("Minko - Cube Example", "Minko");
	SDL_Surface *screen = SDL_SetVideoMode(800,
		600,
		0, SDL_OPENGL);

	std::cout << "WebGL context created" << std::endl;
	//context = render::WebGLContext::create();
#else
	SDL_Window* window = SDL_CreateWindow(
		"Minko - Leap Motion Example",
		SDL_WINDOWPOS_UNDEFINED,
		SDL_WINDOWPOS_UNDEFINED,
		800, 640,
		SDL_WINDOW_OPENGL | (fullscreen ? SDL_WINDOW_FULLSCREEN_DESKTOP : 0)
	);

# ifdef MINKO_ANGLE
	ESContext* context;
	if (!(context = initContext(window)))
		throw std::runtime_error("Could not create eglContext");

	std::cout << "EGLContext Initialized" << std::endl;
# else
	SDL_GLContext glcontext = SDL_GL_CreateContext(window);
# endif
#endif

	SDL_GetWindowSize(window, &windowWidth, &windowHeight);

	auto sceneManager = SceneManager::create(render::OpenGLES2Context::create());
	auto baseNode = scene::Node::create("baseNode");
	auto ambientLightNode	= scene::Node::create("ambientLight");
	auto pointer = scene::Node::create("pointer");
<<<<<<< HEAD
=======
    auto skybox = scene::Node::create("skybox");
>>>>>>> 180aee64
	auto selectedMesh = baseNode;

	// setup assets
	sceneManager->assets()->defaultOptions()->generateMipmaps(true);
	sceneManager->assets()
		->registerParser<file::PNGParser>("png")
		->registerParser<file::MkParser>("mk")
		->geometry("cube", geometry::CubeGeometry::create(sceneManager->assets()->context()))
<<<<<<< HEAD
		->geometry("sphere", geometry::SphereGeometry::create(sceneManager->assets()->context()));

=======
		->geometry("sphere", geometry::SphereGeometry::create(sceneManager->assets()->context()))
    ->geometry("skybox", geometry::SphereGeometry::create(sceneManager->assets()->context(), 80, 80, true))
        ->queue("texture/hangar.png");
  
>>>>>>> 180aee64
#ifdef DEBUG
	sceneManager->assets()->defaultOptions()->includePaths().insert("bin/debug");
#else
	sceneManager->assets()->defaultOptions()->includePaths().insert("bin/release");
#endif
    
	auto options = sceneManager->assets()->defaultOptions();
	auto defaultMaterial = material::Material::create()
		->set("diffuseColor", Vector4::create(1.f, 1.f, 1.f, 1.f))
		->set("triangleCulling", render::TriangleCulling::NONE);
    
	options->material(data::Provider::create()->set("material.triangleCulling", render::TriangleCulling::NONE));
	options->generateMipmaps(true);
    
    sceneManager->assets()
    ->load("effect/Phong.effect")
    ->load("effect/Basic.effect");
    options->materialFunction([&](const std::string&, data::Provider::Ptr){
		return defaultMaterial;
	});
	options->effect(sceneManager->assets()->effect("effect/Phong.effect"));
    
	sceneManager->assets()
    ->queue(MK_NAME);
    
    
    auto root   = scene::Node::create("root");
    auto camera	= scene::Node::create("camera");
	auto _ = sceneManager->assets()->complete()->connect([=](file::AssetLibrary::Ptr assets)
	{
		scene::Node::Ptr mk = assets->node(MK_NAME);
		
		root->addComponent(sceneManager);

		auto lights = scene::Node::create();

		lights
			->addComponent(component::AmbientLight::create())
			->addComponent(component::DirectionalLight::create())
			->addComponent(component::Transform::create());
		lights->component<Transform>()->transform()->lookAt(Vector3::zero(), Vector3::create(-1.f, -1.f, -1.f));
		root->addChild(lights);

		// setup camera
		auto renderer = Renderer::create();
		renderer->backgroundColor(0x7F7F7FFF);
		camera->addComponent(renderer);
		camera->addComponent(Transform::create());
		camera->component<Transform>()->transform()
			->lookAt(Vector3::zero(), Vector3::create(20.f * sin(cameraYAngle), 20.f * sin(cameraXAngle) * cos(cameraXAngle), 20.f * cos(cameraXAngle)));
		camera->addComponent(PerspectiveCamera::create(.785f, windowWidth * 1.0f / windowHeight, .1f, 1000.f));
		root->addChild(camera);

		baseNode->addComponent(Transform::create());

		//RandomScene(baseNode, 3, 2.f, assets);
		baseNode->addChild(mk);

		pointer->addComponent(Transform::create());
		pointer->component<Transform>()->transform()->prependScale(0.3f, 0.3f, 0.3f)->appendTranslation(0, 0, -5.0f);
		pointer->addComponent(Surface::create(
			assets->geometry("sphere"),
			data::Provider::create()
			->set("material.diffuseColor", Vector4::create(1.f, 1.f, 1.f, 0.5f)),
			assets->effect("effect/Phong.effect")
		));
<<<<<<< HEAD

=======
        
        skybox->addComponent(Transform::create());
        skybox->component<Transform>()->transform()->prependScale(35.0f, 35.0f, 35.0f);
        skybox->addComponent(Surface::create(
             assets->geometry("skybox"),
             data::Provider::create()
             
             ->set("material.diffuseColor", Vector4::create(1.f, 1.f, 1.f, 1.f))
             ->set("material.diffuseMap",	assets->texture("texture/hangar.png"))
             ->set("material.triangleCulling", render::TriangleCulling::FRONT),
             assets->effect("effect/Basic.effect")
                             ));
        root->addChild(skybox);
>>>>>>> 180aee64
		root->addChild(baseNode);
		camera->addChild(pointer);
        
        getBoundingBoxes(baseNode, *boxList);
	});
    
	sceneManager->assets()->load();
    
    PerspectiveCamera::Ptr cam = camera->component<PerspectiveCamera>();
    auto worldToScreen = Matrix4x4::create(cam->viewProjection());
    
	Leap::Controller* controller = new Leap::Controller();
	controller->enableGesture(Leap::Gesture::TYPE_SWIPE);
	controller->enableGesture(Leap::Gesture::TYPE_SCREEN_TAP);
    
    
	Leap::Frame lastFrame;
	float angle = 0.f;
	float targetAngle = 0.f;
	float cameraDistance = 20.f;
	float targetcameraDistance = 20.f;
	bool inProgress = false;
	float totalMoveTime = 0;
	float explodeThreshold = 0.5f;
	bool exploded = false;
	float currentExplodeValue = 0.f;
	bool zoomed = false;
    int fingerID = -1;
	Uint32 lastTicks = 0;
	float frameTime;
    
	Vector3::Ptr targetPos = Vector3::create();
	float lastgap = 0.0f;
	const float delta = 5.f;
    
	bool done = false;
	while (!done)
	{
		SDL_Event event;

		Uint32 ticks = SDL_GetTicks();
		frameTime = (ticks - lastTicks) / 1000.f;
		lastTicks = ticks;
        
		while (SDL_PollEvent(&event))
		{
			switch (event.type)
			{
                case SDL_QUIT:
                    done = true;
                    break;
                default:
                    break;
			}
		}

		const Uint8* keyboardState = SDL_GetKeyboardState(NULL);
		if (keyboardState[SDL_SCANCODE_ESCAPE])
			done = true;
        
		Leap::Frame frame = controller->frame();
        
		const Leap::GestureList gestures = frame.gestures();
        
		const Leap::HandList hands = frame.hands();
        
		
        
		if (hands.count() >= 2)
		{
			Leap::Hand lhand = hands.leftmost();
			Leap::Hand rhand = hands.rightmost();
            
			float gap = (rhand.palmPosition() - lhand.palmPosition()).magnitude();;
            if (lastgap < 0)
			{
				lastgap = gap;
			}
			if (gap > lastgap + delta)
			{
				totalMoveTime += 10 * frameTime;
				//scaleSpeed = scaleSpeed + (1.5f - scaleSpeed) * 0.01f;
			}
			else if (gap < lastgap - delta)
			{
				totalMoveTime -= 10 * frameTime;
				//scaleSpeed = scaleSpeed + (0.5f - scaleSpeed) * 0.01f;
			}

			if(!inProgress)
			if (totalMoveTime >= explodeThreshold)
			{
				inProgress = true;
				exploded = true;
				totalMoveTime = 0;
				std::cout << "explode" << std::endl;
			}
			else if (totalMoveTime <= -explodeThreshold)
			{
				inProgress = true;
				exploded = false;
				totalMoveTime = 0;
				std::cout << "unexplode" << std::endl;
			}
			lastgap = gap;
            
			totalMoveTime -= 0.5 * frameTime * ((0 < totalMoveTime) - (0 > totalMoveTime));
			std::cout << totalMoveTime << ":" << gap << std::endl;
		}
		else
		{
			lastgap = -1;
			for (int g = 0; g < gestures.count(); g++)
			{
				Leap::Gesture gesture = gestures[g];
				switch (gesture.type())
				{
                    case Leap::Gesture::TYPE_SWIPE:
					{
						Leap::SwipeGesture swipe = gesture;
						if (abs(swipe.direction().x) > 0.5f)
						{
							if (gesture.state() == Leap::Gesture::State::STATE_START && !inProgress)
							{
								inProgress = true;
								if (abs(angle - targetAngle) < PI / 10.f);
								targetAngle += PI / 2.f * ((0.f < swipe.direction().x) - (swipe.direction().x < 0.f));
							}
						}
						else
						{
							if (swipe.direction().y > 0)
								zoomed = false;
							else
								zoomed = true;
						}
						break;
					}
                    case Leap::Gesture::TYPE_SCREEN_TAP:
					{
						pointer->component<Surface>()->material()->set("material.diffuseColor", Vector4::create(0.f, 1.f, 0.f, 0.5f));
                        Leap::ScreenTapGesture screenTape = gesture;
                        
                        std::cout << screenTape.direction().x << ":"<< screenTape.direction().y <<":"<< screenTape.direction().z << std::endl;
                        std::cout << screenTape.position().x << ":"<< screenTape.position().y <<":"<< screenTape.position().z << std::endl;
                        
                        /*auto touche = getTouchedMesh(camera,
                                                     pointer,
                                                     *boxList,
                                                     worldToScreen);
                        if (touche)
                            touche->component<Surface>()->material()->set("material.diffuseColor", Vector4::create(0.f, 1.f, 0.f, 0.5f));*/
                        break;
					}
                    default:
                        break;
				}
				
			}

			Leap::PointableList pointables = frame.pointables();
			Leap::Pointable finger = frame.finger(fingerID);
			if (!finger.isValid())
			{
				if (pointables.count() >= 1)
				{
					finger = pointables[0];
					fingerID = finger.id();
				}
			}
			if (finger.isValid())
			{
				auto tip = finger.tipPosition() * 0.01f;
				targetPos->lerp(Vector3::create(tip.x, tip.y, -15.f), frameTime * 2);
			}
			else
				fingerID = -1;
		}
        if (abs(targetAngle - angle) > PI / 2 * 0.01f)
		{
			angle = angle + (targetAngle - angle) * frameTime * 2;
		}
		else
		{
			float explodeTarget = exploded ? 1.5f : 0.f;

			if (abs(explodeTarget - currentExplodeValue) > 0.05f)
			{
				float explodeDelta = currentExplodeValue + (explodeTarget - currentExplodeValue) * frameTime * 2;
				explode(baseNode, explodeDelta - currentExplodeValue);
				currentExplodeValue = explodeDelta;
			}
			else
				inProgress = false;
		}

		targetcameraDistance = zoomed ? 10.f : 20.f;
		cameraDistance = cameraDistance + (targetcameraDistance - cameraDistance) * frameTime * 2;
        camera->component<Transform>()->transform()->identity()
			->lookAt(Vector3::zero(), Vector3::create(cameraDistance * sin(cameraYAngle + angle),
													  cameraDistance * sin(cameraXAngle) * cos(cameraYAngle),
													  cameraDistance * cos(cameraXAngle + angle)));
		
		pointer->component<Transform>()->transform()->identity()->appendScale(0.3f, 0.3f, 0.3f)->prependTranslation(targetPos);
		//scaleSpeed = scaleSpeed + (1.f - scaleSpeed) * 0.1f;
		//std::cout << scaleSpeed << std::endl;
        
		sceneManager->nextFrame();
        
		pointer->component<Surface>()->material()->set("material.diffuseColor", Vector4::create(1.f, 1.f, 1.f, 0.5f));
#ifdef MINKO_ANGLE
		eglSwapBuffers(context->eglDisplay, context->eglSurface);
#elif defined(EMSCRIPTEN)
		SDL_GL_SwapBuffers();
#else
		SDL_GL_SwapWindow(window);
#endif
	}
    
	SDL_Quit();
    
	exit(EXIT_SUCCESS);
}<|MERGE_RESOLUTION|>--- conflicted
+++ resolved
@@ -41,11 +41,7 @@
 			explode(child, magnitude);
 	}
 }
-<<<<<<< HEAD
-
-=======
   
->>>>>>> 180aee64
 class boundingBox
 {
 public:
@@ -267,11 +263,7 @@
         auto touchedNodeZ = touchedNodeTransform->append(touchedNodes[i]->component<Transform>()->modelToWorldMatrix())->translation()->z();
         auto resultNodetZ = resultNodeTransform->append(result->component<Transform>()->modelToWorldMatrix())->translation()->z();
         
-<<<<<<< HEAD
-        if (touchedNodeZ < resultNodetZ)
-=======
         if (touchedNodeZ > resultNodetZ)
->>>>>>> 180aee64
             result = touchedNodes[i];
     }
     return result;
@@ -326,10 +318,7 @@
 	auto baseNode = scene::Node::create("baseNode");
 	auto ambientLightNode	= scene::Node::create("ambientLight");
 	auto pointer = scene::Node::create("pointer");
-<<<<<<< HEAD
-=======
     auto skybox = scene::Node::create("skybox");
->>>>>>> 180aee64
 	auto selectedMesh = baseNode;
 
 	// setup assets
@@ -338,15 +327,10 @@
 		->registerParser<file::PNGParser>("png")
 		->registerParser<file::MkParser>("mk")
 		->geometry("cube", geometry::CubeGeometry::create(sceneManager->assets()->context()))
-<<<<<<< HEAD
-		->geometry("sphere", geometry::SphereGeometry::create(sceneManager->assets()->context()));
-
-=======
 		->geometry("sphere", geometry::SphereGeometry::create(sceneManager->assets()->context()))
     ->geometry("skybox", geometry::SphereGeometry::create(sceneManager->assets()->context(), 80, 80, true))
         ->queue("texture/hangar.png");
   
->>>>>>> 180aee64
 #ifdef DEBUG
 	sceneManager->assets()->defaultOptions()->includePaths().insert("bin/debug");
 #else
@@ -413,9 +397,6 @@
 			->set("material.diffuseColor", Vector4::create(1.f, 1.f, 1.f, 0.5f)),
 			assets->effect("effect/Phong.effect")
 		));
-<<<<<<< HEAD
-
-=======
         
         skybox->addComponent(Transform::create());
         skybox->component<Transform>()->transform()->prependScale(35.0f, 35.0f, 35.0f);
@@ -429,7 +410,6 @@
              assets->effect("effect/Basic.effect")
                              ));
         root->addChild(skybox);
->>>>>>> 180aee64
 		root->addChild(baseNode);
 		camera->addChild(pointer);
         
