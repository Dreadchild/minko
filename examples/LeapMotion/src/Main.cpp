#include <time.h>
#include <random>
#include <chrono>

#include "minko/Minko.hpp"
#include "minko/MinkoPNG.hpp"

#ifdef EMSCRIPTEN
# include "SDL/SDL.h"
#else
# include "Leap/Leap.h"
# include "SDL2/SDL.h"
# ifdef MINKO_ANGLE
#  include "SDL2/SDL_syswm.h"
#  include <EGL/egl.h>
#  include <GLES2/gl2.h>
#  include <GLES2/gl2ext.h>
# endif
#endif

using namespace minko;
using namespace minko::component;
using namespace minko::math;

void explode(scene::Node::Ptr node, float magnitude)
{
	auto pTransform = node->component<Transform>()->transform();
	for (scene::Node::Ptr child : node->children())
	{
		auto cTransform = child->component<Transform>()->transform();
		auto direction = cTransform->translation();
		cTransform->appendTranslation(direction * magnitude);
		explode(child, magnitude * 0.5f);
	}
}

<<<<<<< HEAD
typedef struct s_boundingBox
{
    Vector3::Ptr        corner1;
    Vector3::Ptr        corner2;
    scene::Node::Ptr    node;
}boundingBox;

//std::vector<boundingBox>
void
getBoundingBoxes(scene::Node::Ptr node, std::vector<boundingBox> boxList)
{
    auto surface = node->component<Surface>();
    if (surface != nullptr)
    {
        auto geometry = surface->geometry();
        auto provider = geometry->data();
        auto vertices = provider->get<render::VertexBuffer::Ptr>("geometry.vertex.attribute.position")->data();
        Vector3::Ptr corner1 = Vector3::create(vertices[0], vertices[1], vertices[2]);
        Vector3::Ptr corner2 = Vector3::create(vertices[0], vertices[1], vertices[2]);
        
        for (int i = 0; i < vertices.size(); i += 3)
        {
            if (vertices[i] > corner1->x())
                corner1->x(vertices[i]);
            if (vertices[i+1] > corner1->y())
                corner1->y(vertices[i+1]);
            if (vertices[i+2] > corner1->z())
                corner1->z(vertices[i+2]);
            
            if (vertices[i] < corner2->x())
                corner2->x(vertices[i]);
            if (vertices[i+1] < corner1->y())
                corner2->y(vertices[i+1]);
            if (vertices[i+2] < corner1->z())
                corner2->z(vertices[i+2]);
        }
        boundingBox box;
        box.corner1 = corner1;
        box.corner2 = corner2;
        box.node = node;
        boxList.push_back(box);
    }
    for (scene::Node::Ptr child : node->children())
        getBoundingBoxes(child, boxList);
=======
scene::Node::Ptr RandomScene(scene::Node::Ptr base, int depth, float radius,file::AssetLibrary::Ptr assets)
{
	if (depth == 0)
		return base;
	std::random_device rd;
	std::default_random_engine generator (rd());
	std::uniform_real_distribution<float> distribution(0.f, 1.f);
	auto randf = std::bind (distribution, generator);

	int numObjects = rand() % 6;
	for (int i = 0; i < numObjects; i++)
	{
		auto node = scene::Node::create();

		int type = rand() % 2;
		if (type == 0)
			node->addComponent(Surface::create(
			assets->geometry("cube"),
			data::Provider::create()
			->set("material.diffuseColor",	Vector4::create(randf(), randf(), randf(), 1.f)),
			assets->effect("effect/Basic.effect")
			));
		else
			node->addComponent(Surface::create(
			assets->geometry("sphere"),
			data::Provider::create()
			->set("material.diffuseColor",	Vector4::create(randf(), randf(), randf(), 1.f)),
			assets->effect("effect/Basic.effect")
			));

		node->addComponent(Transform::create());
		auto position = Vector3::create(randf() * 2.f - 1.f, randf() * 2.f - 1.f, randf() * 2.f - 1.f);
		position = position * radius;
		node->component<Transform>()->transform()->appendTranslation(position)->prependScale(depth / 2.f, depth /2.f, depth/2.f);
		base->addChild(node);
		RandomScene(node, depth - 1, radius / 2, assets);
		}
	return base;
>>>>>>> a9c1e0c6
}

int main(int argc, char** argv)
{
	std::vector<boundingBox>boxList;
    
	if (SDL_Init(SDL_INIT_VIDEO) == -1)
		exit(-1);

#ifdef EMSCRIPTEN
	SDL_GL_SetAttribute(SDL_GL_DOUBLEBUFFER, 1);

	SDL_WM_SetCaption("Minko - Cube Example", "Minko");
	SDL_Surface *screen = SDL_SetVideoMode(800,
		600,
		0, SDL_OPENGL);

	std::cout << "WebGL context created" << std::endl;
	//context = render::WebGLContext::create();
#else
	SDL_Window* window = SDL_CreateWindow(
		"Minko - Cube Example",
		SDL_WINDOWPOS_UNDEFINED,
		SDL_WINDOWPOS_UNDEFINED,
		1024, 768,
		SDL_WINDOW_OPENGL
	);

# ifdef MINKO_ANGLE
	ESContext* context;
	if (!(context = initContext(window)))
		throw std::runtime_error("Could not create eglContext");

	std::cout << "EGLContext Initialized" << std::endl;
# else
	SDL_GLContext glcontext = SDL_GL_CreateContext(window);
# endif
#endif

	auto sceneManager = SceneManager::create(render::OpenGLES2Context::create());
	auto baseNode = scene::Node::create("baseNode");
	auto ambientLightNode	= scene::Node::create("ambientLight");
	auto pointer = scene::Node::create("pointer");
	auto selectedMesh = baseNode;

	// setup assets
	sceneManager->assets()->defaultOptions()->generateMipmaps(true);
	sceneManager->assets()
		->registerParser<file::PNGParser>("png")
		->geometry("cube", geometry::CubeGeometry::create(sceneManager->assets()->context()))
		->geometry("sphere", geometry::SphereGeometry::create(sceneManager->assets()->context()))
		->queue("texture/box.png")
		->queue("effect/Basic.effect");

#ifdef DEBUG
	sceneManager->assets()->defaultOptions()->includePaths().insert("bin/debug");
#else 
	sceneManager->assets()->defaultOptions()->includePaths().insert("bin/release");
#endif

	auto _ = sceneManager->assets()->complete()->connect([=](file::AssetLibrary::Ptr assets)
	{
		auto root   = scene::Node::create("root");
		auto camera	= scene::Node::create("camera");
		
		root->addComponent(sceneManager);

		// setup camera
		auto renderer = Renderer::create();
		renderer->backgroundColor(0x7F7F7FFF);
		camera->addComponent(renderer);
		camera->addComponent(Transform::create());
		camera->component<Transform>()->transform()
<<<<<<< HEAD
			->lookAt(Vector3::zero(), Vector3::create(0.f, 0.f, 15.f));
=======
			->lookAt(Vector3::zero(), Vector3::create(0.f, 0.f, 30.f));
>>>>>>> a9c1e0c6
		camera->addComponent(PerspectiveCamera::create(.785f, 800.f / 600.f, .1f, 1000.f));
		root->addChild(camera);

		baseNode->addComponent(Transform::create());

		RandomScene(baseNode, 3, 3.f, assets);

		pointer->addComponent(Transform::create());
		pointer->component<Transform>()->transform()->prependScale(0.3f, 0.3f, 0.3f)->appendTranslation(0, 0, 5.0f);
		pointer->addComponent(Surface::create(
			assets->geometry("sphere"),
			data::Provider::create()
			->set("material.diffuseColor", Vector4::create(1.f, 1.f, 1.f, 0.5f)),
			assets->effect("effect/Basic.effect")
		));

		root->addChild(baseNode);
		root->addChild(pointer);
        
        getBoundingBoxes(root, boxList);
	});
    
	sceneManager->assets()->load();

	Leap::Controller* controller = new Leap::Controller();
	controller->enableGesture(Leap::Gesture::TYPE_SWIPE);
	controller->enableGesture(Leap::Gesture::TYPE_SCREEN_TAP);
	Leap::Frame lastFrame;
	float speed = 0.f;
	float scaleSpeed = 1.0f;
	float lastgap = 0.0f;
	const float delta = 5.f;

	bool done = false;
	while (!done)
	{
		SDL_Event event;

		while (SDL_PollEvent(&event))
		{
			switch (event.type)
			{
			case SDL_QUIT:
				done = true;
				break;
			default:
				break;
			}
		}

		Leap::Frame frame = controller->frame();

		const Leap::GestureList gestures = frame.gestures();

		const Leap::HandList hands = frame.hands();

		

		if (hands.count() >= 2)
		{
			Leap::Hand lhand = hands.leftmost();
			Leap::Hand rhand = hands.rightmost();

			float gap = (rhand.palmPosition() - lhand.palmPosition()).magnitude();;

			if (lhand.palmNormal().x > 0.7f && rhand.palmNormal().x < -0.7f)
			{
				if (gap > lastgap + delta)
				{
					explode(baseNode, 0.1f);
					//scaleSpeed = scaleSpeed + (1.5f - scaleSpeed) * 0.01f;
				}
				else if (gap < lastgap - delta)
				{
					explode(baseNode, -0.1f);
					//scaleSpeed = scaleSpeed + (0.5f - scaleSpeed) * 0.01f;
				}

			}
			lastgap = gap;
			
		}
		else
		{
			for (int g = 0; g < gestures.count(); g++)
			{
				Leap::Gesture gesture = gestures[g];
				switch (gesture.type())
				{
				case Leap::Gesture::TYPE_SWIPE:
					{
						Leap::SwipeGesture swipe = gesture;
						speed = speed + (swipe.speed() / 100.f * swipe.direction().x - speed) * 0.005f;
                        std::cout << swipe.speed() << std::endl;
						break;
					}
				case Leap::Gesture::TYPE_SCREEN_TAP:
					{
						pointer->component<Surface>()->material()->set("material.diffuseColor", Vector4::create(0.f, 1.f, 0.f, 0.5f));
                        Leap::ScreenTapGesture screenTape = gesture;
						break;
					}
				default:
					break;
				}
				
			}

			Leap::PointableList pointables = frame.pointables();
			if (pointables.count() >=4)
				speed = 0.f;
			else if (pointables.count() >= 1)
			{
				auto finger = pointables[0];
				auto tip = finger.tipPosition() * 0.1f;
				tip.y -= 15.f;
				pointer->component<Transform>()->transform()->identity()->prependScale(0.3f, 0.3f, 0.3f)->prependTranslation(tip.x, tip.y, 5.0f);
			}
		}

		selectedMesh->component<Transform>()->transform()->prependRotationY(0.01f * speed)->prependScale(scaleSpeed, scaleSpeed, scaleSpeed);

		speed = speed * 0.999f;
		scaleSpeed = scaleSpeed + (1.f - scaleSpeed) * 0.1f;
		//std::cout << scaleSpeed << std::endl;

		sceneManager->nextFrame();

		pointer->component<Surface>()->material()->set("material.diffuseColor", Vector4::create(1.f, 1.f, 1.f, 0.5f));
#ifdef MINKO_ANGLE
		eglSwapBuffers(context->eglDisplay, context->eglSurface);
#elif defined(EMSCRIPTEN)
		SDL_GL_SwapBuffers();
#else
		SDL_GL_SwapWindow(window);
#endif
	}

	SDL_Quit();

	exit(EXIT_SUCCESS);
}
<|MERGE_RESOLUTION|>--- conflicted
+++ resolved
@@ -34,7 +34,6 @@
 	}
 }
 
-<<<<<<< HEAD
 typedef struct s_boundingBox
 {
     Vector3::Ptr        corner1;
@@ -79,7 +78,7 @@
     }
     for (scene::Node::Ptr child : node->children())
         getBoundingBoxes(child, boxList);
-=======
+
 scene::Node::Ptr RandomScene(scene::Node::Ptr base, int depth, float radius,file::AssetLibrary::Ptr assets)
 {
 	if (depth == 0)
@@ -118,7 +117,6 @@
 		RandomScene(node, depth - 1, radius / 2, assets);
 		}
 	return base;
->>>>>>> a9c1e0c6
 }
 
 int main(int argc, char** argv)
@@ -143,7 +141,7 @@
 		"Minko - Cube Example",
 		SDL_WINDOWPOS_UNDEFINED,
 		SDL_WINDOWPOS_UNDEFINED,
-		1024, 768,
+		800, 600,
 		SDL_WINDOW_OPENGL
 	);
 
@@ -192,11 +190,7 @@
 		camera->addComponent(renderer);
 		camera->addComponent(Transform::create());
 		camera->component<Transform>()->transform()
-<<<<<<< HEAD
-			->lookAt(Vector3::zero(), Vector3::create(0.f, 0.f, 15.f));
-=======
 			->lookAt(Vector3::zero(), Vector3::create(0.f, 0.f, 30.f));
->>>>>>> a9c1e0c6
 		camera->addComponent(PerspectiveCamera::create(.785f, 800.f / 600.f, .1f, 1000.f));
 		root->addChild(camera);
 
@@ -338,4 +332,4 @@
 	SDL_Quit();
 
 	exit(EXIT_SUCCESS);
-}
+}