--- conflicted
+++ resolved
@@ -3,18 +3,11 @@
   kind "ConsoleApp"
   language "C++"
   links {
-<<<<<<< HEAD
     "minko-jpeg",
     "minko-png",
     "minko-mk",
-    "minko-framework"
-=======
-  "minko-jpeg",
-  "minko-png",
-  "minko-bullet",
-  "minko-webgl",
-  "minko-framework"
->>>>>>> afa7f847
+    "minko-framework",
+      "minko-bullet"
   }
   files { "**.hpp", "**.h", "**.cpp" }
   includedirs {
@@ -23,13 +16,9 @@
     "../framework/src",
     "../plugins/jpeg/src",
     "../plugins/png/src",
-<<<<<<< HEAD
     "../plugins/mk/src"
-=======
-    "../plugins/bullet/src",
-	"../plugins/webgl/src"
->>>>>>> afa7f847
-  }
+    "../plugins/bullet/src"
+    }
 
   configuration { "debug"}
     defines { "DEBUG" }
