--- conflicted
+++ resolved
@@ -3,37 +3,21 @@
 #include "minko/Minko.hpp"
 #include "minko/MinkoJPEG.hpp"
 #include "minko/MinkoPNG.hpp"
-#include "minko/MinkoBullet.hpp"
 
-#ifdef EMSCRIPTEN
-#include "minko/MinkoWebGL.hpp"
-#include "GL/glut.h"
-#else
 #include "GLFW/glfw3.h"
-#endif // EMSCRIPTEN
 
 #define FRAMERATE 60
 
 using namespace minko::component;
 using namespace minko::math;
 
-<<<<<<< HEAD
-RenderingController::Ptr	renderingController;
-bullet::PhysicsWorld::Ptr	physicsWorld;
-
-std::vector<scene::Node::Ptr> boxes(50);
-auto staticBox	= scene::Node::create("staticBox");
-auto group		= scene::Node::create("group");
-auto subgroup	= scene::Node::create("subgroup");
-=======
 Rendering::Ptr renderingComponent;
 auto mesh = scene::Node::create("mesh");
 auto group = scene::Node::create("group");
 auto camera	= scene::Node::create("camera");
->>>>>>> 622f215f
 
 void
-	printFramerate(const unsigned int delay = 1)
+printFramerate(const unsigned int delay = 1)
 {
 	static auto start = clock();
 	static auto numFrames = 0;
@@ -50,189 +34,46 @@
 	}
 }
 
-#ifdef EMSCRIPTEN
-void
-	glutRenderScene()
-{
-	//mesh->controller<TransformController>()->transform()->prependRotationY(.01f);
-	renderingController->render();
-
-	//printFramerate();
-
-	glutSwapBuffers();
-	glutPostRedisplay();
-
-}
-#endif // EMSCRIPTEN
-
 /*void screenshotFunc(int)
 {
-const int width = 800, height = 600;
+	const int width = 800, height = 600;
 
-char* pixels = new char[3 * width * height];
+	char* pixels = new char[3 * width * height];
 
-glReadPixels(0, 0, width, height, GL_RGB, GL_UNSIGNED_BYTE, pixels);
+	glReadPixels(0, 0, width, height, GL_RGB, GL_UNSIGNED_BYTE, pixels);
 
-int i, j;
-FILE *fp = fopen("screenshot.ppm", "wb");
-fprintf(fp, "P6\n%d %d\n255\n", width, height);
+	int i, j;
+	FILE *fp = fopen("screenshot.ppm", "wb");
+	fprintf(fp, "P6\n%d %d\n255\n", width, height);
 
-for (j = 0; j < height; ++j)
-{
-for (i = 0; i < width; ++i)
-{
-static unsigned char color[3];
-color[0] = pixels[(width * j + i) * 3 + 0];
-color[1] = pixels[(width * j + i) * 3 + 1];
-color[2] = pixels[(width * j + i) * 3 + 2];
-(void) fwrite(color, 1, 3, fp);
-}
-}
-
-fclose(fp);
-
-delete[] pixels;
-}*/
-
-void testMatrixProduct()
-{
-	std::vector<float> values1(16);
-	std::vector<float> values2(16);
-	for (unsigned int i=0; i<16; ++i)
+	for (j = 0; j < height; ++j)
 	{
-		values1[i] = (float)(rand() % 20);
-		values2[i] = (float)(rand() % 20);
+		for (i = 0; i < width; ++i)
+		{
+			static unsigned char color[3];
+			color[0] = pixels[(width * j + i) * 3 + 0];
+			color[1] = pixels[(width * j + i) * 3 + 1];
+			color[2] = pixels[(width * j + i) * 3 + 2];
+			(void) fwrite(color, 1, 3, fp);
+		}
 	}
 
-	auto mat1	= math::Matrix4x4::create()
-		->initialize(
-		values1[0], values1[1], values1[2], values1[3],
-		values1[4], values1[5], values1[6], values1[7],
-		values1[8], values1[9], values1[10], values1[11],
-		values1[12], values1[13], values1[14], values1[15]
-	);
-	auto mat2	= math::Matrix4x4::create()
-		->initialize(
-		values2[0], values2[1], values2[2], values2[3],
-		values2[4], values2[5], values2[6], values2[7],
-		values2[8], values2[9], values2[10], values2[11],
-		values2[12], values2[13], values2[14], values2[15]
-	);
+	fclose(fp);
 
-	auto matP	= mat1 * mat2;
-	std::cout << "M1 = " << std::to_string(mat1) << "\nM2 = " << std::to_string(mat2) << "\nM1*M2 = " << std::to_string(matP) << std::endl;
-}
-
-bool testQuaternion(uint ax, float ang)
-{
-	Vector3::Ptr	axis		= nullptr;
-	Matrix4x4::Ptr	refMatrix	= Matrix4x4::create()->identity();
-	switch(ax)
-	{
-	case 0:
-		axis = Vector3::xAxis();
-		refMatrix->appendRotationX(ang);
-		break;
-
-	case 1:
-		axis = Vector3::yAxis();
-		refMatrix->appendRotationY(ang);
-		break;
-
-	default:
-		axis = Vector3::zAxis();
-		refMatrix->appendRotationZ(ang);
-		break;
-	}
-
-	if (ax > 2)
-	{
-		axis = Vector3::create(rand(), rand(), rand())->normalize();
-	}
-
-	Quaternion::Ptr	quat		= Quaternion::create()->initialize(ang, axis);
-	Matrix4x4::Ptr	quatMatrix	= quat->toMatrix();
-	Quaternion::Ptr	quat2		= quatMatrix->rotation();
-	Matrix4x4::Ptr	quatMatrix2	= quat2->toMatrix();
-
-	std::cout << "axis = " << axis->x() << ", " << axis->y() << ", " << axis->z() << "\tang = " << ang 
-		<< "\n\t- from quat\t= " << std::to_string(quatMatrix) << "\n\t- rot\t= " << std::to_string(refMatrix)
-		<< std::endl;
-
-
-
-	std::cout << "\t-- quat  = " << quat->i() << ", " << quat->j() << ", " << quat->k() << " | " << quat->r() << std::endl;
-	std::cout << "\t-- quat2 = " << quat2->i() << ", " << quat2->j() << ", " << quat2->k() << " | " << quat2->r() << std::endl;
-
-	if (ax > 2)
-	{
-		for (uint i=0; i<16; ++i)
-			if (fabsf(quatMatrix->values()[i] - quatMatrix2->values()[i]) > 1e-6f)
-				return false;
-	}
-	else
-	{
-		for (uint i=0; i<16; ++i)
-			if (fabsf(quatMatrix->values()[i] - refMatrix->values()[i]) > 1e-6f)
-				return false;
-
-		for (uint i=0; i<16; ++i)
-			if (fabsf(quatMatrix2->values()[i] - refMatrix->values()[i]) > 1e-6f)
-				return false;
-	}
-	return true;
-}
+	delete[] pixels;
+}*/
 
 int main(int argc, char** argv)
 {
-#ifdef EMSCRIPTEN
-	glutInit(&argc, argv);
-	glutInitDisplayMode(GLUT_RGB | GLUT_DOUBLE | GLUT_DEPTH);
-	glutInitWindowSize(800, 600);
-	glutCreateWindow("Minko Examples");
-
-	auto context = render::WebGLContext::create();
-#else
-	glfwInit();
-	auto window = glfwCreateWindow(800, 600, "Minko Examples", NULL, NULL);
-	glfwMakeContextCurrent(window);
+    glfwInit();
+    auto window = glfwCreateWindow(800, 600, "Minko Examples", NULL, NULL);
+    glfwMakeContextCurrent(window);
 
 	auto context = render::OpenGLES2Context::create();
-<<<<<<< HEAD
-#endif // EMSCRIPTEN
-
-	//testMatrixProduct();
-
-	/*
-	for (float ang = -90.0f; ang < 90.0f; ang += 10.0f)
-	{
-	for (uint axis = 0; axis <= 3; ++axis)
-	{
-	if (!testQuaternion(axis, ang))
-	throw std::logic_error("ouch");
-	}
-	}
-	*/
-
-	context->setBlendMode(render::Blending::Mode::DEFAULT);
-
-=======
->>>>>>> 622f215f
 	auto assets	= AssetsLibrary::create(context)
 		->registerParser<file::JPEGParser>("jpg")
 		->registerParser<file::PNGParser>("png")
 		->geometry("cube", geometry::CubeGeometry::create(context))
-<<<<<<< HEAD
-<<<<<<< HEAD
-		//->geometry("sphere", geometry::SphereGeometry::create(context, 40))
-		->queue("textures/collage.jpg")
-		->queue("textures/box3.png")
-		->queue("effects/Texture.effect")
-		//->queue("effects/Red.effect")
-		->queue("effects/Basic.effect");
-
-	/*assets->defaultOptions()->includePath("effects");*/
-=======
 		->geometry("sphere", geometry::SphereGeometry::create(context, 40))
 		->queue("collage.jpg")
         ->queue("box3.png")
@@ -249,166 +90,13 @@
 	assets->defaultOptions()->includePaths().push_back("../../effect");
 	assets->defaultOptions()->includePaths().push_back("../../texture");
 #endif
->>>>>>> 622f215f
-
-=======
-		->geometry("sphere", geometry::SphereGeometry::create(context, 40))
-		->queue("collage.jpg")
-        ->queue("box3.png")
-		->queue("DirectionalLight.effect");
-		//->queue("VertexNormal.effect")
-		//->queue("Texture.effect")
-		//->queue("Red.effect")
-		//->queue("Basic.effect");
-
-#ifdef DEBUG
-	assets->defaultOptions()->includePaths().push_back("effect");
-	assets->defaultOptions()->includePaths().push_back("texture");
-#else
-	assets->defaultOptions()->includePaths().push_back("../../effect");
-	assets->defaultOptions()->includePaths().push_back("../../texture");
-#endif
->>>>>>> 443a09b... minor fixes and add triangle culling render state
 
 	auto _ = assets->complete()->connect([](AssetsLibrary::Ptr assets)
 	{
-<<<<<<< HEAD
-		const float ZTRANSL = -10.0f;
-
-		auto camera	= scene::Node::create("camera");
-=======
->>>>>>> 622f215f
 		auto root   = scene::Node::create("root");
-
-		group->addController(Transform::create());
-		group->controller<Transform>()->transform()->appendRotationY(0.5f*PI/180.0f);
-
-		subgroup->addController(Transform::create());
-		subgroup->controller<Transform>()->transform()->appendTranslation(-0.1, 0.1, 0.0);
 
 		root->addChild(group)->addChild(camera);
 
-<<<<<<< HEAD
-		renderingController = RenderingController::create(assets->context());
-		renderingController->backgroundColor(0x7F7F7FFF);
-		camera->addController(renderingController);
-
-<<<<<<< HEAD
-
-		physicsWorld	= bullet::PhysicsWorld::create();
-		physicsWorld->setGravity(Vector3::create(0.0f, -9.81f, 0.0f));
-		root->addController(physicsWorld);
-
-=======
-        auto view = Matrix4x4::create()->perspective(.785f, 800.f / 600.f, .1f, 1000.f)->prependTranslation(0.f, 0.f, -3.f);
-		auto color = Vector4::create(0.f, 0.f, 1.f, 1.f);
-		auto lightDirection = Vector3::create(-1.f, 0.f, 0.f);
-
-		mesh->addController(Transform::create());
-		//mesh->controller<Transform>()->transform()->appendTranslation(0.f, 0.f, -3.f);
-		mesh->addController(Surface::create(
-			assets->geometry("cube"),
-			data::Provider::create()
-				->set("material.diffuse.rgba",			color)
-				->set("transform.worldToScreenMatrix",	view)
-				->set("light.ambient.rgba",				Vector3::create(.25f, .25f, .25f))
-				->set("light.direction",				lightDirection),
-			assets->effect("directional light")
-		));
-
-		group->addChild(mesh);
-
-<<<<<<< HEAD
-        /*
-		mesh = scene::Node::create();
-		mesh->addController(Transform::create());
-		mesh->controller<Transform>()->transform()->appendTranslation(-.75f, 0.f, 0.f);
-		mesh->addController(Surface::create(
-			assets->geometry("sphere"),
-			data::Provider::create()
-				->set("material/diffuse/rgba",			color)
-                ->set("material/phong/exponent",        50.f)
-				->set("transform/worldToScreenMatrix",	view)
-				->set("light/direction",				lightDirection)
-				->set("light/ambient/rgba",				Vector3::create(.25f, .25f, .25f))
-				->set("material/diffuse/map",			assets->texture("box3.png")),
-			assets->effect("directional light")
-		));
-        */
-
-		//group->addChild(mesh);
->>>>>>> 443a09b... minor fixes and add triangle culling render state
-
-		auto view = Matrix4x4::create()->perspective(.785f, 800.f / 600.f, .1f, 1000.f);
-		auto color = Vector4::create(0.f, 0.f, 1.f, .1f);
-		auto lightDirection = Vector3::create(0.f, -1.f, -1.f);
-
-		group->addChild(subgroup);
-
-
-		auto shape = bullet::BoxShape::create(0.5f, 0.5f, 0.5f);
-
-		for (unsigned int i=0; i<boxes.size(); ++i)
-		{
-			std::stringstream stream;
-			stream << "box_" << i;
-
-			float	ang		= (2.0f*(rand()/(float)RAND_MAX) - 1.0f)*PI;
-			auto	axis	= Vector3::create(rand(), rand(), rand())->normalize();
-			auto	transl	= Vector3::create(i%2==0 ? 0.55f : -0.55f, i*1.1f, ZTRANSL);
-
-			boxes[i] = scene::Node::create(stream.str());
-
-			boxes[i]->addController(Transform::create());
-			boxes[i]->controller<Transform>()->transform()
-				->appendRotation(ang, axis)
-				->appendTranslation(transl->x(), transl->y(), transl->z());
-
-			boxes[i]->addController(Surface::create(
-				assets->geometry("cube"),
-				data::Provider::create()
-				->set("material/diffuse/rgba",			color)
-				->set("transform/worldToScreenMatrix",	view)
-				->set("light/direction",				lightDirection)
-				->set("material/diffuse/map",			assets->texture("textures/box3.png")),
-				assets->effect("texture")
-				));
-
-			boxes[i]->addController(bullet::ColliderController::create(
-				bullet::Collider::create(0.1f + (rand()/(float)RAND_MAX)*10.0f, shape)
-				));
-
-			subgroup->addChild(boxes[i]);
-		}
-
-		staticBox->addController(Transform::create());
-		staticBox->controller<Transform>()->transform()
-			->appendTranslation(0.0f, -0.5f, ZTRANSL);
-
-		staticBox->addController(Surface::create(
-=======
-        root->addComponent(DirectionalLight::create());
-
-        group->addChild(mesh);
-
-		mesh->addComponent(Transform::create());
-		mesh->addComponent(Surface::create(
->>>>>>> 7695b92... fix broken reference to the "transform.worldToScreenMatrix" property
-			assets->geometry("cube"),
-			data::Provider::create()
-			->set("material/diffuse/rgba",			color)
-			->set("transform/worldToScreenMatrix",	view)
-			->set("light/direction",				lightDirection)
-			->set("material/diffuse/map",			assets->texture("textures/box3.png")),
-			assets->effect("texture")
-			));
-
-		staticBox->addController(bullet::ColliderController::create(
-			bullet::Collider::create(0.0f, shape)
-			));
-
-		subgroup->addChild(staticBox);
-=======
         renderingComponent = Rendering::create(assets->context());
         renderingComponent->backgroundColor(0x7F7F7FFF);
 		camera->addComponent(renderingComponent);
@@ -431,57 +119,30 @@
                 ->set("material.shininess",	    30.f),
 			assets->effect("directional light")
 		));
->>>>>>> 622f215f
 	});
 
-	try
-	{
-		assets->load();
-	}
-	catch(std::exception e)
-	{
-		std::cerr << "exception\n\t" << e.what() << std::endl;
-	}
-
+	assets->load();
 
 	//glutTimerFunc(1000 / FRAMERATE, timerFunc, 0);
 	//glutTimerFunc(1000, screenshotFunc, 0);
 
-#ifdef EMSCRIPTEN
-	glutDisplayFunc(glutRenderScene);
-	glutMainLoop();
-	return 0;
-#else
 	while(!glfwWindowShouldClose(window))
-<<<<<<< HEAD
-	{
-		//mesh->controller<Transform>()->transform()->prependRotationY(.01f);
-
-		renderingController->render();
-=======
     {
-<<<<<<< HEAD
-        //group->controller<Transform>()->transform()->appendRotationY(.01f);
-        mesh->controller<Transform>()->transform()->prependRotationY(.01f);
->>>>>>> 443a09b... minor fixes and add triangle culling render state
-
-		printFramerate();
-=======
         //group->component<Transform>()->transform()->appendRotationY(.01f);
         //camera->component<Transform>()->transform()->appendTranslation(0.f, 0.f, 0.01f);
         mesh->component<Transform>()->transform()->prependRotationY(.01f);
 
 	    renderingComponent->render();
->>>>>>> 622f215f
 
-		glfwSwapBuffers(window);
-		glfwPollEvents();
-	}
+	    printFramerate();
 
-	glfwDestroyWindow(window);
+        glfwSwapBuffers(window);
+        glfwPollEvents();
+    }
 
-	glfwTerminate();
+    glfwDestroyWindow(window);
+ 
+    glfwTerminate();
 
-	exit(EXIT_SUCCESS);
-#endif // EMSCRIPTEN
+    exit(EXIT_SUCCESS);
 }