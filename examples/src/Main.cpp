--- conflicted
+++ resolved
@@ -37,35 +37,6 @@
 	}
 }
 
-/*void screenshotFunc(int)
-{
-	const int width = 800, height = 600;
-
-	char* pixels = new char[3 * width * height];
-
-	glReadPixels(0, 0, width, height, GL_RGB, GL_UNSIGNED_BYTE, pixels);
-
-	int i, j;
-	FILE *fp = fopen("screenshot.ppm", "wb");
-	fprintf(fp, "P6\n%d %d\n255\n", width, height);
-
-	for (j = 0; j < height; ++j)
-	{
-		for (i = 0; i < width; ++i)
-		{
-			static unsigned char color[3];
-			color[0] = pixels[(width * j + i) * 3 + 0];
-			color[1] = pixels[(width * j + i) * 3 + 1];
-			color[2] = pixels[(width * j + i) * 3 + 2];
-			(void) fwrite(color, 1, 3, fp);
-		}
-	}
-
-	fclose(fp);
-
-	delete[] pixels;
-}*/
-
 int main(int argc, char** argv)
 {
     glfwInit();
@@ -85,8 +56,7 @@
 		->queue("Texture.effect")
 		->queue("Red.effect")
 		->queue("Basic.effect")
-		->queue("Particles.effect")
-		->queue("WorldSpaceParticles.effect");
+		->queue("Particles.effect");
 	
 #ifdef DEBUG
 	assets->defaultOptions()->includePaths().push_back("effect");
@@ -104,7 +74,7 @@
 		root->addChild(group)->addChild(camera);
 
         renderingComponent = Rendering::create(assets->context());
-        renderingComponent->backgroundColor(0x7f7f7fFF);
+        renderingComponent->backgroundColor(0x7F7F7FFF);
 		camera->addComponent(renderingComponent);
         camera->addComponent(Transform::create());
         camera->component<Transform>()->transform()
@@ -146,38 +116,16 @@
 
 	assets->load();
 
-	/*
-	auto fx = assets->effect("directional light");
-
-	std::cout << "== vertex shader compilation logs ==" << std::endl;
-	std::cout << context->getShaderCompilationLogs(fx->shaders()[0]->vertexShader()) << std::endl;
-	std::cout << "== fragment shader compilation logs ==" << std::endl;
-	std::cout << context->getShaderCompilationLogs(fx->shaders()[0]->fragmentShader()) << std::endl;
-	std::cout << "== program info logs ==" << std::endl;
-	std::cout << context->getProgramInfoLogs(fx->shaders()[0]->id()) << std::endl;
-	*/
-
-	//glutTimerFunc(1000 / FRAMERATE, timerFunc, 0);
-	//glutTimerFunc(1000, screenshotFunc, 0);
-
 	while(!glfwWindowShouldClose(window))
     {
         if (glfwGetKey(window, GLFW_KEY_UP) == GLFW_PRESS)
             camera->component<Transform>()->transform()->appendTranslation(0.f, 0.f, -.1f);
         else if (glfwGetKey(window, GLFW_KEY_DOWN) == GLFW_PRESS)
             camera->component<Transform>()->transform()->appendTranslation(0.f, 0.f, .1f);
-<<<<<<< HEAD
-		mesh->component<Transform>()->transform()->prependRotationX(.01f);
-=======
         if (glfwGetKey(window, GLFW_KEY_LEFT) == GLFW_PRESS)
             camera->component<Transform>()->transform()->appendTranslation(-.1f, 0.f, 0.f);
         else if (glfwGetKey(window, GLFW_KEY_RIGHT) == GLFW_PRESS)
             camera->component<Transform>()->transform()->appendTranslation(.1f, 0.f, 0.f);
-
-        //group->component<Transform>()->transform()->appendRotationY(.01f);
-        //camera->component<Transform>()->transform()->appendRotationY(0.01f);
-        mesh->component<Transform>()->transform()->prependRotationY(.01f);
->>>>>>> e70abfc0
 
 	    renderingComponent->render();
 
