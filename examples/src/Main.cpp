#include <time.h>

#include "minko/Minko.hpp"
#include "minko/MinkoJPEG.hpp"
#include "minko/MinkoPNG.hpp"
#include "minko/MinkoParticles.hpp"

#include "GLFW/glfw3.h"

#define FRAMERATE 60

using namespace minko::component;
using namespace minko::math;

<<<<<<< HEAD
ParticleSystem::Ptr particleSystem;
RenderingController::Ptr renderingController;
=======
Rendering::Ptr renderingComponent;
>>>>>>> 9ceae59f
auto mesh = scene::Node::create("mesh");
auto group = scene::Node::create("group");
auto camera	= scene::Node::create("camera");

void
printFramerate(const unsigned int delay = 1)
{
	static auto start = clock();
	static auto numFrames = 0;

	auto time = clock();
	auto deltaT = (float)(clock() - start) / CLOCKS_PER_SEC;

	++numFrames;
	if (deltaT > delay)
	{
		std::cout << ((float)numFrames / deltaT) << " fps." << std::endl;
		start = time;
		numFrames = 0;
	}
}

/*void screenshotFunc(int)
{
	const int width = 800, height = 600;

	char* pixels = new char[3 * width * height];

	glReadPixels(0, 0, width, height, GL_RGB, GL_UNSIGNED_BYTE, pixels);

	int i, j;
	FILE *fp = fopen("screenshot.ppm", "wb");
	fprintf(fp, "P6\n%d %d\n255\n", width, height);

	for (j = 0; j < height; ++j)
	{
		for (i = 0; i < width; ++i)
		{
			static unsigned char color[3];
			color[0] = pixels[(width * j + i) * 3 + 0];
			color[1] = pixels[(width * j + i) * 3 + 1];
			color[2] = pixels[(width * j + i) * 3 + 2];
			(void) fwrite(color, 1, 3, fp);
		}
	}

	fclose(fp);

	delete[] pixels;
}*/

int main(int argc, char** argv)
{
    glfwInit();
    auto window = glfwCreateWindow(800, 600, "Minko Examples", NULL, NULL);
    glfwMakeContextCurrent(window);

	auto context = render::OpenGLES2Context::create();
	auto assets	= AssetsLibrary::create(context)
		->registerParser<file::JPEGParser>("jpg")
		->registerParser<file::PNGParser>("png")
		//->geometry("cube", geometry::CubeGeometry::create(context))
		//->geometry("sphere", geometry::SphereGeometry::create(context, 40))
		->queue("collage.jpg")
        ->queue("box3.png")
		->queue("DirectionalLight.effect")
		//->queue("VertexNormal.effect")
		->queue("Texture.effect")
		->queue("Red.effect")
		->queue("Basic.effect")
		->queue("Particles.effect")
		->queue("WorldSpaceParticles.effect");

#ifdef DEBUG
	assets->defaultOptions()->includePaths().push_back("effect");
	assets->defaultOptions()->includePaths().push_back("texture");
#else
	assets->defaultOptions()->includePaths().push_back("../../effect");
	assets->defaultOptions()->includePaths().push_back("../../texture");
#endif

	auto _ = assets->complete()->connect([context](AssetsLibrary::Ptr assets)
	{
		auto root   = scene::Node::create("root");

		root->addChild(group)->addChild(camera);

<<<<<<< HEAD
        renderingController = RenderingController::create(assets->context());
        renderingController->backgroundColor(0x000000FF);
		camera->addController(renderingController);
=======
        renderingComponent = Rendering::create(assets->context());
        renderingComponent->backgroundColor(0x7F7F7FFF);
		camera->addComponent(renderingComponent);
        camera->addComponent(Transform::create());
        camera->component<Transform>()->transform()->appendTranslation(0.f, 0.f, 3.f);
        camera->addComponent(PerspectiveCamera::create(.785f, 800.f / 600.f, .1f, 1000.f));
>>>>>>> 9ceae59f

        root->addComponent(DirectionalLight::create());

<<<<<<< HEAD
		mesh->addController(Transform::create());
		mesh->controller<Transform>()->transform()
			->appendRotationZ(15)
			->appendTranslation(0.f, 0.f, -30.f);
		/*mesh->addController(Surface::create(
			assets->geometry("cube"),
			data::Provider::create()
				->set("material/blending",				render::Blending::Mode::ALPHA)
				->set("material/depthFunc",				render::CompareMode::LESS)
				->set("material/depthMask",				true)
				->set("material/diffuse/rgba",			color)
				->set("transform/worldToScreenMatrix",	view)
				->set("light/direction",				lightDirection)
				->set("material/diffuse/map",			assets->texture("box3.png")),
			assets->effect("basic")
		));*/
		
		particleSystem = ParticleSystem::create(
			context,
			assets,
			3000,
			particle::sampler::RandomValue<float>::create(0.2, 0.8),
			particle::shape::Cylinder::create(1., 5., 5.),
			particle::StartDirection::NONE,
			0);
		particleSystem->isInWorldSpace(true);

		particleSystem->add(particle::modifier::StartForce::create(
			particle::sampler::RandomValue<float>::create(-2., 2.),
			particle::sampler::RandomValue<float>::create(8., 10.),
			particle::sampler::RandomValue<float>::create(-2., 2.)
			));
		
		particleSystem->add(particle::modifier::StartAngularVelocity::create(
			particle::sampler::RandomValue<float>::create(1., 5.)
			));

		particleSystem->add(particle::modifier::StartSize::create(
			particle::sampler::RandomValue<float>::create(0.1, 1.)
			));

		mesh->addController(particleSystem);
		particleSystem->updateRate(60);
		particleSystem->play();
		group->addChild(mesh);
=======
        group->addChild(mesh);

		mesh->addComponent(Transform::create());
		mesh->addComponent(Surface::create(
			assets->geometry("cube"),
			data::Provider::create()
				->set("material.diffuseColor",	Vector4::create(0.f, 0.f, 1.f, 1.f))
                ->set("material.diffuseMap",	assets->texture("box3.png"))
                ->set("material.specular",	    Vector3::create(.25f, .25f, .25f))
                ->set("material.shininess",	    30.f),
			assets->effect("directional light")
		));
>>>>>>> 9ceae59f
	});

	assets->load();

	//glutTimerFunc(1000 / FRAMERATE, timerFunc, 0);
	//glutTimerFunc(1000, screenshotFunc, 0);

	while(!glfwWindowShouldClose(window))
    {
<<<<<<< HEAD
        mesh->controller<Transform>()->transform()->prependRotationX(.01f);
=======
        //group->component<Transform>()->transform()->appendRotationY(.01f);
        camera->component<Transform>()->transform()->appendTranslation(0.f, 0.f, 0.01f);
        mesh->component<Transform>()->transform()->prependRotationY(.01f);
>>>>>>> 9ceae59f

	    renderingComponent->render();

	    printFramerate();

        glfwSwapBuffers(window);
        glfwPollEvents();
    }

    glfwDestroyWindow(window);
 
    glfwTerminate();

    exit(EXIT_SUCCESS);
}<|MERGE_RESOLUTION|>--- conflicted
+++ resolved
@@ -12,12 +12,9 @@
 using namespace minko::component;
 using namespace minko::math;
 
-<<<<<<< HEAD
 ParticleSystem::Ptr particleSystem;
-RenderingController::Ptr renderingController;
-=======
 Rendering::Ptr renderingComponent;
->>>>>>> 9ceae59f
+
 auto mesh = scene::Node::create("mesh");
 auto group = scene::Node::create("group");
 auto camera	= scene::Node::create("camera");
@@ -83,14 +80,14 @@
 		//->geometry("sphere", geometry::SphereGeometry::create(context, 40))
 		->queue("collage.jpg")
         ->queue("box3.png")
-		->queue("DirectionalLight.effect")
+		//->queue("DirectionalLight.effect")
 		//->queue("VertexNormal.effect")
 		->queue("Texture.effect")
 		->queue("Red.effect")
 		->queue("Basic.effect")
 		->queue("Particles.effect")
 		->queue("WorldSpaceParticles.effect");
-
+	
 #ifdef DEBUG
 	assets->defaultOptions()->includePaths().push_back("effect");
 	assets->defaultOptions()->includePaths().push_back("texture");
@@ -102,42 +99,26 @@
 	auto _ = assets->complete()->connect([context](AssetsLibrary::Ptr assets)
 	{
 		auto root   = scene::Node::create("root");
+		
 
 		root->addChild(group)->addChild(camera);
 
-<<<<<<< HEAD
-        renderingController = RenderingController::create(assets->context());
-        renderingController->backgroundColor(0x000000FF);
-		camera->addController(renderingController);
-=======
         renderingComponent = Rendering::create(assets->context());
-        renderingComponent->backgroundColor(0x7F7F7FFF);
+        renderingComponent->backgroundColor(0x000000FF);
 		camera->addComponent(renderingComponent);
         camera->addComponent(Transform::create());
-        camera->component<Transform>()->transform()->appendTranslation(0.f, 0.f, 3.f);
+        camera->component<Transform>()->transform()
+            ->lookAt(Vector3::zero(), Vector3::create(0.f, 0.f, 3.f));
         camera->addComponent(PerspectiveCamera::create(.785f, 800.f / 600.f, .1f, 1000.f));
->>>>>>> 9ceae59f
 
-        root->addComponent(DirectionalLight::create());
 
-<<<<<<< HEAD
-		mesh->addController(Transform::create());
-		mesh->controller<Transform>()->transform()
-			->appendRotationZ(15)
+		mesh->addComponent(Transform::create());
+		mesh->component<Transform>()->transform()
+			//->appendRotationZ(15)
 			->appendTranslation(0.f, 0.f, -30.f);
-		/*mesh->addController(Surface::create(
-			assets->geometry("cube"),
-			data::Provider::create()
-				->set("material/blending",				render::Blending::Mode::ALPHA)
-				->set("material/depthFunc",				render::CompareMode::LESS)
-				->set("material/depthMask",				true)
-				->set("material/diffuse/rgba",			color)
-				->set("transform/worldToScreenMatrix",	view)
-				->set("light/direction",				lightDirection)
-				->set("material/diffuse/map",			assets->texture("box3.png")),
-			assets->effect("basic")
-		));*/
 		
+		group->addChild(mesh);
+
 		particleSystem = ParticleSystem::create(
 			context,
 			assets,
@@ -154,48 +135,42 @@
 			particle::sampler::RandomValue<float>::create(-2., 2.)
 			));
 		
-		particleSystem->add(particle::modifier::StartAngularVelocity::create(
+		/*particleSystem->add(particle::modifier::StartAngularVelocity::create(
 			particle::sampler::RandomValue<float>::create(1., 5.)
-			));
+			));*/
 
 		particleSystem->add(particle::modifier::StartSize::create(
 			particle::sampler::RandomValue<float>::create(0.1, 1.)
 			));
 
-		mesh->addController(particleSystem);
+		mesh->addComponent(particleSystem);
 		particleSystem->updateRate(60);
 		particleSystem->play();
-		group->addChild(mesh);
-=======
-        group->addChild(mesh);
-
-		mesh->addComponent(Transform::create());
-		mesh->addComponent(Surface::create(
-			assets->geometry("cube"),
-			data::Provider::create()
-				->set("material.diffuseColor",	Vector4::create(0.f, 0.f, 1.f, 1.f))
-                ->set("material.diffuseMap",	assets->texture("box3.png"))
-                ->set("material.specular",	    Vector3::create(.25f, .25f, .25f))
-                ->set("material.shininess",	    30.f),
-			assets->effect("directional light")
-		));
->>>>>>> 9ceae59f
 	});
 
 	assets->load();
+
+	/*
+	auto fx = assets->effect("directional light");
+
+	std::cout << "== vertex shader compilation logs ==" << std::endl;
+	std::cout << context->getShaderCompilationLogs(fx->shaders()[0]->vertexShader()) << std::endl;
+	std::cout << "== fragment shader compilation logs ==" << std::endl;
+	std::cout << context->getShaderCompilationLogs(fx->shaders()[0]->fragmentShader()) << std::endl;
+	std::cout << "== program info logs ==" << std::endl;
+	std::cout << context->getProgramInfoLogs(fx->shaders()[0]->id()) << std::endl;
+	*/
 
 	//glutTimerFunc(1000 / FRAMERATE, timerFunc, 0);
 	//glutTimerFunc(1000, screenshotFunc, 0);
 
 	while(!glfwWindowShouldClose(window))
     {
-<<<<<<< HEAD
-        mesh->controller<Transform>()->transform()->prependRotationX(.01f);
-=======
-        //group->component<Transform>()->transform()->appendRotationY(.01f);
-        camera->component<Transform>()->transform()->appendTranslation(0.f, 0.f, 0.01f);
-        mesh->component<Transform>()->transform()->prependRotationY(.01f);
->>>>>>> 9ceae59f
+        if (glfwGetKey(window, GLFW_KEY_UP) == GLFW_PRESS)
+            camera->component<Transform>()->transform()->appendTranslation(0.f, 0.f, -.1f);
+        else if (glfwGetKey(window, GLFW_KEY_DOWN) == GLFW_PRESS)
+            camera->component<Transform>()->transform()->appendTranslation(0.f, 0.f, .1f);
+		mesh->component<Transform>()->transform()->prependRotationX(.01f);
 
 	    renderingComponent->render();
 
