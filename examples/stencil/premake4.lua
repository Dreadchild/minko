PROJECT_NAME = path.getname(os.getcwd())

minko.project.application(PROJECT_NAME)
	kind "ConsoleApp"
	language "C++"
	files { "src/**.hpp", "src/**.cpp" }
	includedirs { "src"	}
	
	minko.plugin.enable("sdl")
	minko.plugin.enable("png")
	
<<<<<<< HEAD
	minko.plugin.import("angle")

	-- emscripten
	configuration { "emscripten" }
		postbuildcommands {
			'cd ${TARGETDIR} ; cp ' .. project().name .. ' ' .. project().name .. '.bc',
			'cp -r asset/* ${TARGETDIR} || :',
			'cd ${TARGETDIR} ; emcc ' .. project().name .. '.bc -o ' .. project().name .. '.html -O2 -s ASM_JS=0 -s TOTAL_MEMORY=1073741824 --preload-file effect --preload-file texture'
		}
=======
	minko.plugin.import("angle")
>>>>>>> 6b824bcc
<|MERGE_RESOLUTION|>--- conflicted
+++ resolved
@@ -9,16 +9,4 @@
 	minko.plugin.enable("sdl")
 	minko.plugin.enable("png")
 	
-<<<<<<< HEAD
-	minko.plugin.import("angle")
-
-	-- emscripten
-	configuration { "emscripten" }
-		postbuildcommands {
-			'cd ${TARGETDIR} ; cp ' .. project().name .. ' ' .. project().name .. '.bc',
-			'cp -r asset/* ${TARGETDIR} || :',
-			'cd ${TARGETDIR} ; emcc ' .. project().name .. '.bc -o ' .. project().name .. '.html -O2 -s ASM_JS=0 -s TOTAL_MEMORY=1073741824 --preload-file effect --preload-file texture'
-		}
-=======
-	minko.plugin.import("angle")
->>>>>>> 6b824bcc
+	minko.plugin.import("angle")