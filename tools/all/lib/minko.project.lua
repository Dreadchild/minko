minko.project = {}

minko.project.library = function(name)

	if solution()["projects"]["framework"] == nil then
		include(minko.sdk.path('framework'))
	end

	project(name)
	
	includedirs { minko.sdk.path("/framework/src") }
	
	configuration { "debug"}
		defines { "DEBUG" }
		flags { "Symbols" }
		targetdir "bin/debug"

	configuration { "release" }
		defines { "NDEBUG" }
		flags { "Optimize" } -- { "OptimizeSpeed" }
		targetdir "bin/release"
	
	configuration { "windows" }
		includedirs { minko.sdk.path("/deps/win/include") }
		
	configuration { "macosx" }
		includedirs { minko.sdk.path("/deps/mac/include") }
		buildoptions { "-std=c++11 -stdlib=libc++" }
	
	configuration { "linux" }
		includedirs { minko.sdk.path("/deps/lin/include") }
		buildoptions { "-std=c++11" }		
		
	if _OPTIONS["platform"] == "emscripten" then
		configuration { "emscripten" }
			if name ~= 'plugin-webgl' then
				minko.plugin.enable("webgl")
			end
			buildoptions { "-std=c++11" }
	end	
	
	configuration { }
end

minko.project.application = function(name)

	minko.project.library(name)
	
	links { "framework" }

	configuration { "windows" }
<<<<<<< HEAD
		links { "OpenGL32", "glew32" }
		libdirs { minko.sdk.path("/deps/win/lib") }
=======
		libdirs { minko.sdk.path("/deps/win/lib") }
		links {
			"OpenGL32",
			"glew32"
		}
>>>>>>> a607dd09
		postbuildcommands {
			'xcopy /y /i "' .. minko.sdk.path('/framework/effect') .. '" "$(TargetDir)\\effect"',
			'xcopy /y /s asset\\* "$(TargetDir)"',
			minko.vs.getdllscopycommand(minko.sdk.path('/deps/win/lib'))
		}
		
	configuration { "linux" }
<<<<<<< HEAD
		links { "GL", "m", "Xrandr", "Xxf86vm", "Xi", "rt", "X11", "pthread" }
		libdirs { minko.sdk.path("/deps/lin/lib") }
=======
		libdirs { minko.sdk.path("/deps/lin/lib") }
		links {
			"GL",
			"m",
			"Xrandr",
			"Xxf86vm",
			"Xi",
			"rt",
			"X11",
			"pthread"
		}
>>>>>>> a607dd09
		postbuildcommands {
			'cp -r ' .. minko.sdk.path('/framework/effect') .. ' ${TARGETDIR} || :',
			'cp -r asset/* ${TARGETDIR} || :'
		}
	
	configuration { "macosx" }
		libdirs { "/deps/mac/lib" }
		linkoptions { "-stdlib=libc++" }
<<<<<<< HEAD
		libdirs { "/deps/mac/lib" }
		links {
			"m",
=======
		links {
			"m",
			"SDL2.framework",
>>>>>>> a607dd09
			"Cocoa.framework",
			"OpenGL.framework",
			"IOKit.framework"
		}
<<<<<<< HEAD

=======
>>>>>>> a607dd09
		postbuildcommands {
			'cp -r ' .. minko.sdk.path('/framework/effect') .. ' ${TARGETDIR} || :',
			'cp -r asset/* ${TARGETDIR} || :'
		}
		
	configuration { }
	
end

minko.project.solution = function(name)
	solution(name)
	configurations { "debug", "release" }

	include(minko.sdk.path("framework"))
end<|MERGE_RESOLUTION|>--- conflicted
+++ resolved
@@ -1,24 +1,9 @@
 minko.project = {}
 
 minko.project.library = function(name)
+	project(name)
 
-	if solution()["projects"]["framework"] == nil then
-		include(minko.sdk.path('framework'))
-	end
-
-	project(name)
-	
 	includedirs { minko.sdk.path("/framework/src") }
-	
-	configuration { "debug"}
-		defines { "DEBUG" }
-		flags { "Symbols" }
-		targetdir "bin/debug"
-
-	configuration { "release" }
-		defines { "NDEBUG" }
-		flags { "Optimize" } -- { "OptimizeSpeed" }
-		targetdir "bin/release"
 	
 	configuration { "windows" }
 		includedirs { minko.sdk.path("/deps/win/include") }
@@ -33,9 +18,8 @@
 		
 	if _OPTIONS["platform"] == "emscripten" then
 		configuration { "emscripten" }
-			if name ~= 'plugin-webgl' then
-				minko.plugin.enable("webgl")
-			end
+			minko.plugin.enable("webgl")
+			flags { "Optimize" }
 			buildoptions { "-std=c++11" }
 	end	
 	
@@ -45,20 +29,25 @@
 minko.project.application = function(name)
 
 	minko.project.library(name)
-	
+
 	links { "framework" }
 
+	configuration { "debug"}
+		defines { "DEBUG" }
+		flags { "Symbols" }
+		targetdir "bin/debug"
+
+	configuration { "release" }
+		defines { "NDEBUG" }
+		flags { "OptimizeSpeed" }
+		targetdir "bin/release"
+	
 	configuration { "windows" }
-<<<<<<< HEAD
-		links { "OpenGL32", "glew32" }
-		libdirs { minko.sdk.path("/deps/win/lib") }
-=======
 		libdirs { minko.sdk.path("/deps/win/lib") }
 		links {
 			"OpenGL32",
 			"glew32"
 		}
->>>>>>> a607dd09
 		postbuildcommands {
 			'xcopy /y /i "' .. minko.sdk.path('/framework/effect') .. '" "$(TargetDir)\\effect"',
 			'xcopy /y /s asset\\* "$(TargetDir)"',
@@ -66,10 +55,6 @@
 		}
 		
 	configuration { "linux" }
-<<<<<<< HEAD
-		links { "GL", "m", "Xrandr", "Xxf86vm", "Xi", "rt", "X11", "pthread" }
-		libdirs { minko.sdk.path("/deps/lin/lib") }
-=======
 		libdirs { minko.sdk.path("/deps/lin/lib") }
 		links {
 			"GL",
@@ -81,7 +66,6 @@
 			"X11",
 			"pthread"
 		}
->>>>>>> a607dd09
 		postbuildcommands {
 			'cp -r ' .. minko.sdk.path('/framework/effect') .. ' ${TARGETDIR} || :',
 			'cp -r asset/* ${TARGETDIR} || :'
@@ -90,26 +74,16 @@
 	configuration { "macosx" }
 		libdirs { "/deps/mac/lib" }
 		linkoptions { "-stdlib=libc++" }
-<<<<<<< HEAD
-		libdirs { "/deps/mac/lib" }
-		links {
-			"m",
-=======
 		links {
 			"m",
 			"SDL2.framework",
->>>>>>> a607dd09
 			"Cocoa.framework",
 			"OpenGL.framework",
 			"IOKit.framework"
 		}
-<<<<<<< HEAD
-
-=======
->>>>>>> a607dd09
 		postbuildcommands {
-			'cp -r ' .. minko.sdk.path('/framework/effect') .. ' ${TARGETDIR} || :',
-			'cp -r asset/* ${TARGETDIR} || :'
+			'cp -r ' .. minko.sdk.path('/framework/effect') .. ' . || :',
+			'cp -r asset/* . || :'
 		}
 		
 	configuration { }
