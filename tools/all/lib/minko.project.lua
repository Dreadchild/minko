--- conflicted
+++ resolved
@@ -60,16 +60,11 @@
 		targetdir "bin/release"
 	
 	configuration { "windows" }
-<<<<<<< HEAD
-		links { "OpenGL32", "glew32" }
-		libdirs { minko.sdk.path("/deps/win/lib") }
-=======
 		libdirs { minko.sdk.path("/deps/win/lib") }
 		links {
 			"OpenGL32",
 			"glew32"
 		}
->>>>>>> 9efeee7b
 		postbuildcommands {
 			'xcopy /y /i "' .. minko.sdk.path('/framework/effect') .. '" "$(TargetDir)\\effect"',
 			'xcopy /y /s asset\\* "$(TargetDir)"',
@@ -77,17 +72,12 @@
 		}
 		
 	configuration { "linux" }
-<<<<<<< HEAD
-		links { "GL", "m", "Xrandr", "Xxf86vm", "Xi", "rt", "X11", "pthread" }
-		libdirs { minko.sdk.path("/deps/lin/lib") }
-=======
 		libdirs { minko.sdk.path("/deps/lin/lib") }
 		linkoptions { "-Wl,--no-as-needed" }
 		links {
 			"GL",
 			"m"
 		}
->>>>>>> 9efeee7b
 		postbuildcommands {
 			'cp -r ' .. minko.sdk.path('/framework/effect') .. ' ${TARGETDIR} || :',
 			'cp -r asset/* ${TARGETDIR} || :'
@@ -96,23 +86,12 @@
 	configuration { "macosx" }
 		libdirs { "/deps/mac/lib" }
 		linkoptions { "-stdlib=libc++" }
-<<<<<<< HEAD
-		libdirs { "/deps/mac/lib" }
 		links {
 			"m",
-=======
-		links {
-			"m",
-			"SDL2.framework",
->>>>>>> 9efeee7b
 			"Cocoa.framework",
 			"OpenGL.framework",
 			"IOKit.framework"
 		}
-<<<<<<< HEAD
-
-=======
->>>>>>> 9efeee7b
 		postbuildcommands {
 			'cp -r ' .. minko.sdk.path('/framework/effect') .. ' . || :',
 			'cp -r asset/* . || :'
