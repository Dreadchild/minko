--- conflicted
+++ resolved
@@ -3,27 +3,14 @@
 
 chdir ..\..\..
 
-<<<<<<< HEAD
-if not defined EMSCRIPTEN (
-	echo Environment variable EMSCRIPTEN is not defined.
-	pause
-	exit /b 1
-)
-
-=======
->>>>>>> 402aa9f3
 if not defined MINKO_HOME (
 	echo Environment variable MINKO_HOME is not defined.
 	pause
 	exit /b 1
 )
 
-<<<<<<< HEAD
-call "%EMSCRIPTEN%\..\..\emsdk_add_path.bat"
-=======
 call "%MINKO_HOME%\tool\win\script\install_emscripten.bat"
 
->>>>>>> 402aa9f3
 tool\win\bin\premake5.exe --no-test gmake
 mingw32-make SHELL=cmd.exe config=html5_release verbose=1
 pause