#!/bin/bash

# Copyright (c) 2014 Aerys

# Permission is hereby granted, free of charge, to any person obtaining a copy
# of this software and associated documentation files (the "Software"), to deal
# in the Software without restriction, including without limitation the rights
# to use, copy, modify, merge, publish, distribute, sublicense, and/or sell
# copies of the Software, and to permit persons to whom the Software is
# furnished to do so, subject to the following conditions:

# The above copyright notice and this permission notice shall be included in
# all copies or substantial portions of the Software.

# THE SOFTWARE IS PROVIDED "AS IS", WITHOUT WARRANTY OF ANY KIND, EXPRESS OR
# IMPLIED, INCLUDING BUT NOT LIMITED TO THE WARRANTIES OF MERCHANTABILITY,
# FITNESS FOR A PARTICULAR PURPOSE AND NONINFRINGEMENT. IN NO EVENT SHALL THE
# AUTHORS OR COPYRIGHT HOLDERS BE LIABLE FOR ANY CLAIM, DAMAGES OR OTHER
# LIABILITY, WHETHER IN AN ACTION OF CONTRACT, TORT OR OTHERWISE, ARISING FROM,
# OUT OF OR IN CONNECTION WITH THE SOFTWARE OR THE USE OR OTHER DEALINGS IN
# THE SOFTWARE.

<<<<<<< HEAD
if [[ -n "${EMSCRIPTEN}" ]]; then
	if [[ ! -x "${EMSCRIPTEN}/emcc" ]]; then
		echo "Environment variable EMSCRIPTEN is defined but does not contain an emcc executable."
		exit 1
	elif [[ -x "${EMSCRIPTEN}/../../emsdk" ]]; then
		EMSDK_PATH=`realpath "${EMSCRIPTEN}/../.."`
		echo "Updating the SDK installed in ${EMSDK_PATH}..."
		python "${EMSCRIPTEN}/../../emsdk" update
		exit 0
	else	
		echo "Environment variable EMSCRIPTEN is defined but this is not an Emscripten SDK."
		exit 1
=======

# Install Emscripten from source or emsdk.
# Usage: ./install_emscripten.sh

# Please change EMSCRIPTEN_VERSION to install a specific version.

# Author: Warren Seine (warren.seine@aerys.in), Aerys, 2014.
# Project: Minko (minko.io).
# License: MIT.

set -e

EMSCRIPTEN_VERSION="1.16.0"

if [[ `uname` == "Linux" ]]; then
	if [[ -n "${EMSCRIPTEN}" ]]; then
		if [[ ! -x "${EMSCRIPTEN}/emcc" ]]; then
			echo "Environment variable EMSCRIPTEN is defined but does not contain an emcc executable."
			exit 1
		else
			echo "Environment variable EMSCRIPTEN is defined but this is not an Emscripten SDK."
			exit 1
		fi
	else
		EMSCRIPTEN="/opt/emscripten"
>>>>>>> 606f9060
	fi

	echo "Emscripten SDK is not supported on Linux. Installation from source may take a while."
	echo
	read -p "Where do you want to install Emscripten? [default: ${EMSCRIPTEN}] " -r
	echo

	if [[ -n "${REPLY}" ]]; then
		EMSCRIPTEN=${REPLY}
	fi

	if [[ -d "${EMSCRIPTEN}/.git" && -d "${EMSCRIPTEN}/fastcomp" ]]; then
		echo "Emscripten source found in ${EMSCRIPTEN}. Installation will update the existing repository."
		echo
	fi

	PACKAGES="cmake nodejs default-jre"

	echo "Installing Emscripten ${EMSCRIPTEN_VERSION} to ${EMSCRIPTEN}. Also installing '$PACKAGES' from the package manager."
	read -p "Press any key to continue... " -r -n 1
	echo

<<<<<<< HEAD
curl -fSL "${EMSDK_URL}/${EMSDK_ARCHIVE}" -o "/tmp/${EMSDK_ARCHIVE}"
unzip -q -d "${EMSDK_PATH}" "/tmp/${EMSDK_ARCHIVE}"
python "${EMSDK_PATH}/emsdk" update
python "${EMSDK_PATH}/emsdk" install "${EMSDK_SDK}"
echo
=======
	apt-get install -q -y cmake nodejs default-jre

	function fetch()
	{
		[[ -d .git ]] && git fetch || git clone $1 .
		git checkout ${EMSCRIPTEN_VERSION}
	}

	mkdir -p $EMSCRIPTEN
	pushd $EMSCRIPTEN
	fetch git://github.com/kripken/emscripten
	popd

	mkdir -p $EMSCRIPTEN/fastcomp
	pushd $EMSCRIPTEN/fastcomp
	fetch git://github.com/kripken/emscripten-fastcomp
	popd

	mkdir -p $EMSCRIPTEN/fastcomp/tools/clang
	pushd $EMSCRIPTEN/fastcomp/tools/clang
	fetch git://github.com/kripken/emscripten-fastcomp-clang
	popd

	mkdir -p $EMSCRIPTEN/fastcomp/build
	pushd $EMSCRIPTEN/fastcomp/build
	../configure --enable-optimized --disable-assertions --enable-targets=host,js
	cmake .. -DCMAKE_BUILD_TYPE=Release -DLLVM_TARGETS_TO_BUILD="X86;JSBackend" -DLLVM_INCLUDE_EXAMPLES=OFF -DLLVM_INCLUDE_TESTS=OFF -DCLANG_INCLUDE_EXAMPLES=OFF -DCLANG_INCLUDE_TESTS=OFF
	make -j 4
	popd

	rm -f ~/.emscripten
	$EMSCRIPTEN/emcc -v 2> /dev/null
	sed -i "/LLVM_ROOT/c\LLVM_ROOT = '$EMSCRIPTEN/fastcomp/build/Release/bin'" ~/.emscripten
else
	EMSDK_WIKI="http://github.com/kripken/emscripten/wiki/Emscripten-SDK#wiki-downloads"
	EMSDK_URL="https://s3.amazonaws.com/mozilla-games/emscripten/releases"
	EMSDK_ARCHIVE="emsdk-${EMSCRIPTEN_VERSION}-portable-64bit.zip"
	EMSDK_SDK="sdk-${EMSCRIPTEN_VERSION}-64bit"

	if [[ -n "${EMSCRIPTEN}" ]]; then
		if [[ ! -x "${EMSCRIPTEN}/emcc" ]]; then
			echo "Environment variable EMSCRIPTEN is defined but does not contain an emcc executable."
			exit 1
		elif [[ -x "${EMSCRIPTEN}/../../emsdk" ]]; then
			EMSDK_PATH=`realpath "${EMSCRIPTEN}/../.."`
			echo "Updating the SDK installed in ${EMSDK_PATH}..."
			python "${EMSCRIPTEN}/../../emsdk" update
			exit 0
		else
			echo "Environment variable EMSCRIPTEN is defined but this is not an Emscripten SDK."
			exit 1
		fi
	fi

	EMSDK_PATH="/usr/local/emsdk"
	read -p "Where do you want to install the Emscripten SDK? [default: ${EMSDK_PATH}] " -r
	echo

	if [[ -n "${REPLY}" ]]; then
		EMSDK_PATH=${REPLY}
	fi

	read -p "Installing the Emscripten SDK ${EMSCRIPTEN_VERSION} to ${EMSDK_PATH}. Press any key to continue... " -r -n 1
	echo

	EMSCRIPTEN=${EMSDK_PATH}/emscripten/${EMSCRIPTEN_VERSION}

	mkdir -p "${EMSDK_PATH}"

	if [[ -n "$(ls -A ${EMSDK_PATH})" ]]; then
		echo "${EMSDK_PATH} is not empty or readable."
		exit 1
	fi

	curl -fSL "${EMSDK_URL}/${EMSDK_ARCHIVE}" -o "/tmp/${EMSDK_ARCHIVE}"
	unzip -q -d "${EMSDK_PATH}" "/tmp/${EMSDK_ARCHIVE}"
	python "${EMSDK_PATH}/emsdk" update
	python "${EMSDK_PATH}/emsdk" install "${EMSDK_SDK}"
	python "${EMSDK_PATH}/emsdk" activate "${EMSDK_SDK}"
	echo
fi
>>>>>>> 606f9060

echo "Success."
echo

<<<<<<< HEAD
echo "Please set the EMSCRIPTEN environment variable to ${EMSDK_PATH}/emscripten/${EMSDK_EMSCRIPTEN_VERSION}."
echo "You should run something like:"
echo
echo "    echo EMSCRIPTEN=${EMSDK_PATH}/emscripten/${EMSDK_EMSCRIPTEN_VERSION} >> ~/.profile"
=======
if [ "${REPLY}" == "y" ]; then
	echo export EMSCRIPTEN=${EMSCRIPTEN} >> ~/.profile
else
	echo "Ok. Please set the EMSCRIPTEN environment variable to ${EMSCRIPTEN}."
	echo "You will need to run something like:"
	echo
	echo "    echo export EMSCRIPTEN=${EMSCRIPTEN} >> ~/.profile"
	echo
fi

echo "Success."
>>>>>>> 606f9060
echo<|MERGE_RESOLUTION|>--- conflicted
+++ resolved
@@ -20,20 +20,6 @@
 # OUT OF OR IN CONNECTION WITH THE SOFTWARE OR THE USE OR OTHER DEALINGS IN
 # THE SOFTWARE.
 
-<<<<<<< HEAD
-if [[ -n "${EMSCRIPTEN}" ]]; then
-	if [[ ! -x "${EMSCRIPTEN}/emcc" ]]; then
-		echo "Environment variable EMSCRIPTEN is defined but does not contain an emcc executable."
-		exit 1
-	elif [[ -x "${EMSCRIPTEN}/../../emsdk" ]]; then
-		EMSDK_PATH=`realpath "${EMSCRIPTEN}/../.."`
-		echo "Updating the SDK installed in ${EMSDK_PATH}..."
-		python "${EMSCRIPTEN}/../../emsdk" update
-		exit 0
-	else	
-		echo "Environment variable EMSCRIPTEN is defined but this is not an Emscripten SDK."
-		exit 1
-=======
 
 # Install Emscripten from source or emsdk.
 # Usage: ./install_emscripten.sh
@@ -59,7 +45,6 @@
 		fi
 	else
 		EMSCRIPTEN="/opt/emscripten"
->>>>>>> 606f9060
 	fi
 
 	echo "Emscripten SDK is not supported on Linux. Installation from source may take a while."
@@ -82,13 +67,6 @@
 	read -p "Press any key to continue... " -r -n 1
 	echo
 
-<<<<<<< HEAD
-curl -fSL "${EMSDK_URL}/${EMSDK_ARCHIVE}" -o "/tmp/${EMSDK_ARCHIVE}"
-unzip -q -d "${EMSDK_PATH}" "/tmp/${EMSDK_ARCHIVE}"
-python "${EMSDK_PATH}/emsdk" update
-python "${EMSDK_PATH}/emsdk" install "${EMSDK_SDK}"
-echo
-=======
 	apt-get install -q -y cmake nodejs default-jre
 
 	function fetch()
@@ -170,17 +148,10 @@
 	python "${EMSDK_PATH}/emsdk" activate "${EMSDK_SDK}"
 	echo
 fi
->>>>>>> 606f9060
 
-echo "Success."
+read -p "The installer will now add the EMSCRIPTEN environment variable to ~/.profile. Proceed? [y/n] " -r
 echo
 
-<<<<<<< HEAD
-echo "Please set the EMSCRIPTEN environment variable to ${EMSDK_PATH}/emscripten/${EMSDK_EMSCRIPTEN_VERSION}."
-echo "You should run something like:"
-echo
-echo "    echo EMSCRIPTEN=${EMSDK_PATH}/emscripten/${EMSDK_EMSCRIPTEN_VERSION} >> ~/.profile"
-=======
 if [ "${REPLY}" == "y" ]; then
 	echo export EMSCRIPTEN=${EMSCRIPTEN} >> ~/.profile
 else
@@ -192,5 +163,4 @@
 fi
 
 echo "Success."
->>>>>>> 606f9060
 echo