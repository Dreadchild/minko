// phong effect
{
	"name"	: "phong",
	
	"priority"	: "opaque",
	
	"attributeBindings"	: {
		"position"				: "geometry[${geometryId}].vertex.attribute.position",
		"uv"					: "geometry[${geometryId}].vertex.attribute.uv",
		"normal"				: "geometry[${geometryId}].vertex.attribute.normal",
		"tangent"				: "geometry[${geometryId}].vertex.attribute.tangent",
		"boneIdsA"				: "geometry[${geometryId}].vertex.attribute.boneIdsA",
		"boneIdsB"				: "geometry[${geometryId}].vertex.attribute.boneIdsB",		
		"boneWeightsA"			: "geometry[${geometryId}].vertex.attribute.boneWeightsA",
		"boneWeightsB"			: "geometry[${geometryId}].vertex.attribute.boneWeightsB"
	},
	
	"uniformBindings"	: {
<<<<<<< HEAD
		"diffuseColor"			: "material.diffuseColor",
		"diffuseMap"			: "material.diffuseMap",
		"alphaMap"				: "material.alphaMap",
		"alphaThreshold"		: "material.alphaThreshold",
		"normalMap"				: "material.normalMap",
		"specularColor"			: { "property" : "material.specularColor", "default" : [ 1.0, 1.0, 1.0, 1.0 ] },
		"specularMap"			: "material.specularMap",
		"environmentMap2d"		: "material.environmentMap2d",
		"environmentMap2dType"	: "material.environmentMap2dType",
		"environmentCubemap"	: "material.environmentCubemap",
		"environmentAlpha"		: "material.environmentAlpha",
		"shininess"				: "material.shininess",
=======
		"diffuseColor"			: "material[${materialId}].diffuseColor",
		"diffuseMap"			: "material[${materialId}].diffuseMap",
		"alphaMap"				: "material[${materialId}].alphaMap",
		"alphaThreshold"		: "material[${materialId}].alphaThreshold",
		"normalMap"				: "material[${materialId}].normalMap",
		"specularMap"			: "material[${materialId}].specularMap",
		"specularColor"			: { "property" : "material[${materialId}].specularColor", "default" : [ 1.0, 1.0, 1.0, 1.0 ] },
		"environmentMap2d"		: "material[${materialId}].environmentMap2d",
		"environmentMap2dType"	: "material[${materialId}].environmentMap2dType",
		"environmentCubemap"	: "material[${materialId}].environmentCubemap",
		"environmentAlpha"		: "material[${materialId}].environmentAlpha",
		"shininess"				: "material[${materialId}].shininess",
>>>>>>> 6fc4ddc0
		"modelToWorldMatrix"	: "transform.modelToWorldMatrix",
		"worldToScreenMatrix"	: { "property" : "camera.worldToScreenMatrix", 		"source" : "renderer" },
		"cameraPosition"		: { "property" : "camera.position", 				"source" : "renderer" },
		"boneMatrices"			: "geometry[${geometryId}].boneMatrices",
		"numBones"				: "geometry[${geometryId}].numBones"
	},

	"macroBindings"	: {
		"DIFFUSE_MAP"			: "material[${materialId}].diffuseMap",
		"NORMAL_MAP"			: "material[${materialId}].normalMap",
		"SPECULAR_MAP"			: "material[${materialId}].specularMap",
		"ALPHA_MAP"				: "material[${materialId}].alphaMap",
		"ALPHA_THRESHOLD"		: "material[${materialId}].alphaThreshold",
		"ENVIRONMENT_MAP_2D"	: "material[${materialId}].environmentMap2d",
		"ENVIRONMENT_CUBE_MAP"	: "material[${materialId}].environmentCubemap",
		"ENVIRONMENT_ALPHA"		: "material[${materialId}].environmentAlpha",
		"ENVIRONMENT_TYPE_2D"	: "material[${materialId}].environmentMap2dType",
		"SHININESS"				: "material[${materialId}].shininess",
		"MODEL_TO_WORLD"		: "transform.modelToWorldMatrix",
		"NUM_BONES"				: "geometry[${geometryId}].numBones"
	},
		
	"stateBindings"	: {
        "blendMode"             : "material[${materialId}].blendMode",
        "colorMask"             : "material[${materialId}].colorMask",
        "depthMask"             : "material[${materialId}].depthMask",
        "depthFunc"             : "material[${materialId}].depthFunc",
        "triangleCulling"       : "material[${materialId}].triangleCulling",
        "stencilFunc"           : "material[${materialId}].stencilFunc",
        "stencilRef"            : "material[${materialId}].stencilRef",
        "stencilMask"           : "material[${materialId}].stencilMask",
        "stencilFailOp"         : "material[${materialId}].stencilFailOp",
        "stencilZFailOp"        : "material[${materialId}].stencilZFailOp",
        "stencilZPassOp"        : "material[${materialId}].stencilZPassOp",
        "scissorBox.x"          : { "property" : "scissorBox.x",        "source" : "renderer" },
        "scissorBox.y"          : { "property" : "scissorBox.y",        "source" : "renderer" },
        "scissorBox.width"      : { "property" : "scissorBox.width",    "source" : "renderer" },
        "scissorBox.height"     : { "property" : "scissorBox.height",   "source" : "renderer" },
        "priority"              : "material[${materialId}].priority",
        "zsort"					: "material[${materialId}].zsort"
	},

	"samplerStates" : {
		"diffuseMap"			: { "wrapMode" : "repeat", "textureFilter" : "linear", "mipFilter" : "linear" },
		"normalMap"				: { "wrapMode" : "repeat", "textureFilter" : "linear", "mipFilter" : "linear" },
		"specularMap"			: { "wrapMode" : "repeat", "textureFilter" : "linear", "mipFilter" : "linear" },
		"environmentMap2d"		: { "wrapMode" : "repeat", "textureFilter" : "linear", "mipFilter" : "linear" },
		"environmentCubemap"	: { "wrapMode" : "repeat", "textureFilter" : "linear", "mipFilter" : "linear" }
	},
	
	"blendMode"         : ["one", "zero"],
    "colorMask"         : true,
    "depthTest"         : [true, "less_equal"],
    "triangleCulling"   : "none",
	"stencilTest"		: ["always", 0, 1, ["keep", "keep", "keep"]],
    "scissorTest"		: false,
	"scissorBox"		: [0, 0, -1, -1],
    "priority"          : "opaque",
    "zsort"             : false,

	"defaultTechnique" : "single-pass",
	
	"techniques" : [
		{
			"name"				: "single-pass",
			"fallback" 			: "multi-pass",
			"blendMode"			: ["one", "zero"],
			"depthTest"			: [true, "less_equal"],
			"triangleCulling"	: "back",
			
			"uniformBindings" : {
				"ambientLights"				: { "property" : "ambientLights", "source" : "root" },
				"directionalLights"			: { "property" : "directionalLights", "source" : "root" },
				"spotLights"				: { "property" : "spotLights", "source" : "root" },
				"pointLights"				: { "property" : "pointLights", "source" : "root" }
			},
			
			"macroBindings" : {
				"NUM_AMBIENT_LIGHTS"		: { "property" : "ambientLights.length", "source" : "root" },
				"PRECOMPUTED_AMBIENT"		: { "property" : "sumAmbients", "source" : "root" },
				"NUM_DIRECTIONAL_LIGHTS"	: { "property" : "directionalLights.length", "source" : "root", "max" : 8 },
				"NUM_POINT_LIGHTS"			: { "property" : "pointLights.length", "source" : "root", "max" : 8 },
				"NUM_SPOT_LIGHTS"			: { "property" : "spotLights.length", "source" : "root", "max" : 8 }
			},
				
			"passes"	: [{
				"vertexShader" : "#pragma include('Phong.vertex.glsl')",
				"fragmentShader" : "#pragma include('Phong.fragment.glsl')"
			}]
		},

		{
			"name"				: "single-pass-no-glsl-struct",
			"fallback" 			: "multi-pass",
			"blendMode"			: ["one", "zero"],
			"depthTest"			: [true, "less_equal"],
			"triangleCulling"	: "back",
			
			"configuration"		: [ "no-glsl-struct" ],
			
			"uniformBindings" : {
				"ambientLights"				: { "property" : "ambientLights", "source" : "root" },
				"directionalLights"			: { "property" : "directionalLights", "source" : "root" },
				"spotLights"				: { "property" : "spotLights", "source" : "root" },
				"pointLights"				: { "property" : "pointLights", "source" : "root" }
			},
			
			"macroBindings" : {
				"NUM_AMBIENT_LIGHTS"		: { "property" : "ambientLights.length", "source" : "root" },
				"PRECOMPUTED_AMBIENT"		: { "property" : "sumAmbients", "source" : "root" },
				"NUM_DIRECTIONAL_LIGHTS"	: { "property" : "directionalLights.length", "source" : "root", "max" : 8 },
				"NUM_POINT_LIGHTS"			: { "property" : "pointLights.length", "source" : "root", "max" : 8 },
				"NUM_SPOT_LIGHTS"			: { "property" : "spotLights.length", "source" : "root", "max" : 8 }
			},
				
			"passes"	: [{
				"vertexShader" : "#pragma include('Phong.vertex.glsl')",
				"fragmentShader" : "#pragma include('Phong.fragment.glsl')"
			}]
		},

		{
			// fixme: implement multi-pass phong lighting
			"name" 		: "multi-pass",
			"passes" 	: [{
				"vertexShader" : "#pragma include('Basic.vertex.glsl')",
			"fragmentShader" : "#pragma include('Basic.fragment.glsl')"
			}]
		}
	]
}<|MERGE_RESOLUTION|>--- conflicted
+++ resolved
@@ -16,20 +16,6 @@
 	},
 	
 	"uniformBindings"	: {
-<<<<<<< HEAD
-		"diffuseColor"			: "material.diffuseColor",
-		"diffuseMap"			: "material.diffuseMap",
-		"alphaMap"				: "material.alphaMap",
-		"alphaThreshold"		: "material.alphaThreshold",
-		"normalMap"				: "material.normalMap",
-		"specularColor"			: { "property" : "material.specularColor", "default" : [ 1.0, 1.0, 1.0, 1.0 ] },
-		"specularMap"			: "material.specularMap",
-		"environmentMap2d"		: "material.environmentMap2d",
-		"environmentMap2dType"	: "material.environmentMap2dType",
-		"environmentCubemap"	: "material.environmentCubemap",
-		"environmentAlpha"		: "material.environmentAlpha",
-		"shininess"				: "material.shininess",
-=======
 		"diffuseColor"			: "material[${materialId}].diffuseColor",
 		"diffuseMap"			: "material[${materialId}].diffuseMap",
 		"alphaMap"				: "material[${materialId}].alphaMap",
@@ -42,7 +28,6 @@
 		"environmentCubemap"	: "material[${materialId}].environmentCubemap",
 		"environmentAlpha"		: "material[${materialId}].environmentAlpha",
 		"shininess"				: "material[${materialId}].shininess",
->>>>>>> 6fc4ddc0
 		"modelToWorldMatrix"	: "transform.modelToWorldMatrix",
 		"worldToScreenMatrix"	: { "property" : "camera.worldToScreenMatrix", 		"source" : "renderer" },
 		"cameraPosition"		: { "property" : "camera.position", 				"source" : "renderer" },
@@ -86,11 +71,9 @@
 	},
 
 	"samplerStates" : {
-		"diffuseMap"			: { "wrapMode" : "repeat", "textureFilter" : "linear", "mipFilter" : "linear" },
-		"normalMap"				: { "wrapMode" : "repeat", "textureFilter" : "linear", "mipFilter" : "linear" },
-		"specularMap"			: { "wrapMode" : "repeat", "textureFilter" : "linear", "mipFilter" : "linear" },
-		"environmentMap2d"		: { "wrapMode" : "repeat", "textureFilter" : "linear", "mipFilter" : "linear" },
-		"environmentCubemap"	: { "wrapMode" : "repeat", "textureFilter" : "linear", "mipFilter" : "linear" }
+		"diffuseMap"	: { "wrapMode" : "repeat", "textureFilter" : "linear", "mipFilter" : "linear" },
+		"normalMap"		: { "wrapMode" : "repeat", "textureFilter" : "linear", "mipFilter" : "linear" },
+		"specularMap"	: { "wrapMode" : "repeat", "textureFilter" : "linear", "mipFilter" : "linear" }
 	},
 	
 	"blendMode"         : ["one", "zero"],
