// phong effect
{
	"name"	: "phong",
	
	"priority"	: "opaque",
	
	"attributeBindings"	: {
		"position"				: "geometry.vertex.attribute.position",
		"uv"					: "geometry.vertex.attribute.uv",
		"normal"				: "geometry.vertex.attribute.normal",
		"tangent"				: "geometry.vertex.attribute.tangent",
		"boneIdsA"				: "geometry.vertex.attribute.boneIdsA",
		"boneIdsB"				: "geometry.vertex.attribute.boneIdsB",		
		"boneWeightsA"			: "geometry.vertex.attribute.boneWeightsA",
		"boneWeightsB"			: "geometry.vertex.attribute.boneWeightsB"
	},
	
	"uniformBindings"	: {
		"diffuseColor"			: "material.diffuseColor",
		"diffuseMap"			: "material.diffuseMap",
		"alphaMap"				: "material.alphaMap",
		"alphaThreshold"		: "material.alphaThreshold",
		"normalMap"				: "material.normalMap",
		"specularMap"			: "material.specularMap",
		"specularColor"			: { "property" : "material.specularColor", "default" : [ 1.0, 1.0, 1.0, 1.0 ] },
		"environmentMap"		: "material.environmentMap",
		"environmentAlpha"		: "material.environmentAlpha",
		"shininess"				: "material.shininess",
		"modelToWorldMatrix"	: "transform.modelToWorldMatrix",
		"worldToScreenMatrix"	: { "property" : "camera.worldToScreenMatrix", 		"source" : "renderer" },
		"cameraPosition"		: { "property" : "camera.position", 				"source" : "renderer" },
		"boneMatrices"			: { "property" : "geometry.boneMatrices",			"source" : "target" },
		"numBones"				: { "property" : "geometry.numBones",				"source" : "target" }
	},
	
	"stateBindings"	: {
		"blendMode"				: "material.blendMode",
		"colorMask"				: "material.colorMask",
		"stencilFunc"			: "material.stencilFunc",
		"stencilRef"			: "material.stencilRef",
		"stencilMask"			: "material.stencilMask",
		"stencilFailOp"			: "material.stencilFailOp",
		"stencilZFailOp"		: "material.stencilZFailOp",
		"stencilZPassOp"		: "material.stencilZPassOp",
		"triangleCulling"		: "material.triangleCulling"
	},

	"macroBindings"	: {
		"DIFFUSE_MAP"			: "material.diffuseMap",
		"NORMAL_MAP"			: "material.normalMap",
		"SPECULAR_MAP"			: "material.specularMap",
		"ALPHA_MAP"				: "material.alphaMap",
		"ALPHA_THRESHOLD"		: "material.alphaThreshold",
		"ENVIRONMENT_MAP"		: "material.environmentMap",
		"ENVIRONMENT_ALPHA"		: "material.environmentAlpha",
		"SHININESS"				: "material.shininess",
		"MODEL_TO_WORLD"		: "transform.modelToWorldMatrix",
		"NUM_BONES"				: { "property" : "geometry.numBones",	"source" : "target" }
	},

	"samplerStates" : {
		"diffuseMap"	: { "wrapMode" : "repeat", "textureFilter" : "linear", "mipFilter" : "linear" },
		"normalMap"		: { "wrapMode" : "repeat", "textureFilter" : "linear", "mipFilter" : "linear" },
		"specularMap"	: { "wrapMode" : "repeat", "textureFilter" : "linear", "mipFilter" : "linear" }
	},
	
	"defaultTechnique" : "single-pass",
	"colorMask"			: true,
	"stencilTest"		: ["always", 0, 1, ["keep", "keep", "keep"]],
	"scissorTest"		: false,
	"scissorBox"		: [0, 0, -1, -1],
	
	"techniques" : [
		{
			"name"				: "single-pass",
			//"fallback" 			: "multi-pass",
			"fallback" 			: "basic",
			"blendMode"			: ["one", "zero"],
			"depthTest"			: [true, "less_equal"],
			"triangleCulling"	: "back",
			
			"uniformBindings" : {
				"ambientLights"				: { "property" : "ambientLights", "source" : "root" },
				"directionalLights"			: { "property" : "directionalLights", "source" : "root" },
				"spotLights"				: { "property" : "spotLights", "source" : "root" },
				"pointLights"				: { "property" : "pointLights", "source" : "root" }
			},
			
			"macroBindings" : {
				"NUM_AMBIENT_LIGHTS"		: { "property" : "ambientLights.length", "source" : "root" },
				"PRECOMPUTED_AMBIENT"		: { "property" : "sumAmbients", "source" : "root" },
				"NUM_DIRECTIONAL_LIGHTS"	: { "property" : "directionalLights.length", "source" : "root", "max" : 8 },
				"NUM_POINT_LIGHTS"			: { "property" : "pointLights.length", "source" : "root", "max" : 8 },
				"NUM_SPOT_LIGHTS"			: { "property" : "spotLights.length", "source" : "root", "max" : 8 }
			},
				
			"passes"	: [{
				"vertexShader" : { "includes" : [ "Skinning.function.glsl", "Phong.vertex.glsl" ] },
				"fragmentShader" : { "includes" : [ "Phong.struct.glsl", "Phong.function.glsl", "Phong.fragment.glsl" ] }
			}]
		},
		{
			"name"				: "single-pass-no-glsl-struct",
			//"fallback" 			: "multi-pass",
			"fallback" 			: "basic",
			"blendMode"			: ["one", "zero"],
			"depthTest"			: [true, "less_equal"],
			"triangleCulling"	: "back",
			
			"configuration"		: [ "no-glsl-struct" ],
			
			"uniformBindings" : {
				"ambientLights"				: { "property" : "ambientLights", "source" : "root" },
				"directionalLights"			: { "property" : "directionalLights", "source" : "root" },
				"spotLights"				: { "property" : "spotLights", "source" : "root" },
				"pointLights"				: { "property" : "pointLights", "source" : "root" }
			},
			
			"macroBindings" : {
				"NUM_AMBIENT_LIGHTS"		: { "property" : "ambientLights.length", "source" : "root" },
				"PRECOMPUTED_AMBIENT"		: { "property" : "sumAmbients", "source" : "root" },
				"NUM_DIRECTIONAL_LIGHTS"	: { "property" : "directionalLights.length", "source" : "root", "max" : 8 },
				"NUM_POINT_LIGHTS"			: { "property" : "pointLights.length", "source" : "root", "max" : 8 },
				"NUM_SPOT_LIGHTS"			: { "property" : "spotLights.length", "source" : "root", "max" : 8 }
			},
				
			"passes"	: [{
				"vertexShader" : { "includes" : [ "Skinning.function.glsl", "Phong.vertex.glsl" ] },
				"fragmentShader" : { "includes" : [ "Phong.struct.glsl", "Phong.function.glsl", "Phong.fragment.glsl" ] }
			}]
		},
		{
			"name" 		: "multi-pass",

			"passes" 	: [{
<<<<<<< HEAD
				"includes" : [ "Skinning.vertex.glsl", "Basic.vertex.glsl", "Basic.fragment.glsl" ]
=======
				"includes" : [ "Skinning.function.glsl", "Basic.vertex.glsl", "Basic.fragment.glsl" ]
>>>>>>> b58b0681
			}]
		},
		{
			"name" 		: "basic",

			"passes" 	: [{
<<<<<<< HEAD
				"includes" : [ "Skinning.vertex.glsl", "Basic.vertex.glsl", "Basic.fragment.glsl" ]
=======
				"includes" : [ "Skinning.function.glsl", "Basic.vertex.glsl", "Basic.fragment.glsl" ]
>>>>>>> b58b0681
			}]
		}
	]
}<|MERGE_RESOLUTION|>--- conflicted
+++ resolved
@@ -133,22 +133,14 @@
 			"name" 		: "multi-pass",
 
 			"passes" 	: [{
-<<<<<<< HEAD
-				"includes" : [ "Skinning.vertex.glsl", "Basic.vertex.glsl", "Basic.fragment.glsl" ]
-=======
 				"includes" : [ "Skinning.function.glsl", "Basic.vertex.glsl", "Basic.fragment.glsl" ]
->>>>>>> b58b0681
 			}]
 		},
 		{
 			"name" 		: "basic",
 
 			"passes" 	: [{
-<<<<<<< HEAD
-				"includes" : [ "Skinning.vertex.glsl", "Basic.vertex.glsl", "Basic.fragment.glsl" ]
-=======
 				"includes" : [ "Skinning.function.glsl", "Basic.vertex.glsl", "Basic.fragment.glsl" ]
->>>>>>> b58b0681
 			}]
 		}
 	]
