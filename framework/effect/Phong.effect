--- conflicted
+++ resolved
@@ -13,25 +13,16 @@
 		"diffuseColor"			: "material.diffuseColor",
 		"diffuseMap"			: "material.diffuseMap",
 		"alphaMap"				: "material.alphaMap",
-<<<<<<< HEAD
-=======
-		"environmentMap"		: "material.environmentMap",
-		"environmentAlpha"		: "material.environmentAlpha",
->>>>>>> f2cb0355
 		"alphaThreshold"		: "material.alphaThreshold",
 		"normalMap"				: "material.normalMap",
 		"specularMap"			: "material.specularMap",
+		"specularColor"			: { "property" : "material.specularColor", "default" : [ 1.0, 1.0, 1.0, 1.0 ] },
+		"environmentMap"		: "material.environmentMap",
+		"environmentAlpha"		: "material.environmentAlpha",
 		"shininess"				: "material.shininess",
-<<<<<<< HEAD
 		"modelToWorldMatrix"	: "transform.modelToWorldMatrix",
 		"worldToScreenMatrix"	: { "property" : "camera.worldToScreenMatrix", "source" : "renderer" },
 		"cameraPosition"		: { "property" : "camera.position", "source" : "renderer" }
-=======
-		"specularColor"			: { "property" : "material.specularColor", "default" : [ 1.0, 1.0, 1.0, 1.0 ] },
-		"modelToWorldMatrix"	: "transform.modelToWorldMatrix",
-		"cameraPosition"		: { "property" : "camera.position", "source" : "renderer" },
-		"worldToScreenMatrix"	: { "property" : "camera.worldToScreenMatrix", "source" : "renderer" }
->>>>>>> f2cb0355
 	},
 	
 	"stateBindings"	: {
@@ -51,12 +42,9 @@
 		"NORMAL_MAP"			: "material.normalMap",
 		"SPECULAR_MAP"			: "material.specularMap",
 		"ALPHA_MAP"				: "material.alphaMap",
-<<<<<<< HEAD
-=======
+		"ALPHA_THRESHOLD"		: "material.alphaThreshold",
 		"ENVIRONMENT_MAP"		: "material.environmentMap",
 		"ENVIRONMENT_ALPHA"		: "material.environmentAlpha",
->>>>>>> f2cb0355
-		"ALPHA_THRESHOLD"		: "material.alphaThreshold",
 		"SHININESS"				: "material.shininess",
 		"MODEL_TO_WORLD"		: "transform.modelToWorldMatrix"
 	},
@@ -79,9 +67,8 @@
 			"blendMode"			: ["one", "zero"],
 			"depthTest"			: [true, "less_equal"],
 			"triangleCulling"	: "back",
-
+			
 			"uniformBindings" : {
-<<<<<<< HEAD
 				"ambientLights"				: { "property" : "ambientLights", "source" : "root" },
 				"directionalLights"			: { "property" : "directionalLights", "source" : "root" },
 				"spotLights"				: { "property" : "spotLights", "source" : "root" },
@@ -120,16 +107,6 @@
 			
 			"macroBindings" : {
 				"NUM_AMBIENT_LIGHTS"		: { "property" : "ambientLights.length", "source" : "root" },
-=======
-				"ambientLights"		: { "property" : "ambientLights", "source" : "root" },
-				"directionalLights"	: { "property" : "directionalLights", "source" : "root" },
-				"spotLights"		: { "property" : "spotLights", "source" : "root" },
-				"pointLights"		: { "property" : "pointLights", "source" : "root" }
-			},
-			
-			"macroBindings" : {
-				"NUM_AMBIENT_LIGHTS"		: { "property" : "ambientLights.length", "source" : "root", "max" : 8 },
->>>>>>> f2cb0355
 				"PRECOMPUTED_AMBIENT"		: { "property" : "sumAmbients", "source" : "root" },
 				"NUM_DIRECTIONAL_LIGHTS"	: { "property" : "directionalLights.length", "source" : "root", "max" : 8 },
 				"NUM_POINT_LIGHTS"			: { "property" : "pointLights.length", "source" : "root", "max" : 8 },
