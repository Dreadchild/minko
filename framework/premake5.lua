minko.project.library "minko-framework"
	kind "StaticLib"

	language "C++"

	files {
		"src/**.hpp",
		"src/**.cpp",
		"include/**.hpp",
		"assets/**"
	}

	includedirs {
		"src"
	}
	
	-- json cpp
	files {
		"lib/jsoncpp/src/**.cpp",
		"lib/jsoncpp/src/**.hpp",
		"lib/jsoncpp/src/**.c",
		"lib/jsoncpp/src/**.h"
	}
	includedirs {
		"lib/jsoncpp/src"
	}
	defines {
		"JSON_IS_AMALGAMATION"
	}
	
	-- plugins
	minko.plugin.import("angle")

	-- windows
<<<<<<< HEAD
	configuration { "windows32 or windows64" }
		includedirs { "lib/glew/include" }
		buildoptions {
			"/wd4503"
		}
		
=======
>>>>>>> ebbac473
	configuration { "windows32" }
		libdirs { "lib/glew/lib/windows32" }
		
	configuration { "windows64" }
<<<<<<< HEAD
		libdirs { "lib/glew/lib/windows64" }

	configuration { "vs*" }
		defines { "NOMINMAX" }

	-- visual studio
	configuration { "vs*" }
		-- fix for faux variadic templates limited to 5 arguments by default
		defines { "_VARIADIC_MAX=10" }

	-- macos
	configuration { "macosx" }

	-- html5
	configuration { "html5" }
		buildoptions {
			"-Wno-warn-absolute-paths",
			"--closure 1"
		}
=======
		libdirs { "lib/glew/lib/windows64" }
>>>>>>> ebbac473
<|MERGE_RESOLUTION|>--- conflicted
+++ resolved
@@ -32,39 +32,11 @@
 	minko.plugin.import("angle")
 
 	-- windows
-<<<<<<< HEAD
-	configuration { "windows32 or windows64" }
-		includedirs { "lib/glew/include" }
+	configuration { "windows32" }
+		libdirs { "lib/glew/lib/windows32" }
 		buildoptions {
 			"/wd4503"
 		}
 		
-=======
->>>>>>> ebbac473
-	configuration { "windows32" }
-		libdirs { "lib/glew/lib/windows32" }
-		
 	configuration { "windows64" }
-<<<<<<< HEAD
-		libdirs { "lib/glew/lib/windows64" }
-
-	configuration { "vs*" }
-		defines { "NOMINMAX" }
-
-	-- visual studio
-	configuration { "vs*" }
-		-- fix for faux variadic templates limited to 5 arguments by default
-		defines { "_VARIADIC_MAX=10" }
-
-	-- macos
-	configuration { "macosx" }
-
-	-- html5
-	configuration { "html5" }
-		buildoptions {
-			"-Wno-warn-absolute-paths",
-			"--closure 1"
-		}
-=======
-		libdirs { "lib/glew/lib/windows64" }
->>>>>>> ebbac473
+		libdirs { "lib/glew/lib/windows64" }