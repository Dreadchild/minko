project "glsl-optimizer"
	kind "StaticLib"
	language "C++"
	files {
		"src/glsl/**.h",
		"src/glsl/**.c",
		"src/glsl/**.cpp",
		"src/mesa/**.h",
		"src/mesa/**.c",
		"src/mesa/**.cpp"
	}
	includedirs {
		"include",
		"src/mesa",
		"src/glsl",
		"src/glsl/glcpp"
	}
	excludes {
		"src/glsl/main.cpp",
		"src/glsl/builtin_compiler/builtin_stubs.cpp"
	}
	flags { "NoExceptions" }
	
	configuration { "debug"}
		defines { "DEBUG", "_DEBUG" }
		flags { "Symbols" }
		targetdir "bin/debug"

	configuration { "release" }
		defines { "NDEBUG" }
		flags { "OptimizeSpeed" }
		targetdir "bin/release"

	-- linux
	configuration { "linux" }
		buildoptions { "-Wno-narrowing" }

	-- windows
	configuration { "windows", "x32" }
<<<<<<< HEAD
		defines {
			"_LIB",
			"NOMINMAX",
			"_CRT_SECURE_NO_WARNINGS",
			"_CRT_SECURE_NO_DEPRECATE",
			"__STDC_VERSION__=199901L",
			"__STDC__",
			"strdup=_strdup",
			"WIN32"
=======
		defines { "WIN32" }
		buildoptions {
			"/wd4028",
			"/wd4244",
			"/wd4267",
			"/wd4996",
			"/wd4273"
>>>>>>> e1554ac9
		}
		-- c99 fix for windows only
		includedirs { "include/c99" }

	-- macos
	configuration { "macosx" }

	-- emscripten
	configuration { "emscripten" }
		flags { "Optimize" }
		buildoptions { "-Wno-narrowing" }<|MERGE_RESOLUTION|>--- conflicted
+++ resolved
@@ -37,7 +37,6 @@
 
 	-- windows
 	configuration { "windows", "x32" }
-<<<<<<< HEAD
 		defines {
 			"_LIB",
 			"NOMINMAX",
@@ -47,15 +46,13 @@
 			"__STDC__",
 			"strdup=_strdup",
 			"WIN32"
-=======
-		defines { "WIN32" }
+		}
 		buildoptions {
 			"/wd4028",
 			"/wd4244",
 			"/wd4267",
 			"/wd4996",
 			"/wd4273"
->>>>>>> e1554ac9
 		}
 		-- c99 fix for windows only
 		includedirs { "include/c99" }
