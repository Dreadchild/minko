/*
Copyright (c) 2014 Aerys

Permission is hereby granted, free of charge, to any person obtaining a copy of this software and
associated documentation files (the "Software"), to deal in the Software without restriction,
including without limitation the rights to use, copy, modify, merge, publish, distribute,
sublicense, and/or sell copies of the Software, and to permit persons to whom the Software is
furnished to do so, subject to the following conditions:

The above copyright notice and this permission notice shall be included in all copies or
substantial portions of the Software.

THE SOFTWARE IS PROVIDED "AS IS", WITHOUT WARRANTY OF ANY KIND, EXPRESS OR IMPLIED, INCLUDING
BUT NOT LIMITED TO THE WARRANTIES OF MERCHANTABILITY, FITNESS FOR A PARTICULAR PURPOSE AND
NONINFRINGEMENT. IN NO EVENT SHALL THE AUTHORS OR COPYRIGHT HOLDERS BE LIABLE FOR ANY CLAIM,
DAMAGES OR OTHER LIABILITY, WHETHER IN AN ACTION OF CONTRACT, TORT OR OTHERWISE, ARISING FROM,
OUT OF OR IN CONNECTION WITH THE SOFTWARE OR THE USE OR OTHER DEALINGS IN THE SOFTWARE.
*/

#pragma once

#include "minko/Common.hpp"

#include "minko/data/ArrayProvider.hpp"

namespace minko
{
<<<<<<< HEAD
    namespace material
    {
        class Material :
            public data::ArrayProvider
        {
        public:
            typedef std::shared_ptr<Material>    Ptr;

        public:
            inline static
            Ptr
            create()
            {
                return std::shared_ptr<Material>(new Material());
            }

            inline static
            Ptr
            create(Ptr source)
            {
                auto mat = create();

                if (source)
                    mat->copyFrom(source);

                return mat;
            }

        protected:
            Material();
        };
    }
=======
	namespace material
	{
		class Material :
			public data::ArrayProvider
		{
		public:
			typedef std::shared_ptr<Material>	Ptr;

		public:
			inline static
			Ptr
			create()
			{
				return std::shared_ptr<Material>(new Material());
			}

			inline static
			Ptr
			create(const std::string& name)
			{
				return std::shared_ptr<Material>(new Material(name));
			}

			inline static
			Ptr
			create(Ptr source)
			{
				auto mat = create();

				if (source)
					mat->copyFrom(source);

				return mat;
			}			

			template <typename T>
			inline
			Ptr
			set(const std::string& propertyName, T value)
			{
				return std::static_pointer_cast<Material>(Provider::set(propertyName, value));
			}

		protected:
			Material();

			Material(const std::string& name);
		};
	}
>>>>>>> c56dc51c
}<|MERGE_RESOLUTION|>--- conflicted
+++ resolved
@@ -25,7 +25,6 @@
 
 namespace minko
 {
-<<<<<<< HEAD
     namespace material
     {
         class Material :
@@ -44,6 +43,13 @@
 
             inline static
             Ptr
+			create(const std::string& name)
+			{
+				return std::shared_ptr<Material>(new Material(name));
+			}
+
+			inline static
+			Ptr
             create(Ptr source)
             {
                 auto mat = create();
@@ -54,46 +60,6 @@
                 return mat;
             }
 
-        protected:
-            Material();
-        };
-    }
-=======
-	namespace material
-	{
-		class Material :
-			public data::ArrayProvider
-		{
-		public:
-			typedef std::shared_ptr<Material>	Ptr;
-
-		public:
-			inline static
-			Ptr
-			create()
-			{
-				return std::shared_ptr<Material>(new Material());
-			}
-
-			inline static
-			Ptr
-			create(const std::string& name)
-			{
-				return std::shared_ptr<Material>(new Material(name));
-			}
-
-			inline static
-			Ptr
-			create(Ptr source)
-			{
-				auto mat = create();
-
-				if (source)
-					mat->copyFrom(source);
-
-				return mat;
-			}			
-
 			template <typename T>
 			inline
 			Ptr
@@ -102,11 +68,10 @@
 				return std::static_pointer_cast<Material>(Provider::set(propertyName, value));
 			}
 
-		protected:
-			Material();
+        protected:
+            Material();
 
 			Material(const std::string& name);
-		};
-	}
->>>>>>> c56dc51c
+        };
+    }
 }