/*
Copyright (c) 2013 Aerys

Permission is hereby granted, free of charge, to any person obtaining a copy of this software and
associated documentation files (the "Software"), to deal in the Software without restriction,
including without limitation the rights to use, copy, modify, merge, publish, distribute,
sublicense, and/or sell copies of the Software, and to permit persons to whom the Software is
furnished to do so, subject to the following conditions:

The above copyright notice and this permission notice shall be included in all copies or
substantial portions of the Software.

THE SOFTWARE IS PROVIDED "AS IS", WITHOUT WARRANTY OF ANY KIND, EXPRESS OR IMPLIED, INCLUDING
BUT NOT LIMITED TO THE WARRANTIES OF MERCHANTABILITY, FITNESS FOR A PARTICULAR PURPOSE AND
NONINFRINGEMENT. IN NO EVENT SHALL THE AUTHORS OR COPYRIGHT HOLDERS BE LIABLE FOR ANY CLAIM,
DAMAGES OR OTHER LIABILITY, WHETHER IN AN ACTION OF CONTRACT, TORT OR OTHERWISE, ARISING FROM,
OUT OF OR IN CONNECTION WITH THE SOFTWARE OR THE USE OR OTHER DEALINGS IN THE SOFTWARE.
*/

#pragma once

#include "minko/Common.hpp"

namespace minko
{
	namespace math
	{
		class Vector2 :
			public std::enable_shared_from_this<Vector2>,
			public Convertible<Vector2>
		{
		public:
			typedef std::shared_ptr<Vector2>	Ptr;

		protected:
			float _x;
			float _y;

		public:
			inline static
			Ptr
			create(float x = 0.f, float y = 0.f)
			{
				return std::shared_ptr<Vector2>(new Vector2(x, y));
			}

			inline static
			Ptr
			create(float* data)
			{
				return create(*data, *(data + 1));
			}

			inline
			float
			x()
			{
				return _x;
			}

			inline
			float
			y()
			{
				return _y;
			}

			inline
			void
			x(float x)
			{
				_x = x;
			}

			inline
			void
			y(float y)
			{
				_y = y;
			}

           	inline
			Ptr
			copyFrom(Ptr value)
			{
				return setTo(value->_x, value->_y);
			}

			inline
			Ptr
			copyFrom(float* data)
			{
				return setTo(*data, *(data + 1));
			}

			inline
			Ptr
			setTo(float x, float y)
			{
				_x = x;
				_y = y;

				return std::static_pointer_cast<Vector2>(shared_from_this());
			}

			std::string
			toString()
			{
				std::stringstream stream;
				
				stream << "(" << _x << ", " << _y << ")";

				return stream.str();
			}

			Ptr
			normalize()
			{
				float l = sqrtf(_x * _x + _y * _y);
				
				if (l != 0.)
				{
					_x /= l;
					_y /= l;
				}

				return shared_from_this();
			}

			inline
			Ptr
			cross(Ptr value)
			{
				float x = _y * value->_x - _x * value->_y;
				float y = _x * value->_y - _y * value->_x;

				_x = x;
				_y = y;

				return std::static_pointer_cast<Vector2>(shared_from_this());
			}

			inline
			float
			dot(Ptr value)
			{
				return _x * value->_x + _y * value->_y;
			}

			inline
			Ptr
			operator-()
			{
				return create(-_x, -_y);
			}

			inline
			Ptr
			operator-(Ptr value)
			{
				return create(_x - value->_x, _y - value->_y);
			}

			inline
			Ptr
			operator+(Ptr value)
			{
				return create(_x + value->_x, _y + value->_y);
			}

			inline
			Ptr
			operator+=(Ptr value)
			{
				_x += value->_x;
				_y += value->_y;

				return std::static_pointer_cast<Vector2>(shared_from_this());
			}

			inline
			Ptr
			operator-=(Ptr value)
			{
				_x -= value->_x;
				_y -= value->_y;

				return std::static_pointer_cast<Vector2>(shared_from_this());
			}

			inline
			Ptr
			lerp(Ptr target, float ratio)
			{
				return setTo(_x + (target->_x - _x) * ratio, _y + (target->_y - _y) * ratio);
			}

<<<<<<< HEAD
			inline
			Ptr
			scaleBy(float scale)
			{
				_x *= scale;
				_y *= scale;

				return std::static_pointer_cast<Vector2>(shared_from_this());
=======
			bool
			equals(std::shared_ptr<Vector2> vect2)
			{
				return vect2->x() == _x && 
					   vect2->y() == _y;
>>>>>>> 760eea50
			}

		protected:
			Vector2(float x, float y) :
				_x(x),
				_y(y)
			{
			}
		};
	}
}<|MERGE_RESOLUTION|>--- conflicted
+++ resolved
@@ -195,7 +195,6 @@
 				return setTo(_x + (target->_x - _x) * ratio, _y + (target->_y - _y) * ratio);
 			}
 
-<<<<<<< HEAD
 			inline
 			Ptr
 			scaleBy(float scale)
@@ -204,13 +203,13 @@
 				_y *= scale;
 
 				return std::static_pointer_cast<Vector2>(shared_from_this());
-=======
+			}
+			
 			bool
 			equals(std::shared_ptr<Vector2> vect2)
 			{
 				return vect2->x() == _x && 
 					   vect2->y() == _y;
->>>>>>> 760eea50
 			}
 
 		protected:
