/*
Copyright (c) 2014 Aerys

Permission is hereby granted, free of charge, to any person obtaining a copy of this software and
associated documentation files (the "Software"), to deal in the Software without restriction,
including without limitation the rights to use, copy, modify, merge, publish, distribute,
sublicense, and/or sell copies of the Software, and to permit persons to whom the Software is
furnished to do so, subject to the following conditions:

The above copyright notice and this permission notice shall be included in all copies or
substantial portions of the Software.

THE SOFTWARE IS PROVIDED "AS IS", WITHOUT WARRANTY OF ANY KIND, EXPRESS OR IMPLIED, INCLUDING
BUT NOT LIMITED TO THE WARRANTIES OF MERCHANTABILITY, FITNESS FOR A PARTICULAR PURPOSE AND
NONINFRINGEMENT. IN NO EVENT SHALL THE AUTHORS OR COPYRIGHT HOLDERS BE LIABLE FOR ANY CLAIM,
DAMAGES OR OTHER LIABILITY, WHETHER IN AN ACTION OF CONTRACT, TORT OR OTHERWISE, ARISING FROM,
OUT OF OR IN CONNECTION WITH THE SOFTWARE OR THE USE OR OTHER DEALINGS IN THE SOFTWARE.
*/

#pragma once

#include "minko/Common.hpp"

#include "minko/data/Provider.hpp"

namespace minko
{
<<<<<<< HEAD
    namespace data
    {
        class ArrayProvider :
            public Provider
        {
        public:
            typedef std::shared_ptr<ArrayProvider>            Ptr;

        private:
            typedef std::shared_ptr<Provider>                ProviderPtr;
            typedef Signal<Ptr, uint>                        IndexChangedSignal;
            typedef std::shared_ptr<IndexChangedSignal>        IndexChangedSignalPtr;

        private:
            std::string                                        _name;
            IndexChangedSignalPtr                            _indexChanged;

        public:
            inline static
            Ptr
            create(const std::string& name)
            {
                return std::shared_ptr<ArrayProvider>(new ArrayProvider(name));
            }


            inline
            IndexChangedSignalPtr
            indexChanged()
            {
                return _indexChanged;
            }

            inline
            const std::string&
            arrayName() const
            {
                return _name;
            }

            inline
            Ptr
            copyFrom(Ptr source)
            {
                Provider::copyFrom(std::static_pointer_cast<Provider>(source));

                _name = source->_name;

                return std::static_pointer_cast<ArrayProvider>(shared_from_this());
            }

            inline
            Ptr
            clone()
            {
                auto that = std::static_pointer_cast<ArrayProvider>(shared_from_this());

                return ArrayProvider::create(_name)->copyFrom(that);
            }

        protected:
            explicit
            ArrayProvider(const std::string& name);
        };
    }
=======
	namespace data
	{
		class ArrayProvider :
			public Provider
		{
		public:
			typedef std::shared_ptr<ArrayProvider>			Ptr;

		private:
			typedef std::shared_ptr<Provider>				ProviderPtr;
			typedef Signal<Ptr, uint>						IndexChangedSignal;
			typedef std::shared_ptr<IndexChangedSignal>		IndexChangedSignalPtr;

		private:
			std::string										_name;
			IndexChangedSignalPtr							_indexChanged;

		public:
			inline static
			Ptr
			create(const std::string& name)
			{
				return std::shared_ptr<ArrayProvider>(new ArrayProvider(name));
			}

			inline static
			Ptr
			create(const ArrayProvider& provider)
			{
				return std::shared_ptr<ArrayProvider>(new ArrayProvider(provider));
			}


			inline
			IndexChangedSignalPtr
			indexChanged()
			{
				return _indexChanged;
			}

			inline
			const std::string&
			arrayName() const
			{
				return _name;
			}

			inline
			Ptr
			copyFrom(Ptr source)
			{
				Provider::copyFrom(std::static_pointer_cast<Provider>(source));

				_name = source->_name;

				return std::static_pointer_cast<ArrayProvider>(shared_from_this());
			}

			inline
			Ptr
			clone()
			{
				auto that = std::static_pointer_cast<ArrayProvider>(shared_from_this());

				return ArrayProvider::create(_name)->copyFrom(that);
			}

		protected:
			explicit
			ArrayProvider(const std::string& name);

			ArrayProvider(const ArrayProvider& provider);
		};
	}
>>>>>>> c56dc51c
}<|MERGE_RESOLUTION|>--- conflicted
+++ resolved
@@ -25,7 +25,6 @@
 
 namespace minko
 {
-<<<<<<< HEAD
     namespace data
     {
         class ArrayProvider :
@@ -50,6 +49,13 @@
             {
                 return std::shared_ptr<ArrayProvider>(new ArrayProvider(name));
             }
+
+			inline static
+			Ptr
+			create(const ArrayProvider& provider)
+			{
+				return std::shared_ptr<ArrayProvider>(new ArrayProvider(provider));
+			}
 
 
             inline
@@ -89,82 +95,8 @@
         protected:
             explicit
             ArrayProvider(const std::string& name);
+
+			ArrayProvider(const ArrayProvider& provider);
         };
     }
-=======
-	namespace data
-	{
-		class ArrayProvider :
-			public Provider
-		{
-		public:
-			typedef std::shared_ptr<ArrayProvider>			Ptr;
-
-		private:
-			typedef std::shared_ptr<Provider>				ProviderPtr;
-			typedef Signal<Ptr, uint>						IndexChangedSignal;
-			typedef std::shared_ptr<IndexChangedSignal>		IndexChangedSignalPtr;
-
-		private:
-			std::string										_name;
-			IndexChangedSignalPtr							_indexChanged;
-
-		public:
-			inline static
-			Ptr
-			create(const std::string& name)
-			{
-				return std::shared_ptr<ArrayProvider>(new ArrayProvider(name));
-			}
-
-			inline static
-			Ptr
-			create(const ArrayProvider& provider)
-			{
-				return std::shared_ptr<ArrayProvider>(new ArrayProvider(provider));
-			}
-
-
-			inline
-			IndexChangedSignalPtr
-			indexChanged()
-			{
-				return _indexChanged;
-			}
-
-			inline
-			const std::string&
-			arrayName() const
-			{
-				return _name;
-			}
-
-			inline
-			Ptr
-			copyFrom(Ptr source)
-			{
-				Provider::copyFrom(std::static_pointer_cast<Provider>(source));
-
-				_name = source->_name;
-
-				return std::static_pointer_cast<ArrayProvider>(shared_from_this());
-			}
-
-			inline
-			Ptr
-			clone()
-			{
-				auto that = std::static_pointer_cast<ArrayProvider>(shared_from_this());
-
-				return ArrayProvider::create(_name)->copyFrom(that);
-			}
-
-		protected:
-			explicit
-			ArrayProvider(const std::string& name);
-
-			ArrayProvider(const ArrayProvider& provider);
-		};
-	}
->>>>>>> c56dc51c
 }