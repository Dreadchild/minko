/*
Copyright (c) 2013 Aerys

Permission is hereby granted, free of charge, to any person obtaining a copy of this software and
associated documentation files (the "Software"), to deal in the Software without restriction,
including without limitation the rights to use, copy, modify, merge, publish, distribute,
sublicense, and/or sell copies of the Software, and to permit persons to whom the Software is
furnished to do so, subject to the following conditions:

The above copyright notice and this permission notice shall be included in all copies or
substantial portions of the Software.

THE SOFTWARE IS PROVIDED "AS IS", WITHOUT WARRANTY OF ANY KIND, EXPRESS OR IMPLIED, INCLUDING
BUT NOT LIMITED TO THE WARRANTIES OF MERCHANTABILITY, FITNESS FOR A PARTICULAR PURPOSE AND
NONINFRINGEMENT. IN NO EVENT SHALL THE AUTHORS OR COPYRIGHT HOLDERS BE LIABLE FOR ANY CLAIM,
DAMAGES OR OTHER LIABILITY, WHETHER IN AN ACTION OF CONTRACT, TORT OR OTHERWISE, ARISING FROM,
OUT OF OR IN CONNECTION WITH THE SOFTWARE OR THE USE OR OTHER DEALINGS IN THE SOFTWARE.
*/

#pragma once

#include "minko/Common.hpp"
#include "minko/data/Provider.hpp"

namespace minko
{
	namespace data
	{
		class Container :
			public std::enable_shared_from_this<Container>
		{

		public:
			typedef std::shared_ptr<Container>								Ptr;
			typedef Signal<Ptr, const std::string&>							PropertyChangedSignal;

		private:
			typedef std::shared_ptr<PropertyChangedSignal>					PropertyChangedSignalPtr;

			typedef std::shared_ptr<Provider>								ProviderPtr;
			typedef std::shared_ptr<data::AbstractFilter>					AbsFilterPtr;
			typedef Signal<ProviderPtr, const std::string&>					ProviderPropertyChangedSignal;
			typedef ProviderPropertyChangedSignal::Slot						ProviderPropertyChangedSlot;

			std::list<ProviderPtr>											_providers;
			std::unordered_map<std::string, ProviderPtr>					_propertyNameToProvider;
			std::unordered_map<ProviderPtr, uint>							_providersToNumUse;
			std::unordered_map<ProviderPtr, uint>							_providerToIndex;

			std::shared_ptr<Provider>										_arrayLengths;

			PropertyChangedSignalPtr										_propertyAdded;
			PropertyChangedSignalPtr										_propertyRemoved;
			std::unordered_map<std::string, PropertyChangedSignalPtr>		_propValueChanged;
			std::unordered_map<std::string, PropertyChangedSignalPtr>		_propReferenceChanged;

			std::unordered_map<ProviderPtr, std::list<Any>>					_propertyAddedOrRemovedSlots;
			std::unordered_map<ProviderPtr, ProviderPropertyChangedSlot>	_providerValueChangedSlot;
			std::unordered_map<ProviderPtr, ProviderPropertyChangedSlot>	_providerReferenceChangedSlot;

			Signal<Ptr, ProviderPtr>::Ptr									_providerAdded;
			Signal<Ptr, ProviderPtr>::Ptr									_providerRemoved;

			static uint CONTAINER_ID;


		public:
			uint _containerId;
			static
			Ptr
			create()
			{
				auto container = std::shared_ptr<Container>(new Container());

				container->initialize();

				return container;
			}

			void
			initialize();

			void
			addProvider(std::shared_ptr<Provider> provider);

			void
			addProvider(std::shared_ptr<ArrayProvider> provider);

			void
			removeProvider(std::shared_ptr<Provider> provider);

			void
			removeProvider(std::shared_ptr<ArrayProvider> provider);

			bool
			hasProvider(std::shared_ptr<Provider> provider) const;

			bool
			hasProperty(const std::string&) const;
			
			bool
			isLengthProperty(const std::string&) const;

			inline
			int
			getProviderIndex(ProviderPtr provider) const
			{
				auto foundIndexIt = _providerToIndex.find(provider);

				return foundIndexIt != _providerToIndex.end() ? foundIndexIt->second : -1;
			}

			template <typename T>
			T
			get(const std::string& propertyName) const
			{
				assertPropertyExists(propertyName);

				const auto& provider = _propertyNameToProvider.find(propertyName)->second;
				auto unformatedPropertyName = unformatPropertyName(provider, propertyName);

				return provider->get<T>(unformatedPropertyName, true);
			}

			template <typename T>
			void
			set(const std::string& propertyName, T value)
			{
				assertPropertyExists(propertyName);

				auto provider = _propertyNameToProvider[propertyName];
				auto unformatedPropertyName = unformatPropertyName(provider, propertyName);

				provider->set<T>(unformatedPropertyName, value);
			}

			template <typename T>
			bool
			propertyHasType(const std::string& propertyName, bool skipPropertyNameFormatting = false) const
			{
				assertPropertyExists(propertyName);

				const auto& provider = _propertyNameToProvider.find(propertyName)->second;

				auto unformatedPropertyName = unformatPropertyName(provider, propertyName);

				return provider->propertyHasType<T>(unformatedPropertyName, skipPropertyNameFormatting);
			}

			inline
			PropertyChangedSignalPtr
			propertyAdded() const
			{
				return _propertyAdded;
			}

			inline
			PropertyChangedSignalPtr
			propertyRemoved() const
			{
				return _propertyRemoved;
			}

			PropertyChangedSignalPtr
			propertyValueChanged(const std::string& propertyName);

			PropertyChangedSignalPtr
			propertyReferenceChanged(const std::string& propertyName);

			inline
			Signal<Ptr, Provider::Ptr>::Ptr
			providerAdded() const
			{
				return _providerAdded;
			}

			inline
			Signal<Ptr, Provider::Ptr>::Ptr
			providerRemoved() const
			{
				return _providerRemoved;
			}

			inline
			const std::list<ProviderPtr>&
			providers() const
			{
				return _providers;
			}

<<<<<<< HEAD
			std::ostream&
			printPropertyNames(std::ostream&) const;
=======
			Ptr
			filter(const std::set<AbsFilterPtr>&, Ptr = nullptr) const;
>>>>>>> 34fc2e74

		private:
			Container();

			void
			assertPropertyExists(const std::string& propertyName) const;

			void
			providerPropertyAddedHandler(ProviderPtr, const std::string& propertyName);

			void
			providerPropertyRemovedHandler(ProviderPtr, const std::string& propertyName);

			void 
			providerValueChangedHandler(ProviderPtr, const std::string& propertyName);

			void
			providerReferenceChangedHandler(ProviderPtr, const std::string& propertyName);

			std::string
			formatPropertyName(ProviderPtr  arrayProvider, const std::string&) const;

			std::string
			unformatPropertyName(ProviderPtr  arrayProvider, const std::string&) const;

			inline
			void
			assertProviderDoesNotExist(std::shared_ptr<Provider> provider) const
			{
#ifdef DEBUG
				if (std::find(_providers.begin(), _providers.end(), provider) != _providers.end())
					throw std::invalid_argument("provider");
#endif // DEBUG
			}

			inline
			void
			assertProviderExists(std::shared_ptr<Provider> provider) const
			{
#ifdef DEBUG
				if (std::find(_providers.begin(), _providers.end(), provider) == _providers.end())
					throw std::invalid_argument("provider");
#endif // DEBUG
			}
		};
	}
}<|MERGE_RESOLUTION|>--- conflicted
+++ resolved
@@ -188,13 +188,8 @@
 				return _providers;
 			}
 
-<<<<<<< HEAD
-			std::ostream&
-			printPropertyNames(std::ostream&) const;
-=======
 			Ptr
 			filter(const std::set<AbsFilterPtr>&, Ptr = nullptr) const;
->>>>>>> 34fc2e74
 
 		private:
 			Container();
