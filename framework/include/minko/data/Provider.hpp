/*
Copyright (c) 2014 Aerys

Permission is hereby granted, free of charge, to any person obtaining a copy of this software and
associated documentation files (the "Software"), to deal in the Software without restriction,
including without limitation the rights to use, copy, modify, merge, publish, distribute,
sublicense, and/or sell copies of the Software, and to permit persons to whom the Software is
furnished to do so, subject to the following conditions:

The above copyright notice and this permission notice shall be included in all copies or
substantial portions of the Software.

THE SOFTWARE IS PROVIDED "AS IS", WITHOUT WARRANTY OF ANY KIND, EXPRESS OR IMPLIED, INCLUDING
BUT NOT LIMITED TO THE WARRANTIES OF MERCHANTABILITY, FITNESS FOR A PARTICULAR PURPOSE AND
NONINFRINGEMENT. IN NO EVENT SHALL THE AUTHORS OR COPYRIGHT HOLDERS BE LIABLE FOR ANY CLAIM,
DAMAGES OR OTHER LIABILITY, WHETHER IN AN ACTION OF CONTRACT, TORT OR OTHERWISE, ARISING FROM,
OUT OF OR IN CONNECTION WITH THE SOFTWARE OR THE USE OR OTHER DEALINGS IN THE SOFTWARE.
*/

#pragma once

#include "minko/Common.hpp"
#include "minko/Any.hpp"
#include "minko/Signal.hpp"
#include "minko/Uuid.hpp"

namespace minko
{
	namespace data
	{
		class Provider :
			public std::enable_shared_from_this<Provider>,
            public Uuid::enable_uuid
		{
		public:
			typedef std::shared_ptr<Provider>		Ptr;
			typedef std::shared_ptr<const Provider>	ConstPtr;

        private:
            template <typename T>
            struct is_shared_ptr : std::false_type {};
            template <typename T>
            struct is_shared_ptr<std::shared_ptr<T>> : std::true_type {};

            template <typename T>
            struct is_weak_ptr : std::false_type {};
            template <typename T>
            struct is_weak_ptr<std::weak_ptr<T>> : std::true_type{};

            template <typename T>
            struct is_valid {
                static const bool value = !std::is_pointer<T>::value && !std::is_reference<T>::value
                    && !is_shared_ptr<T>::value &&!is_weak_ptr<T>::value;
            };

		private:
			std::map<std::string, Any>	    _values;

			Signal<Ptr, const std::string&> _propertyAdded;
            Signal<Ptr, const std::string&>	_propertyChanged;
			Signal<Ptr, const std::string&>	_propertyRemoved;

		public:
			static
			Ptr
			create()
			{
				Ptr provider = std::shared_ptr<Provider>(new Provider());

				return provider;
			}

			static
			Ptr
			create(Ptr source)
			{
				return create()->copyFrom(source);
			}

			inline
			bool
            hasProperty(const std::string& propertyName) const
            {
                return _values.count(propertyName) != 0;
            }

			inline
			const std::map<std::string, Any>&
			values() const
			{
				return _values;
			}

			inline
			Signal<Ptr, const std::string&>&
			propertyAdded()
			{
				return _propertyAdded;
			}

            inline
			Signal<Ptr, const std::string&>&
			propertyChanged()
			{
				return _propertyChanged;
			}

			inline
			Signal<Ptr, const std::string&>&
			propertyRemoved()
			{
				return _propertyRemoved;
			}

			template <typename T>
			inline
            typename std::enable_if<is_valid<T>::value, const T&>::type
            get(const std::string& propertyName) const
			{
                return *Any::unsafe_cast<T>(&_values.at(propertyName));
			}

            template <typename T>
            inline
            typename std::enable_if<is_valid<T>::value, const T*>::type
            getPointer(const std::string& propertyName) const
            {
                return Any::unsafe_cast<T>(&_values.at(propertyName));
            }

            template <typename T>
            inline
            typename std::enable_if<is_valid<T>::value, T*>::type
            getUnsafePointer(const std::string& propertyName)
            {
                return Any::unsafe_cast<T>(&_values.at(propertyName));
            }

            template <typename T>
            typename std::enable_if<is_valid<T>::value, Ptr>::type
            set(const std::string& propertyName, T value)
            {
                if (_values.count(propertyName) != 0)
                {
                    T* ptr = Any::cast<T>(&_values[propertyName]);
                    auto changed = !(*ptr == value);

                    *ptr = value;
					// memcpy(ptr, &value, sizeof(T));
                    if (changed)
                        _propertyChanged.execute(shared_from_this(), propertyName);
                }
                else
                {
                    _values[propertyName] = value;
                    _propertyAdded.execute(shared_from_this(), propertyName);
                    _propertyChanged.execute(shared_from_this(), propertyName);
                }

                return shared_from_this();
            }

            template <typename T>
			bool
            propertyHasType(const std::string& propertyName) const
			{
                const auto foundIt = _values.find(propertyName);

				if (foundIt == _values.end())
					throw std::invalid_argument("propertyName");

<<<<<<< HEAD
				return Any::cast<T>(&foundIt->second) != nullptr;
=======
				// FIXME: remove try-catch and implement as
				// return Any::cast<T>(&foundIt->second) != nullptr;

				try
				{
					Any::cast<T>(foundIt->second);
				}
				catch (...)
				{
					return false;
				}

				return true;
>>>>>>> fbcae420
			}

			virtual
			Ptr
            unset(const std::string& propertyName);

			Ptr
			clone();

			virtual
			Ptr
			copyFrom(Ptr source);

		protected:
			Provider();
		};
	}
}<|MERGE_RESOLUTION|>--- conflicted
+++ resolved
@@ -169,23 +169,7 @@
 				if (foundIt == _values.end())
 					throw std::invalid_argument("propertyName");
 
-<<<<<<< HEAD
 				return Any::cast<T>(&foundIt->second) != nullptr;
-=======
-				// FIXME: remove try-catch and implement as
-				// return Any::cast<T>(&foundIt->second) != nullptr;
-
-				try
-				{
-					Any::cast<T>(foundIt->second);
-				}
-				catch (...)
-				{
-					return false;
-				}
-
-				return true;
->>>>>>> fbcae420
 			}
 
 			virtual
