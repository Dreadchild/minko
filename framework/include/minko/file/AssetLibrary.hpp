/*
Copyright (c) 2014 Aerys

Permission is hereby granted, free of charge, to any person obtaining a copy of this software and
associated documentation files (the "Software"), to deal in the Software without restriction,
including without limitation the rights to use, copy, modify, merge, publish, distribute,
sublicense, and/or sell copies of the Software, and to permit persons to whom the Software is
furnished to do so, subject to the following conditions:

The above copyright notice and this permission notice shall be included in all copies or
substantial portions of the Software.

THE SOFTWARE IS PROVIDED "AS IS", WITHOUT WARRANTY OF ANY KIND, EXPRESS OR IMPLIED, INCLUDING
BUT NOT LIMITED TO THE WARRANTIES OF MERCHANTABILITY, FITNESS FOR A PARTICULAR PURPOSE AND
NONINFRINGEMENT. IN NO EVENT SHALL THE AUTHORS OR COPYRIGHT HOLDERS BE LIABLE FOR ANY CLAIM,
DAMAGES OR OTHER LIABILITY, WHETHER IN AN ACTION OF CONTRACT, TORT OR OTHERWISE, ARISING FROM,
OUT OF OR IN CONNECTION WITH THE SOFTWARE OR THE USE OR OTHER DEALINGS IN THE SOFTWARE.
*/

#pragma once

#include "minko/Common.hpp"

#include "minko/file/Loader.hpp"
#include "minko/Signal.hpp"
#include "minko/file/AbstractParser.hpp"
#include "minko/file/EffectParser.hpp"
#include "minko/scene/Layout.hpp"

namespace minko
{
    namespace file
    {
        class AssetLibrary :
            public std::enable_shared_from_this<AssetLibrary>
        {
        public:
            typedef std::shared_ptr<AssetLibrary>                Ptr;

        private:
            typedef std::shared_ptr<render::AbstractContext>    AbsContextPtr;
            typedef std::shared_ptr<render::Effect>                EffectPtr;
            typedef std::shared_ptr<render::AbstractTexture>    AbsTexturePtr;
            typedef std::shared_ptr<render::Texture>            TexturePtr;
            typedef std::shared_ptr<render::CubeTexture>        CubeTexturePtr;
            typedef std::shared_ptr<geometry::Geometry>            GeometryPtr;
            typedef std::shared_ptr<file::AbstractParser>        AbsParserPtr;
            typedef std::shared_ptr<file::Loader>                LoaderPtr;
            typedef std::shared_ptr<scene::Node>                NodePtr;
            typedef std::shared_ptr<component::AbstractScript>  AbsScriptPtr;
            typedef std::shared_ptr<data::Provider>                MaterialPtr;

        private:
            AbsContextPtr                                                   _context;
            std::shared_ptr<Loader>                                        _loader;

            std::unordered_map<std::string, MaterialPtr>                   _materials;
            std::unordered_map<std::string, GeometryPtr>                   _geometries;
            std::unordered_map<std::string, EffectPtr>                       _effects;
            std::unordered_map<std::string, TexturePtr>                          _textures;
            std::unordered_map<std::string, CubeTexturePtr>                   _cubeTextures;
            std::unordered_map<std::string, NodePtr>                       _symbols;
            std::unordered_map<std::string, std::vector<unsigned char>>       _blobs;
            std::unordered_map<std::string, AbsScriptPtr>                  _scripts;
            std::unordered_map<std::string, Layouts>                       _layouts;

            Signal<Ptr, std::shared_ptr<AbstractParser>>::Ptr              _parserError;
            Signal<Ptr>::Ptr                                               _ready;

<<<<<<< HEAD
        public:
            static
            Ptr
            create(AbsContextPtr context);

            inline
            uint
            numGeometries()
            {
                return _geometries.size();
            }

            inline
            uint
            numMaterials()
            {
                return _materials.size();
            }

            inline
            uint
            numTextures()
            {
                return _textures.size();
            }

            inline
            AbsContextPtr
            context()
            {
                return _context;
            }
=======
		public:
			static
			Ptr
			create(AbsContextPtr context);

			inline
			uint
			numGeometries()
			{
				return _geometries.size();
			}

			inline
			uint
			numMaterials()
			{
				return _materials.size();
			}

			inline
			uint
			numEffects()
			{
				return _effects.size();
			}

			inline
			uint
			numTextures()
			{
				return _textures.size();
			}

			inline
			AbsContextPtr
			context()
			{
				return _context;
			}
>>>>>>> c56dc51c

            inline
            std::shared_ptr<Loader>
            loader()
            {
                return _loader;
            }

            GeometryPtr
            geometry(const std::string& name);

            Ptr
            geometry(const std::string& name, GeometryPtr geometry);

            const std::string&
            geometryName(GeometryPtr geometry);

            Ptr
            texture(const std::string& name, TexturePtr texture);

            TexturePtr
            texture(const std::string& name) const;

            Ptr
            cubeTexture(const std::string& name, CubeTexturePtr texture);

            CubeTexturePtr
            cubeTexture(const std::string& name) const;

            const std::string&
            textureName(AbsTexturePtr texture);

            std::shared_ptr<material::Material>
            material(const std::string& name);

            Ptr
            material(const std::string& name, MaterialPtr material);

            const std::string&
            materialName(MaterialPtr material);

            NodePtr
            symbol(const std::string& name);

            Ptr
            symbol(const std::string& name, NodePtr symbol);

            const std::string&
            symbolName(NodePtr node);

            EffectPtr
            effect(const std::string& name);

            Ptr
            effect(const std::string& name, EffectPtr effect);

            const std::string&
            effectName(EffectPtr effect);

            const std::vector<unsigned char>&
            blob(const std::string& name);

            Ptr
            blob(const std::string& name, const std::vector<unsigned char>& blob);

            inline
            bool
            hasBlob(const std::string& name)
            {
                return _blobs.count(name) != 0;
            }

            AbsScriptPtr
            script(const std::string& name);

            AssetLibrary::Ptr
            script(const std::string& name, AbsScriptPtr script);

            const std::string&
            scriptName(AbsScriptPtr script);

            Layouts
            layout(const std::string& name);

            Ptr
            layout(const std::string& name, Layouts);

        private:
            AssetLibrary(AbsContextPtr context);
        };
    }
}<|MERGE_RESOLUTION|>--- conflicted
+++ resolved
@@ -67,7 +67,6 @@
             Signal<Ptr, std::shared_ptr<AbstractParser>>::Ptr              _parserError;
             Signal<Ptr>::Ptr                                               _ready;
 
-<<<<<<< HEAD
         public:
             static
             Ptr
@@ -89,39 +88,6 @@
 
             inline
             uint
-            numTextures()
-            {
-                return _textures.size();
-            }
-
-            inline
-            AbsContextPtr
-            context()
-            {
-                return _context;
-            }
-=======
-		public:
-			static
-			Ptr
-			create(AbsContextPtr context);
-
-			inline
-			uint
-			numGeometries()
-			{
-				return _geometries.size();
-			}
-
-			inline
-			uint
-			numMaterials()
-			{
-				return _materials.size();
-			}
-
-			inline
-			uint
 			numEffects()
 			{
 				return _effects.size();
@@ -129,18 +95,17 @@
 
 			inline
 			uint
-			numTextures()
-			{
-				return _textures.size();
-			}
-
-			inline
-			AbsContextPtr
-			context()
-			{
-				return _context;
-			}
->>>>>>> c56dc51c
+            numTextures()
+            {
+                return _textures.size();
+            }
+
+            inline
+            AbsContextPtr
+            context()
+            {
+                return _context;
+            }
 
             inline
             std::shared_ptr<Loader>
