/*
Copyright (c) 2013 Aerys

Permission is hereby granted, free of charge, to any person obtaining a copy of this software and
associated documentation files (the "Software"), to deal in the Software without restriction,
including without limitation the rights to use, copy, modify, merge, publish, distribute,
sublicense, and/or sell copies of the Software, and to permit persons to whom the Software is
furnished to do so, subject to the following conditions:

The above copyright notice and this permission notice shall be included in all copies or
substantial portions of the Software.

THE SOFTWARE IS PROVIDED "AS IS", WITHOUT WARRANTY OF ANY KIND, EXPRESS OR IMPLIED, INCLUDING
BUT NOT LIMITED TO THE WARRANTIES OF MERCHANTABILITY, FITNESS FOR A PARTICULAR PURPOSE AND
NONINFRINGEMENT. IN NO EVENT SHALL THE AUTHORS OR COPYRIGHT HOLDERS BE LIABLE FOR ANY CLAIM,
DAMAGES OR OTHER LIABILITY, WHETHER IN AN ACTION OF CONTRACT, TORT OR OTHERWISE, ARISING FROM,
OUT OF OR IN CONNECTION WITH THE SOFTWARE OR THE USE OR OTHER DEALINGS IN THE SOFTWARE.
*/

#pragma once

#include "minko/Common.hpp"

#include "minko/file/Loader.hpp"
#include "minko/Signal.hpp"
#include "minko/file/AbstractParser.hpp"
#include "minko/file/EffectParser.hpp"
<<<<<<< HEAD
#include "minko/file/AbstractLoader.hpp"
#include "minko/scene/Layout.hpp"
=======
>>>>>>> ce8e2ccd

namespace minko
{
	namespace file
	{
		class AssetLibrary :
			public std::enable_shared_from_this<AssetLibrary>
		{
		public:
			typedef std::shared_ptr<AssetLibrary>				Ptr;

		private:
			typedef std::shared_ptr<render::AbstractContext>	AbsContextPtr;
			typedef std::shared_ptr<render::Effect>				EffectPtr;
			typedef std::shared_ptr<render::AbstractTexture>	AbsTexturePtr;
			typedef std::shared_ptr<geometry::Geometry>			GeometryPtr;
			typedef std::shared_ptr<file::AbstractParser>		AbsParserPtr;
			typedef std::shared_ptr<file::Loader>		    	LoaderPtr;
			typedef std::shared_ptr<scene::Node>				NodePtr;
            typedef std::shared_ptr<component::AbstractScript>  AbsScriptPtr;
			typedef std::shared_ptr<data::Provider>				MaterialPtr;

		private:
			AbsContextPtr												   _context;
            std::shared_ptr<Loader>                                        _loader;

			std::unordered_map<std::string, MaterialPtr>				   _materials;
			std::unordered_map<std::string, GeometryPtr>				   _geometries;
			std::unordered_map<std::string, EffectPtr>					   _effects;
			std::unordered_map<std::string, AbsTexturePtr>				   _textures;
			std::unordered_map<std::string, NodePtr>					   _symbols;
			std::unordered_map<std::string, std::vector<unsigned char>>	   _blobs;
            std::unordered_map<std::string, AbsScriptPtr>                  _scripts;
            std::unordered_map<std::string, uint>						   _layouts;

<<<<<<< HEAD
            std::unordered_map<std::string, Layouts>								_layouts;

			std::list<std::string>													_filesQueue;
			std::list<std::string>													_loading;
			std::unordered_map<std::string, std::shared_ptr<file::Options>>			_filenameToOptions;
			std::unordered_map<std::string, std::shared_ptr<file::AbstractLoader>>	_filenameToLoader;

			std::vector<Signal<std::shared_ptr<file::AbstractLoader>>::Slot>		_loaderSlots;
			std::vector<Signal<std::shared_ptr<file::AbstractParser>>::Slot>	_parserSlots;

            Signal<Ptr>::Ptr											            _complete;
            Signal<Ptr, std::shared_ptr<AbstractParser>>::Ptr                       _parserError;
=======
            Signal<Ptr, std::shared_ptr<AbstractParser>>::Ptr              _parserError;
            Signal<Ptr>::Ptr                                               _ready;
>>>>>>> ce8e2ccd

		public:
			static
			Ptr
			create(AbsContextPtr context);

			inline
			uint
			numGeometries()
			{
				return _geometries.size();
			}

			inline
			uint
			numMaterials()
			{
				return _materials.size();
			}

			inline
			uint
			numTextures()
			{
				return _textures.size();
			}

			inline
			AbsContextPtr
			context()
			{
				return _context;
			}

            inline
            std::shared_ptr<Loader>
            loader()
            {
                return _loader;
            }

			GeometryPtr
			geometry(const std::string& name);

			Ptr
			geometry(const std::string& name, GeometryPtr geometry);

			const std::string&
			geometryName(GeometryPtr geometry);
			
			Ptr
			texture(const std::string& name, AbsTexturePtr texture);

			AbsTexturePtr
			texture(const std::string& name) const;

			const std::string&
			textureName(AbsTexturePtr texture);

			std::shared_ptr<material::Material>
			material(const std::string& name);

			Ptr
			material(const std::string& name, MaterialPtr material);

			const std::string&
			materialName(MaterialPtr material);

			NodePtr
			symbol(const std::string& name);

			Ptr
			symbol(const std::string& name, NodePtr symbol);

			const std::string&
			symbolName(NodePtr node);

			EffectPtr
			effect(const std::string& name);

			Ptr
			effect(const std::string& name, EffectPtr effect);

			const std::string&
			effectName(EffectPtr effect);

			const std::vector<unsigned char>&
			blob(const std::string& name);

			Ptr
			blob(const std::string& name, const std::vector<unsigned char>& blob);

			inline
			bool
			hasBlob(const std::string& name)
			{
				return _blobs.count(name) != 0;
			}

            AbsScriptPtr
            script(const std::string& name);

            AssetLibrary::Ptr
            script(const std::string& name, AbsScriptPtr script);

			const std::string&
			scriptName(AbsScriptPtr script);

			Layouts
			layout(const std::string&);

			Ptr
			layout(const std::string&, Layouts);

		private:
			AssetLibrary(AbsContextPtr context);
		};
	}
}<|MERGE_RESOLUTION|>--- conflicted
+++ resolved
@@ -25,11 +25,7 @@
 #include "minko/Signal.hpp"
 #include "minko/file/AbstractParser.hpp"
 #include "minko/file/EffectParser.hpp"
-<<<<<<< HEAD
-#include "minko/file/AbstractLoader.hpp"
 #include "minko/scene/Layout.hpp"
-=======
->>>>>>> ce8e2ccd
 
 namespace minko
 {
@@ -63,25 +59,10 @@
 			std::unordered_map<std::string, NodePtr>					   _symbols;
 			std::unordered_map<std::string, std::vector<unsigned char>>	   _blobs;
             std::unordered_map<std::string, AbsScriptPtr>                  _scripts;
-            std::unordered_map<std::string, uint>						   _layouts;
+            std::unordered_map<std::string, Layouts>					   _layouts;
 
-<<<<<<< HEAD
-            std::unordered_map<std::string, Layouts>								_layouts;
-
-			std::list<std::string>													_filesQueue;
-			std::list<std::string>													_loading;
-			std::unordered_map<std::string, std::shared_ptr<file::Options>>			_filenameToOptions;
-			std::unordered_map<std::string, std::shared_ptr<file::AbstractLoader>>	_filenameToLoader;
-
-			std::vector<Signal<std::shared_ptr<file::AbstractLoader>>::Slot>		_loaderSlots;
-			std::vector<Signal<std::shared_ptr<file::AbstractParser>>::Slot>	_parserSlots;
-
-            Signal<Ptr>::Ptr											            _complete;
-            Signal<Ptr, std::shared_ptr<AbstractParser>>::Ptr                       _parserError;
-=======
             Signal<Ptr, std::shared_ptr<AbstractParser>>::Ptr              _parserError;
             Signal<Ptr>::Ptr                                               _ready;
->>>>>>> ce8e2ccd
 
 		public:
 			static
@@ -191,10 +172,10 @@
 			scriptName(AbsScriptPtr script);
 
 			Layouts
-			layout(const std::string&);
+			layout(const std::string& name);
 
 			Ptr
-			layout(const std::string&, Layouts);
+			layout(const std::string& name, Layouts);
 
 		private:
 			AssetLibrary(AbsContextPtr context);
