--- conflicted
+++ resolved
@@ -75,18 +75,11 @@
             bool                                                _disposeIndexBufferAfterLoading;
             bool                                                _disposeVertexBufferAfterLoading;
             bool                                                _disposeTextureAfterLoading;
-<<<<<<< HEAD
+            bool                                                _storeDataIfNotParsed;
 			unsigned int								        _skinningFramerate;
 			component::SkinningMethod					        _skinningMethod;
 			std::shared_ptr<render::Effect>                     _effect;
 			MaterialPtr									        _material;
-=======
-            bool                                                _storeDataIfNotParsed;
-            unsigned int                                        _skinningFramerate;
-            component::SkinningMethod                            _skinningMethod;
-            std::shared_ptr<render::Effect>                     _effect;
-            MaterialPtr                                            _material;
->>>>>>> 4985e6fa
             std::list<render::TextureFormat>                    _textureFormats;
 			MaterialFunction							        _materialFunction;
 			GeometryFunction							        _geometryFunction;
@@ -305,15 +298,7 @@
 				return shared_from_this();
 			}
 
-<<<<<<< HEAD
-			inline
-			unsigned int
-			skinningFramerate() const
-			{
-				return _skinningFramerate;
-			}
-=======
-            inline
+			inline
             bool
             storeDataIfNotParsed() const
             {
@@ -330,12 +315,11 @@
             }
 
             inline
-            unsigned int
-            skinningFramerate() const
-            {
-                return _skinningFramerate;
-            }
->>>>>>> 4985e6fa
+			unsigned int
+			skinningFramerate() const
+			{
+				return _skinningFramerate;
+			}
 
 			inline
 			Ptr
