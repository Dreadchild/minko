/*
Copyright (c) 2014 Aerys

Permission is hereby granted, free of charge, to any person obtaining a copy of this software and
associated documentation files (the "Software"), to deal in the Software without restriction,
including without limitation the rights to use, copy, modify, merge, publish, distribute,
sublicense, and/or sell copies of the Software, and to permit persons to whom the Software is
furnished to do so, subject to the following conditions:

The above copyright notice and this permission notice shall be included in all copies or
substantial portions of the Software.

THE SOFTWARE IS PROVIDED "AS IS", WITHOUT WARRANTY OF ANY KIND, EXPRESS OR IMPLIED, INCLUDING
BUT NOT LIMITED TO THE WARRANTIES OF MERCHANTABILITY, FITNESS FOR A PARTICULAR PURPOSE AND
NONINFRINGEMENT. IN NO EVENT SHALL THE AUTHORS OR COPYRIGHT HOLDERS BE LIABLE FOR ANY CLAIM,
DAMAGES OR OTHER LIABILITY, WHETHER IN AN ACTION OF CONTRACT, TORT OR OTHERWISE, ARISING FROM,
OUT OF OR IN CONNECTION WITH THE SOFTWARE OR THE USE OR OTHER DEALINGS IN THE SOFTWARE.
*/

#pragma once

#include "minko/Common.hpp"

#include "minko/component/SkinningMethod.hpp"
#include "minko/file/EffectParser.hpp"

namespace minko
{
    namespace file
    {
        class Options:
            public std::enable_shared_from_this<Options>
        {
        private:
            typedef std::shared_ptr<AbstractProtocol>                                    AbsProtocolPtr;
            typedef std::shared_ptr<data::Provider>                                        ProviderPtr;
            typedef std::shared_ptr<material::Material>                                    MaterialPtr;
            typedef std::shared_ptr<geometry::Geometry>                                    GeomPtr;
            typedef std::shared_ptr<scene::Node>                                        NodePtr;
            typedef std::shared_ptr<render::Effect>                                        EffectPtr;
            typedef std::shared_ptr<Loader>                                             LoaderPtr;
            typedef std::shared_ptr<AbstractParser>                                     AbsParserPtr;
            typedef std::function<AbsParserPtr(void)>                                   ParserHandler;
            typedef std::function<AbsProtocolPtr(void)>                                    ProtocolHandler;

        public:
            typedef std::shared_ptr<Options>                                            Ptr;

            typedef std::function<MaterialPtr(const std::string&, MaterialPtr)>            MaterialFunction;
            typedef std::function<GeomPtr(const std::string&, GeomPtr)>                 GeometryFunction;
            typedef std::function<AbsProtocolPtr(const std::string&)>                    ProtocolFunction;
            typedef std::function<AbsParserPtr(const std::string&)>                     ParserFunction;
            typedef std::function<const std::string(const std::string&)>                UriFunction;
            typedef std::function<NodePtr(NodePtr)>                                        NodeFunction;
            typedef std::function<EffectPtr(EffectPtr)>                                    EffectFunction;

            typedef std::function<render::TextureFormat(const std::unordered_set<render::TextureFormat>&)>
                                                                                        TextureFormatFunction;

        private:
            std::shared_ptr<render::AbstractContext>            _context;
            std::shared_ptr<AssetLibrary>                       _assets;
            std::list<std::string>                                _includePaths;
            std::list<std::string>                                _platforms;
            std::list<std::string>                                _userFlags;

            std::unordered_map<std::string, ParserHandler>        _parsers;
            std::unordered_map<std::string, ProtocolHandler>    _protocols;

            bool                                                _generateMipMaps;
            bool                                                _resizeSmoothly;
            bool                                                _isCubeTexture;
            bool                                                _startAnimation;
            bool                                                _loadAsynchronously;
            bool                                                _disposeIndexBufferAfterLoading;
            bool                                                _disposeVertexBufferAfterLoading;
            bool                                                _disposeTextureAfterLoading;
            bool                                                _storeDataIfNotParsed;
            unsigned int                                        _skinningFramerate;
            component::SkinningMethod                            _skinningMethod;
            std::shared_ptr<render::Effect>                     _effect;
            MaterialPtr                                            _material;
            std::list<render::TextureFormat>                    _textureFormats;
            MaterialFunction                                    _materialFunction;
            GeometryFunction                                    _geometryFunction;
            ProtocolFunction                                    _protocolFunction;
            ParserFunction                                      _parserFunction;
            UriFunction                                            _uriFunction;
            NodeFunction                                        _nodeFunction;
            EffectFunction                                        _effectFunction;
            TextureFormatFunction                               _textureFormatFunction;

            int                                                 _seekingOffset;
            int                                                 _seekedLength;
			
            static ProtocolFunction                                _defaultProtocolFunction;

        public:
            inline static
            Ptr
            create()
            {
                auto instance = std::shared_ptr<Options>(new Options());

                instance->initialize();

                return instance;
            }

            inline static
            Ptr
            create(std::shared_ptr<render::AbstractContext> context)
            {
                auto options = create();

                options->_context = context;

                return options;
            }

            virtual
            Ptr
<<<<<<< HEAD
            create(Ptr options)
            {
                auto opt = create();

                opt->_context = options->_context;
                opt->_assets = options->_assets;
                opt->_parsers = options->_parsers;
                opt->_protocols = options->_protocols;
                opt->_includePaths = options->_includePaths;
                opt->_generateMipMaps = options->_generateMipMaps;
                opt->_resizeSmoothly = options->_resizeSmoothly;
                opt->_isCubeTexture = options->_isCubeTexture;
                opt->_startAnimation = options->_startAnimation;
                opt->_disposeIndexBufferAfterLoading = options->_disposeIndexBufferAfterLoading;
                opt->_disposeVertexBufferAfterLoading = options->_disposeVertexBufferAfterLoading;
                opt->_disposeTextureAfterLoading = options->_disposeTextureAfterLoading;
                opt->_skinningFramerate = options->_skinningFramerate;
                opt->_skinningMethod = options->_skinningMethod;
                opt->_effect = options->_effect;
                opt->_materialFunction = options->_materialFunction;
                opt->_geometryFunction = options->_geometryFunction;
                opt->_protocolFunction = options->_protocolFunction;
                opt->_effectFunction = options->_effectFunction;
                opt->_uriFunction = options->_uriFunction;
                opt->_nodeFunction = options->_nodeFunction;
                opt->_loadAsynchronously = options->_loadAsynchronously;

                return opt;
            }
=======
            clone();
>>>>>>> e4f28e23

            inline
            std::shared_ptr<render::AbstractContext>
            context() const
            {
                return _context;
            }

            inline
            void
            context(std::shared_ptr<render::AbstractContext> context)
            {
                _context = context;
            }

            inline
            std::shared_ptr<AssetLibrary>
            assetLibrary()
            {
                return _assets;
            }

            inline
            void
            assetLibrary(std::shared_ptr<AssetLibrary> assetLibrary)
            {
                _assets = assetLibrary;
            }

            inline
            std::list<std::string>&
            includePaths()
            {
                return _includePaths;
            }

            inline
            std::list<std::string>&
            platforms()
            {
                return _platforms;
            }

            inline
            std::list<std::string>&
            userFlags()
            {
                return _userFlags;
            }

            inline
            bool
            generateMipmaps() const
            {
                return _generateMipMaps;
            }

            inline
            Ptr
            generateMipmaps(bool generateMipmaps)
            {
                _generateMipMaps = generateMipmaps;

                return shared_from_this();
            }

            inline
            bool
            startAnimation() const
            {
                return _startAnimation;
            }

            inline
            Ptr
            startAnimation(bool value)
            {
                _startAnimation = value;

                return shared_from_this();
            }

            inline
            bool
            loadAsynchronously() const
            {
                return _loadAsynchronously;
            }

            inline
            Ptr
            loadAsynchronously(bool value)
            {
                _loadAsynchronously = value;

                return shared_from_this();
            }

            inline
            bool
            resizeSmoothly() const
            {
                return _resizeSmoothly;
            }

            inline
            Ptr
            resizeSmoothly(bool value)
            {
                _resizeSmoothly = value;

                return shared_from_this();
            }

            inline
            bool
            isCubeTexture() const
            {
                return _isCubeTexture;
            }

            inline
            Ptr
            isCubeTexture(bool value)
            {
                _isCubeTexture = value;

                return shared_from_this();
            }

            inline
            bool
            disposeIndexBufferAfterLoading() const
            {
                return _disposeIndexBufferAfterLoading;
            }

            inline
            Ptr
            disposeIndexBufferAfterLoading(bool value)
            {
                _disposeIndexBufferAfterLoading = value;

                return shared_from_this();
            }

            inline
            bool
            disposeVertexBufferAfterLoading() const
            {
                return _disposeVertexBufferAfterLoading;
            }

            inline
            Ptr
            disposeVertexBufferAfterLoading(bool value)
            {
                _disposeVertexBufferAfterLoading = value;

                return shared_from_this();
            }

            inline
            bool
            disposeTextureAfterLoading() const
            {
                return _disposeTextureAfterLoading;
            }

            inline
            Ptr
            disposeTextureAfterLoading(bool value)
            {
                _disposeTextureAfterLoading = value;

                return shared_from_this();
            }

            inline
            bool
            storeDataIfNotParsed() const
            {
                return _storeDataIfNotParsed;
            }

            inline
            Ptr
            storeDataIfNotParsed(bool value)
            {
                _storeDataIfNotParsed = value;

                return shared_from_this();
            }

            inline
            unsigned int
            skinningFramerate() const
            {
                return _skinningFramerate;
            }

            inline
            Ptr
            skinningFramerate(unsigned int value)
            {
                _skinningFramerate = value;

                return shared_from_this();
            }

            inline
            component::SkinningMethod
            skinningMethod() const
            {
                return _skinningMethod;
            }

            inline
            Ptr
            skinningMethod(component::SkinningMethod value)
            {
                _skinningMethod    = value;

                return shared_from_this();
            }

            inline
            std::shared_ptr<render::Effect>
            effect() const
            {
                return _effect;
            }

            inline
            Ptr
            effect(std::shared_ptr<render::Effect> effect)
            {
                _effect = effect;

                return shared_from_this();
            }

            inline
            MaterialPtr
            material() const
            {
                return _material;
            }

            inline
            Ptr
            material(MaterialPtr material)
            {
                _material = material;

                return shared_from_this();
            }

            inline
            Ptr
            registerTextureFormat(render::TextureFormat textureFormat)
            {
                _textureFormats.push_back(textureFormat);

                return shared_from_this();
            }

            inline
            const ProtocolFunction&
            protocolFunction() const
            {
                return _protocolFunction;
            }

            inline
            Ptr
            protocolFunction(const ProtocolFunction& func)
            {
                _protocolFunction = func;

                return shared_from_this();
            }

            inline
			const ParserFunction&
			parserFunction() const
			{
				return _parserFunction;
			}

			inline
			Ptr
			parserFunction(const ParserFunction& func)
			{
				_parserFunction = func;

				return shared_from_this();
			}

			inline
            const MaterialFunction&
            materialFunction() const
            {
                return _materialFunction;
            }

            inline
            Ptr
            materialFunction(const MaterialFunction& func)
            {
                _materialFunction = func;

                return shared_from_this();
            }

            inline
            const GeometryFunction&
            geometryFunction() const
            {
                return _geometryFunction;
            }

            inline
            Ptr
            geometryFunction(const GeometryFunction& func)
            {
                _geometryFunction = func;

                return shared_from_this();
            }

            inline
            const UriFunction&
            uriFunction() const
            {
                return _uriFunction;
            }

            inline
            Ptr
            uriFunction(const UriFunction& func)
            {
                _uriFunction = func;

                return shared_from_this();
            }

            inline
            const NodeFunction&
            nodeFunction() const
            {
                return _nodeFunction;
            }

            inline
            Ptr
            nodeFunction(const NodeFunction& func)
            {
                _nodeFunction = func;

                return shared_from_this();
            }

            inline
            const EffectFunction&
            effectFunction() const
            {
                return _effectFunction;
            }

            inline
            Ptr
            effectFunction(const EffectFunction& func)
            {
                _effectFunction = func;

                return shared_from_this();
            }

            inline
            const TextureFormatFunction&
            textureFormatFunction() const
            {
                return _textureFormatFunction;
            }

            inline
            Ptr
            textureFormatFunction(const TextureFormatFunction& func)
            {
                _textureFormatFunction = func;

                return shared_from_this();
            }

            inline
            int
			seekingOffset() const
			{
				return _seekingOffset;
			}

			inline
			Ptr
			seekingOffset(int value)
			{
				_seekingOffset = value;

				return shared_from_this();
			}

            inline
			int
			seekedLength() const
			{
				return _seekedLength;
			}

			inline
			Ptr
			seekedLength(int value)
			{
				_seekedLength = value;

				return shared_from_this();
			}

            template <typename T>
            typename std::enable_if<std::is_base_of<file::AbstractParser, T>::value, Ptr>::type
            registerParser(const std::string& extension)
            {
                std::string ext(extension);

                std::transform(ext.begin(), ext.end(), ext.begin(), ::tolower);

                _parsers[ext] = T::create;

                return shared_from_this();
            }

            std::shared_ptr<AbstractParser>
            getParser(const std::string& extension);

            template <typename T>
            typename std::enable_if<std::is_base_of<file::AbstractProtocol, T>::value, Ptr>::type
            registerProtocol(const std::string& protocol)
            {
                std::string prefix(protocol);

                std::transform(prefix.begin(), prefix.end(), prefix.begin(), ::tolower);

                _protocols[prefix] = T::create;

                return shared_from_this();
            }

            AbsProtocolPtr
            getProtocol(const std::string& protocol);

            static
            void
            defaultProtocolFunction(const std::string& filename, const ProtocolFunction& func);

        protected:
            Options();

            Options(const Options& copy);

            virtual
            void
            initialize();

        private:
            void
            initializePlatforms();

            void
            initializeUserFlags();

            void
            initializeDefaultFunctions();
        };
    }
}<|MERGE_RESOLUTION|>--- conflicted
+++ resolved
@@ -118,9 +118,8 @@
                 return options;
             }
 
-            virtual
-            Ptr
-<<<<<<< HEAD
+            inline static
+            Ptr
             create(Ptr options)
             {
                 auto opt = create();
@@ -150,9 +149,10 @@
 
                 return opt;
             }
-=======
+
+            virtual
+            Ptr
             clone();
->>>>>>> e4f28e23
 
             inline
             std::shared_ptr<render::AbstractContext>
