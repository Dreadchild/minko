/*
Copyright (c) 2014 Aerys

Permission is hereby granted, free of charge, to any person obtaining a copy of this software and
associated documentation files (the "Software"), to deal in the Software without restriction,
including without limitation the rights to use, copy, modify, merge, publish, distribute,
sublicense, and/or sell copies of the Software, and to permit persons to whom the Software is
furnished to do so, subject to the following conditions:

The above copyright notice and this permission notice shall be included in all copies or
substantial portions of the Software.

THE SOFTWARE IS PROVIDED "AS IS", WITHOUT WARRANTY OF ANY KIND, EXPRESS OR IMPLIED, INCLUDING
BUT NOT LIMITED TO THE WARRANTIES OF MERCHANTABILITY, FITNESS FOR A PARTICULAR PURPOSE AND
NONINFRINGEMENT. IN NO EVENT SHALL THE AUTHORS OR COPYRIGHT HOLDERS BE LIABLE FOR ANY CLAIM,
DAMAGES OR OTHER LIABILITY, WHETHER IN AN ACTION OF CONTRACT, TORT OR OTHERWISE, ARISING FROM,
OUT OF OR IN CONNECTION WITH THE SOFTWARE OR THE USE OR OTHER DEALINGS IN THE SOFTWARE.
*/

#pragma once

#include "minko/Common.hpp"

#include "minko/component/SkinningMethod.hpp"
#include "minko/file/EffectParser.hpp"

namespace minko
{
	namespace file
	{
		class Options:
			public std::enable_shared_from_this<Options>
		{
		private:
			typedef std::shared_ptr<AbstractProtocol>						            AbsProtocolPtr;
			typedef std::shared_ptr<data::Provider>										ProviderPtr;
			typedef std::shared_ptr<material::Material>									MaterialPtr;
			typedef std::shared_ptr<geometry::Geometry>									GeomPtr;
			typedef std::shared_ptr<scene::Node>										NodePtr;
			typedef std::shared_ptr<render::Effect>										EffectPtr;
			typedef std::shared_ptr<Loader>                                             LoaderPtr;
			typedef std::shared_ptr<AbstractParser>                                     AbsParserPtr;
			typedef std::function<AbsParserPtr(void)>                                   ParserHandler;
			typedef std::function<AbsProtocolPtr(void)>		                            ProtocolHandler;

		public:
			typedef std::shared_ptr<Options>											Ptr;

			typedef std::function<MaterialPtr(const std::string&, MaterialPtr)>			MaterialFunction;
			typedef std::function<GeomPtr(const std::string&, GeomPtr)> 				GeometryFunction;
			typedef std::function<AbsProtocolPtr(const std::string&)>	                ProtocolFunction;
            typedef std::function<AbsParserPtr(const std::string&)>                     ParserFunction;
			typedef std::function<const std::string(const std::string&)>				UriFunction;
			typedef std::function<NodePtr(NodePtr)>										NodeFunction;
			typedef std::function<EffectPtr(EffectPtr)>									EffectFunction;

            typedef std::function<render::TextureFormat(const std::unordered_set<render::TextureFormat>&)>
                                                                                        TextureFormatFunction;

		private:
			std::shared_ptr<render::AbstractContext>	        _context;
			std::shared_ptr<AssetLibrary>                       _assets;
			std::list<std::string>						        _includePaths;
			std::list<std::string>						        _platforms;
			std::list<std::string>						        _userFlags;

			std::unordered_map<std::string, ParserHandler>	    _parsers;
			std::unordered_map<std::string, ProtocolHandler>    _protocols;

			bool                                                _generateMipMaps;
			bool										        _resizeSmoothly;
			bool										        _isCubeTexture;
			bool										        _startAnimation;
			bool										        _loadAsynchronously;
            bool                                                _disposeIndexBufferAfterLoading;
            bool                                                _disposeVertexBufferAfterLoading;
            bool                                                _disposeTextureAfterLoading;
			unsigned int								        _skinningFramerate;
			component::SkinningMethod					        _skinningMethod;
			std::shared_ptr<render::Effect>                     _effect;
			MaterialPtr									        _material;
            std::list<render::TextureFormat>                    _textureFormats;
			MaterialFunction							        _materialFunction;
			GeometryFunction							        _geometryFunction;
			ProtocolFunction								    _protocolFunction;
            ParserFunction                                      _parserFunction;
			UriFunction									        _uriFunction;
			NodeFunction								        _nodeFunction;
			EffectFunction								        _effectFunction;
            TextureFormatFunction                               _textureFormatFunction;
            int                                                 _seekingOffset;
            int                                                 _seekedLength;

<<<<<<< HEAD
			static ProtocolFunction								_defaultProtocolFunction;
		
		public:
			inline static
			Ptr
			create()
			{
				auto options = std::shared_ptr<Options>(new Options());

				options->initializeDefaultFunctions();
				options->registerParser<file::EffectParser>("effect");
				options->registerProtocol<FileProtocol>("file");

				return options;
			}
=======
        public:
            inline static
            Ptr
            create()
            {
                auto instance = std::shared_ptr<Options>(new Options());

                instance->initialize();

                return instance;
            }
>>>>>>> 4302ca54

			inline static
			Ptr
			create(std::shared_ptr<render::AbstractContext> context)
			{
				auto options = create();

				options->_context = context;

				return options;
			}

<<<<<<< HEAD
			inline static
			Ptr
			create(Ptr options)
			{
				auto opt = create();

				opt->_context = options->_context;
				opt->_assets = options->_assets;
				opt->_parsers = options->_parsers;
				opt->_protocols = options->_protocols;
				opt->_includePaths = options->_includePaths;
				opt->_generateMipMaps = options->_generateMipMaps;
				opt->_resizeSmoothly = options->_resizeSmoothly;
				opt->_isCubeTexture = options->_isCubeTexture;
				opt->_startAnimation = options->_startAnimation;
				opt->_disposeIndexBufferAfterLoading = options->_disposeIndexBufferAfterLoading;
				opt->_disposeVertexBufferAfterLoading = options->_disposeVertexBufferAfterLoading;
				opt->_disposeTextureAfterLoading = options->_disposeTextureAfterLoading;
				opt->_skinningFramerate = options->_skinningFramerate;
				opt->_skinningMethod = options->_skinningMethod;
				opt->_effect = options->_effect;
                opt->_textureFormats = options->_textureFormats;
                opt->_material = options->_material;
				opt->_materialFunction = options->_materialFunction;
				opt->_geometryFunction = options->_geometryFunction;
				opt->_protocolFunction = options->_protocolFunction;
                opt->_parserFunction = options->_parserFunction;
				opt->_uriFunction = options->_uriFunction;
				opt->_nodeFunction = options->_nodeFunction;
                opt->_textureFormatFunction = options->_textureFormatFunction;
				opt->_loadAsynchronously = options->_loadAsynchronously;
                opt->_seekingOffset = options->_seekingOffset;
                opt->_seekedLength = options->_seekedLength;

				return opt;
			}
=======
            virtual
            Ptr
            clone();
>>>>>>> 4302ca54

			inline
			std::shared_ptr<render::AbstractContext>
			context() const
			{
				return _context;
			}

			inline
			void
			context(std::shared_ptr<render::AbstractContext> context)
			{
				_context = context;
			}

			inline
			std::shared_ptr<AssetLibrary>
			assetLibrary()
			{
				return _assets;
			}

			inline
			void
			assetLibrary(std::shared_ptr<AssetLibrary> assetLibrary)
			{
				_assets = assetLibrary;
			}

			inline
			std::list<std::string>&
			includePaths()
			{
				return _includePaths;
			}

			inline
			std::list<std::string>&
			platforms()
			{
				return _platforms;
			}

			inline
			std::list<std::string>&
			userFlags()
			{
				return _userFlags;
			}

			inline
			bool
			generateMipmaps() const
			{
				return _generateMipMaps;
			}

			inline
			Ptr
			generateMipmaps(bool generateMipmaps)
			{
				_generateMipMaps = generateMipmaps;

				return shared_from_this();
			}

			inline
			bool
			startAnimation() const
			{
				return _startAnimation;
			}

			inline
			Ptr
			startAnimation(bool value)
			{
				_startAnimation = value;

				return shared_from_this();
			}

			inline
			bool
			loadAsynchronously() const
			{
				return _loadAsynchronously;
			}

			inline
			Ptr
			loadAsynchronously(bool value)
			{
				_loadAsynchronously = value;

				return shared_from_this();
			}

			inline
			bool
			resizeSmoothly() const
			{
				return _resizeSmoothly;
			}

			inline
			Ptr
			resizeSmoothly(bool value)
			{
				_resizeSmoothly = value;

				return shared_from_this();
			}

			inline
			bool
			isCubeTexture() const
			{
				return _isCubeTexture;
			}

			inline
			Ptr
			isCubeTexture(bool value)
			{
				_isCubeTexture = value;

				return shared_from_this();
			}

			inline
			bool
			disposeIndexBufferAfterLoading() const
			{
				return _disposeIndexBufferAfterLoading;
			}

			inline
			Ptr
			disposeIndexBufferAfterLoading(bool value)
			{
				_disposeIndexBufferAfterLoading = value;

				return shared_from_this();
			}

			inline
			bool
			disposeVertexBufferAfterLoading() const
			{
				return _disposeVertexBufferAfterLoading;
			}

			inline
			Ptr
			disposeVertexBufferAfterLoading(bool value)
			{
				_disposeVertexBufferAfterLoading = value;

				return shared_from_this();
			}

			inline
			bool
			disposeTextureAfterLoading() const
			{
				return _disposeTextureAfterLoading;
			}

			inline
			Ptr
			disposeTextureAfterLoading(bool value)
			{
				_disposeTextureAfterLoading = value;

				return shared_from_this();
			}

			inline
			unsigned int
			skinningFramerate() const
			{
				return _skinningFramerate;
			}

			inline
			Ptr
			skinningFramerate(unsigned int value)
			{
				_skinningFramerate = value;

				return shared_from_this();
			}

			inline
			component::SkinningMethod
			skinningMethod() const
			{
				return _skinningMethod;
			}

			inline
			Ptr
			skinningMethod(component::SkinningMethod value)
			{
				_skinningMethod	= value;

				return shared_from_this();
			}

			inline
			std::shared_ptr<render::Effect>
			effect() const
			{
				return _effect;
			}

			inline
			Ptr
			effect(std::shared_ptr<render::Effect> effect)
			{
				_effect = effect;

				return shared_from_this();
			}

			inline
			MaterialPtr
			material() const
			{
				return _material;
			}

			inline
			Ptr
			material(MaterialPtr material)
			{
				_material = material;

				return shared_from_this();
			}

			inline
            Ptr
            registerTextureFormat(render::TextureFormat textureFormat)
            {
                _textureFormats.push_back(textureFormat);

                return shared_from_this();
            }

            inline
			const ProtocolFunction&
			protocolFunction() const
			{
				return _protocolFunction;
			}

			inline
			Ptr
			protocolFunction(const ProtocolFunction& func)
			{
				_protocolFunction = func;

				return shared_from_this();
			}
            
            inline
			const ParserFunction&
			parserFunction() const
			{
				return _parserFunction;
			}

			inline
			Ptr
			parserFunction(const ParserFunction& func)
			{
				_parserFunction = func;

				return shared_from_this();
			}

			inline
			const MaterialFunction&
			materialFunction() const
			{
				return _materialFunction;
			}

			inline
			Ptr
			materialFunction(const MaterialFunction& func)
			{
				_materialFunction = func;

				return shared_from_this();
			}

			inline
			const GeometryFunction&
			geometryFunction() const
			{
				return _geometryFunction;
			}

			inline
			Ptr
			geometryFunction(const GeometryFunction& func)
			{
				_geometryFunction = func;

				return shared_from_this();
			}

			inline
			const UriFunction&
			uriFunction() const
			{
				return _uriFunction;
			}

			inline
			Ptr
			uriFunction(const UriFunction& func)
			{
				_uriFunction = func;

				return shared_from_this();
			}

			inline
			const NodeFunction&
			nodeFunction() const
			{
				return _nodeFunction;
			}

			inline
			Ptr
			nodeFunction(const NodeFunction& func)
			{
				_nodeFunction = func;

				return shared_from_this();
			}

			inline
			const EffectFunction&
			effectFunction() const
			{
				return _effectFunction;
			}

			inline
			Ptr
			effectFunction(const EffectFunction& func)
			{
				_effectFunction = func;

				return shared_from_this();
			}

            inline
            const TextureFormatFunction&
            textureFormatFunction() const
            {
                return _textureFormatFunction;
            }

            inline
            Ptr
            textureFormatFunction(const TextureFormatFunction& func)
            {
                _textureFormatFunction = func;

                return shared_from_this();
            }

            inline
            int
			seekingOffset() const
			{
				return _seekingOffset;
			}

			inline
			Ptr
			seekingOffset(int value)
			{
				_seekingOffset = value;

				return shared_from_this();
			}

            inline
			int
			seekedLength() const
			{
				return _seekedLength;
			}

			inline
			Ptr
			seekedLength(int value)
			{
				_seekedLength = value;

				return shared_from_this();
			}

			template <typename T>
			typename std::enable_if<std::is_base_of<file::AbstractParser, T>::value, Ptr>::type
			registerParser(const std::string& extension)
			{
				std::string ext(extension);

				std::transform(ext.begin(), ext.end(), ext.begin(), ::tolower);

				_parsers[ext] = T::create;

				return shared_from_this();
			}

			std::shared_ptr<AbstractParser>
			getParser(const std::string& extension);

			template <typename T>
			typename std::enable_if<std::is_base_of<file::AbstractProtocol, T>::value, Ptr>::type
			registerProtocol(const std::string& protocol)
			{
				std::string prefix(protocol);

				std::transform(prefix.begin(), prefix.end(), prefix.begin(), ::tolower);

				_protocols[prefix] = T::create;

				return shared_from_this();
			}

			AbsProtocolPtr
			getProtocol(const std::string& protocol);

			static
			void
			defaultProtocolFunction(const std::string& filename, const ProtocolFunction& func);

<<<<<<< HEAD
		private:
			Options();

			void
			initializePlatforms();
=======
        protected:
            Options();

            Options(const Options& copy);

            virtual
            void
            initialize();

        private:
            void
            initializePlatforms();
>>>>>>> 4302ca54

			void
			initializeUserFlags();

			void
			initializeDefaultFunctions();
		};
	}
}<|MERGE_RESOLUTION|>--- conflicted
+++ resolved
@@ -91,7 +91,6 @@
             int                                                 _seekingOffset;
             int                                                 _seekedLength;
 
-<<<<<<< HEAD
 			static ProtocolFunction								_defaultProtocolFunction;
 		
 		public:
@@ -99,81 +98,27 @@
 			Ptr
 			create()
 			{
-				auto options = std::shared_ptr<Options>(new Options());
-
-				options->initializeDefaultFunctions();
-				options->registerParser<file::EffectParser>("effect");
-				options->registerProtocol<FileProtocol>("file");
+                auto instance = std::shared_ptr<Options>(new Options());
+
+                instance->initialize();
+
+                return instance;
+			}
+
+			inline static
+			Ptr
+			create(std::shared_ptr<render::AbstractContext> context)
+			{
+				auto options = create();
+
+				options->_context = context;
 
 				return options;
 			}
-=======
-        public:
-            inline static
-            Ptr
-            create()
-            {
-                auto instance = std::shared_ptr<Options>(new Options());
-
-                instance->initialize();
-
-                return instance;
-            }
->>>>>>> 4302ca54
-
-			inline static
-			Ptr
-			create(std::shared_ptr<render::AbstractContext> context)
-			{
-				auto options = create();
-
-				options->_context = context;
-
-				return options;
-			}
-
-<<<<<<< HEAD
-			inline static
-			Ptr
-			create(Ptr options)
-			{
-				auto opt = create();
-
-				opt->_context = options->_context;
-				opt->_assets = options->_assets;
-				opt->_parsers = options->_parsers;
-				opt->_protocols = options->_protocols;
-				opt->_includePaths = options->_includePaths;
-				opt->_generateMipMaps = options->_generateMipMaps;
-				opt->_resizeSmoothly = options->_resizeSmoothly;
-				opt->_isCubeTexture = options->_isCubeTexture;
-				opt->_startAnimation = options->_startAnimation;
-				opt->_disposeIndexBufferAfterLoading = options->_disposeIndexBufferAfterLoading;
-				opt->_disposeVertexBufferAfterLoading = options->_disposeVertexBufferAfterLoading;
-				opt->_disposeTextureAfterLoading = options->_disposeTextureAfterLoading;
-				opt->_skinningFramerate = options->_skinningFramerate;
-				opt->_skinningMethod = options->_skinningMethod;
-				opt->_effect = options->_effect;
-                opt->_textureFormats = options->_textureFormats;
-                opt->_material = options->_material;
-				opt->_materialFunction = options->_materialFunction;
-				opt->_geometryFunction = options->_geometryFunction;
-				opt->_protocolFunction = options->_protocolFunction;
-                opt->_parserFunction = options->_parserFunction;
-				opt->_uriFunction = options->_uriFunction;
-				opt->_nodeFunction = options->_nodeFunction;
-                opt->_textureFormatFunction = options->_textureFormatFunction;
-				opt->_loadAsynchronously = options->_loadAsynchronously;
-                opt->_seekingOffset = options->_seekingOffset;
-                opt->_seekedLength = options->_seekedLength;
-
-				return opt;
-			}
-=======
+
             virtual
-            Ptr
+			Ptr
             clone();
->>>>>>> 4302ca54
 
 			inline
 			std::shared_ptr<render::AbstractContext>
@@ -621,15 +566,8 @@
 			void
 			defaultProtocolFunction(const std::string& filename, const ProtocolFunction& func);
 
-<<<<<<< HEAD
-		private:
+        protected:
 			Options();
-
-			void
-			initializePlatforms();
-=======
-        protected:
-            Options();
 
             Options(const Options& copy);
 
@@ -638,9 +576,8 @@
             initialize();
 
         private:
-            void
-            initializePlatforms();
->>>>>>> 4302ca54
+			void
+			initializePlatforms();
 
 			void
 			initializeUserFlags();
