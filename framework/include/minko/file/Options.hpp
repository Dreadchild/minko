--- conflicted
+++ resolved
@@ -28,7 +28,7 @@
 {
 	namespace file
 	{
-		class Options: 
+		class Options:
 			public std::enable_shared_from_this<Options>
 		{
 		private:
@@ -38,11 +38,7 @@
 			typedef std::shared_ptr<geometry::Geometry>									GeomPtr;
 			typedef std::shared_ptr<scene::Node>										NodePtr;
 			typedef std::shared_ptr<render::Effect>										EffectPtr;
-<<<<<<< HEAD
-            typedef std::shared_ptr<Loader>                                        LoaderPtr;
-=======
             typedef std::shared_ptr<Loader>                                             LoaderPtr;
->>>>>>> 2caef439
             typedef std::shared_ptr<AbstractParser>                                     AbsParserPtr;
             typedef std::function<AbsParserPtr(void)>                                   ParserHandler;
             typedef std::function<AbsProtocolPtr(void)>		                            ProtocolHandler;
@@ -71,8 +67,6 @@
 			bool										        _isCubeTexture;
 			bool										        _startAnimation;
 			bool										        _loadAsynchronously;
-<<<<<<< HEAD
-=======
             bool                                                _disposeIndexBufferAfterLoading;
             bool                                                _disposeVertexBufferAfterLoading;
             bool                                                _disposeTextureAfterLoading;
@@ -81,7 +75,6 @@
 // tmp
             bool                                                _embedAll;
 
->>>>>>> 2caef439
 			unsigned int								        _skinningFramerate;
 			component::SkinningMethod					        _skinningMethod;
             std::shared_ptr<render::Effect>                     _effect;
@@ -92,14 +85,11 @@
 			UriFunction									        _uriFunction;
 			NodeFunction								        _nodeFunction;
 			EffectFunction								        _effectFunction;
-<<<<<<< HEAD
-=======
 
 // TODO fixme
 // tmp
 			UriFunction									        _inputAssetUriFunction;
 			UriFunction									        _outputAssetUriFunction;
->>>>>>> 2caef439
 
 		public:
             inline static
@@ -131,11 +121,7 @@
 			create(Ptr options)
 			{
 				auto opt = create();
-<<<<<<< HEAD
-				
-=======
-
->>>>>>> 2caef439
+
                 opt->_context = options->_context;
                 opt->_assets = options->_assets;
                 opt->_parsers = options->_parsers;
@@ -145,12 +131,9 @@
                 opt->_resizeSmoothly = options->_resizeSmoothly;
                 opt->_isCubeTexture = options->_isCubeTexture;
                 opt->_startAnimation = options->_startAnimation;
-<<<<<<< HEAD
-=======
                 opt->_disposeIndexBufferAfterLoading = options->_disposeIndexBufferAfterLoading;
                 opt->_disposeVertexBufferAfterLoading = options->_disposeVertexBufferAfterLoading;
                 opt->_disposeTextureAfterLoading = options->_disposeTextureAfterLoading;
->>>>>>> 2caef439
                 opt->_skinningFramerate = options->_skinningFramerate;
                 opt->_skinningMethod = options->_skinningMethod;
                 opt->_effect = options->_effect;
@@ -160,14 +143,11 @@
                 opt->_uriFunction = options->_uriFunction;
                 opt->_nodeFunction = options->_nodeFunction;
                 opt->_loadAsynchronously = options->_loadAsynchronously;
-<<<<<<< HEAD
-=======
 
 // TODO fixme
 // tmp
                 opt->_inputAssetUriFunction = options->_inputAssetUriFunction;
                 opt->_outputAssetUriFunction = options->_outputAssetUriFunction;
->>>>>>> 2caef439
 
 				return opt;
 			}
@@ -558,11 +538,7 @@
 
             AbsProtocolPtr
 			getProtocol(const std::string& protocol);
-<<<<<<< HEAD
-			
-=======
-
->>>>>>> 2caef439
+
 		private:
 			Options();
 
