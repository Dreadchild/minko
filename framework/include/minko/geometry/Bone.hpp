/*
Copyright (c) 2014 Aerys

Permission is hereby granted, free of charge, to any person obtaining a copy of this software and
associated documentation files (the "Software"), to deal in the Software without restriction,
including without limitation the rights to use, copy, modify, merge, publish, distribute,
sublicense, and/or sell copies of the Software, and to permit persons to whom the Software is
furnished to do so, subject to the following conditions:

The above copyright notice and this permission notice shall be included in all copies or
substantial portions of the Software.

THE SOFTWARE IS PROVIDED "AS IS", WITHOUT WARRANTY OF ANY KIND, EXPRESS OR IMPLIED, INCLUDING
BUT NOT LIMITED TO THE WARRANTIES OF MERCHANTABILITY, FITNESS FOR A PARTICULAR PURPOSE AND
NONINFRINGEMENT. IN NO EVENT SHALL THE AUTHORS OR COPYRIGHT HOLDERS BE LIABLE FOR ANY CLAIM,
DAMAGES OR OTHER LIABILITY, WHETHER IN AN ACTION OF CONTRACT, TORT OR OTHERWISE, ARISING FROM,
OUT OF OR IN CONNECTION WITH THE SOFTWARE OR THE USE OR OTHER DEALINGS IN THE SOFTWARE.
*/

#pragma once

#include "minko/Common.hpp"

namespace minko
{
    namespace geometry
    {
        class Bone:
            public std::enable_shared_from_this<Bone>
        {
        public:
            typedef std::shared_ptr<Bone>                Ptr;

        private:
            typedef std::shared_ptr<scene::Node>        NodePtr;
            typedef std::shared_ptr<math::Matrix4x4>    Matrix4x4Ptr;

<<<<<<< HEAD
        private:
            const NodePtr                                _node;
            const Matrix4x4Ptr                            _offsetMatrix;
            const std::vector<unsigned short>            _vertexIds;
            const std::vector<float>                    _vertexWeights;

        public:
            static
            inline
            Ptr
            create(NodePtr                                node,
                   Matrix4x4Ptr                            offsetMatrix,
                   const std::vector<unsigned short>&    vertexIds,
                   const std::vector<float>&            vertexWeights)
            {
                return std::shared_ptr<Bone>(new Bone(node, offsetMatrix, vertexIds, vertexWeights));
            }
=======
		private:
			
			Matrix4x4Ptr								_offsetMatrix;
			const std::vector<unsigned short>			_vertexIds;
			const std::vector<float>					_vertexWeights;
		
		public:
			static
			inline
			Ptr
			create(Matrix4x4Ptr							offsetMatrix, 
				   const std::vector<unsigned short>&	vertexIds, 
				   const std::vector<float>&			vertexWeights)
			{
				return std::shared_ptr<Bone>(new Bone(offsetMatrix, vertexIds, vertexWeights));
			}
>>>>>>> c56dc51c

            inline
            std::shared_ptr<scene::Node>
            node() const
            {
                return _node;
            }

            inline
            Matrix4x4Ptr
            offsetMatrix() const
            {
                return _offsetMatrix;
            }

            inline
            const std::vector<unsigned short>&
            vertexIds() const
            {
                return _vertexIds;
            }

<<<<<<< HEAD
            inline
            const std::vector<float>&
            vertexWeights() const
            {
                return _vertexWeights;
            }

        private:
            Bone(NodePtr, Matrix4x4Ptr, const std::vector<unsigned short>&, const std::vector<float>&);
        };
    }
=======
		private:
			Bone(Matrix4x4Ptr, const std::vector<unsigned short>&, const std::vector<float>&);
		};
	}
>>>>>>> c56dc51c
}<|MERGE_RESOLUTION|>--- conflicted
+++ resolved
@@ -35,10 +35,9 @@
             typedef std::shared_ptr<scene::Node>        NodePtr;
             typedef std::shared_ptr<math::Matrix4x4>    Matrix4x4Ptr;
 
-<<<<<<< HEAD
         private:
-            const NodePtr                                _node;
-            const Matrix4x4Ptr                            _offsetMatrix;
+			
+			Matrix4x4Ptr								_offsetMatrix;
             const std::vector<unsigned short>            _vertexIds;
             const std::vector<float>                    _vertexWeights;
 
@@ -46,37 +45,11 @@
             static
             inline
             Ptr
-            create(NodePtr                                node,
-                   Matrix4x4Ptr                            offsetMatrix,
+			create(Matrix4x4Ptr							offsetMatrix, 
                    const std::vector<unsigned short>&    vertexIds,
                    const std::vector<float>&            vertexWeights)
             {
-                return std::shared_ptr<Bone>(new Bone(node, offsetMatrix, vertexIds, vertexWeights));
-            }
-=======
-		private:
-			
-			Matrix4x4Ptr								_offsetMatrix;
-			const std::vector<unsigned short>			_vertexIds;
-			const std::vector<float>					_vertexWeights;
-		
-		public:
-			static
-			inline
-			Ptr
-			create(Matrix4x4Ptr							offsetMatrix, 
-				   const std::vector<unsigned short>&	vertexIds, 
-				   const std::vector<float>&			vertexWeights)
-			{
 				return std::shared_ptr<Bone>(new Bone(offsetMatrix, vertexIds, vertexWeights));
-			}
->>>>>>> c56dc51c
-
-            inline
-            std::shared_ptr<scene::Node>
-            node() const
-            {
-                return _node;
             }
 
             inline
@@ -93,7 +66,6 @@
                 return _vertexIds;
             }
 
-<<<<<<< HEAD
             inline
             const std::vector<float>&
             vertexWeights() const
@@ -102,13 +74,7 @@
             }
 
         private:
-            Bone(NodePtr, Matrix4x4Ptr, const std::vector<unsigned short>&, const std::vector<float>&);
+			Bone(Matrix4x4Ptr, const std::vector<unsigned short>&, const std::vector<float>&);
         };
     }
-=======
-		private:
-			Bone(Matrix4x4Ptr, const std::vector<unsigned short>&, const std::vector<float>&);
-		};
-	}
->>>>>>> c56dc51c
 }