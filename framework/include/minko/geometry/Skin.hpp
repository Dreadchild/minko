/*
Copyright (c) 2013 Aerys

Permission is hereby granted, free of charge, to any person obtaining a copy of this software and
associated documentation files (the "Software"), to deal in the Software without restriction,
including without limitation the rights to use, copy, modify, merge, publish, distribute,
sublicense, and/or sell copies of the Software, and to permit persons to whom the Software is
furnished to do so, subject to the following conditions:

The above copyright notice and this permission notice shall be included in all copies or
substantial portions of the Software.

THE SOFTWARE IS PROVIDED "AS IS", WITHOUT WARRANTY OF ANY KIND, EXPRESS OR IMPLIED, INCLUDING
BUT NOT LIMITED TO THE WARRANTIES OF MERCHANTABILITY, FITNESS FOR A PARTICULAR PURPOSE AND
NONINFRINGEMENT. IN NO EVENT SHALL THE AUTHORS OR COPYRIGHT HOLDERS BE LIABLE FOR ANY CLAIM,
DAMAGES OR OTHER LIABILITY, WHETHER IN AN ACTION OF CONTRACT, TORT OR OTHERWISE, ARISING FROM,
OUT OF OR IN CONNECTION WITH THE SOFTWARE OR THE USE OR OTHER DEALINGS IN THE SOFTWARE.
*/

#pragma once

#include "minko/Common.hpp"

namespace minko
{
	namespace geometry
	{
		class Bone;
		
		class Skin:
			public std::enable_shared_from_this<Skin>
		{
		public:
			typedef std::shared_ptr<Skin>					Ptr;

		private:
			typedef std::shared_ptr<Bone>					BonePtr;
			typedef std::shared_ptr<math::Matrix4x4>		Matrix4x4Ptr;

		private:
			const unsigned int				_numBones;
			std::vector<BonePtr>			_bones;

<<<<<<< HEAD
			uint							_duration;				// in milliseconds
			float							_timeFactor;
=======
			const uint						_duration;				// in milliseconds
			const float						_timeFactor;
>>>>>>> ff17011d
			std::vector<std::vector<float>>	_boneMatricesPerFrame;

			unsigned int					_maxNumVertexBones;
			std::vector<unsigned int>		_numVertexBones;		// size = #vertices
			std::vector<unsigned int>		_vertexBones;			// size = #vertices * #bones      
			std::vector<float>				_vertexBoneWeights;		// size = #vertices * #bones   
			
		public:
			inline
			static
			Ptr
			create(unsigned int numBones, unsigned int numFrames)
			{
				return std::shared_ptr<Skin>(new Skin(numBones, numFrames));
			}

			inline
			unsigned int
			numBones() const
			{
				return _numBones;
			}

			inline
			unsigned int
			maxNumVertexBones() const
			{
				return _maxNumVertexBones;
			}

			inline
			std::vector<BonePtr>&
			bones()
			{
				return _bones;
			}

			inline
			BonePtr
			bone(unsigned int boneId) const
			{
				return _bones[boneId];
			}

			inline
			void
			bone(unsigned int boneId, BonePtr value)
			{
				_bones[boneId] = value;
			}

			inline
			uint
			duration() const
			{
				return _duration;
			}

			void
			duration(uint); // duration must be in milliseconds

			uint
			getFrameId(uint) const;

			void
			duration(float);

			inline
			unsigned int
			numFrames() const
			{
				return _boneMatricesPerFrame.size();
			}

			inline
			const std::vector<float>&
			matrices(unsigned int frameId) const
			{
				return _boneMatricesPerFrame[frameId];
			}

			void
			matrix(unsigned int frameId, unsigned int boneId, Matrix4x4Ptr);

			inline
			unsigned int
			numVertices() const
			{
				return _numVertexBones.size();
			}

			inline
			unsigned int
			numVertexBones(unsigned int vertexId) const
			{
#ifdef DEBUG_SKINNING
				assert(vertexId < numVertices());
#endif // DEBUG_SKINNING

				return _numVertexBones[vertexId];
			}

			void
			vertexBoneData(unsigned int vertexId, unsigned int j, unsigned int& boneId, float& boneWeight) const;

			unsigned int
			vertexBoneId(unsigned int vertexId, unsigned int j) const;

			float 
			vertexBoneWeight(unsigned int vertexId, unsigned int j) const;

			Ptr
			reorganizeByVertices();

			Ptr
			disposeBones();

			Ptr
			transposeMatrices();

		private:
			Skin(unsigned int numBones, unsigned int numFrames);

			void
			clear();
			
			unsigned short
			lastVertexId() const;

			inline
			unsigned int
			vertexArraysIndex(unsigned int vertexId, unsigned int j) const
			{
#ifdef DEBUG_SKINNING
				assert(vertexId < numVertices() && j < numVertexBones(vertexId));
#endif // DEBUG_SKINNING

				return j + _numBones * vertexId;
			}

		};
	}
}<|MERGE_RESOLUTION|>--- conflicted
+++ resolved
@@ -41,13 +41,8 @@
 			const unsigned int				_numBones;
 			std::vector<BonePtr>			_bones;
 
-<<<<<<< HEAD
-			uint							_duration;				// in milliseconds
-			float							_timeFactor;
-=======
 			const uint						_duration;				// in milliseconds
 			const float						_timeFactor;
->>>>>>> ff17011d
 			std::vector<std::vector<float>>	_boneMatricesPerFrame;
 
 			unsigned int					_maxNumVertexBones;
@@ -59,9 +54,9 @@
 			inline
 			static
 			Ptr
-			create(unsigned int numBones, unsigned int numFrames)
+			create(unsigned int numBones, unsigned int duration, unsigned int numFrames)
 			{
-				return std::shared_ptr<Skin>(new Skin(numBones, numFrames));
+				return std::shared_ptr<Skin>(new Skin(numBones, duration, numFrames));
 			}
 
 			inline
@@ -106,14 +101,8 @@
 				return _duration;
 			}
 
-			void
-			duration(uint); // duration must be in milliseconds
-
 			uint
 			getFrameId(uint) const;
-
-			void
-			duration(float);
 
 			inline
 			unsigned int
@@ -169,11 +158,8 @@
 			transposeMatrices();
 
 		private:
-			Skin(unsigned int numBones, unsigned int numFrames);
+			Skin(unsigned int numBones, unsigned int duration, unsigned int numFrames);
 
-			void
-			clear();
-			
 			unsigned short
 			lastVertexId() const;
 
