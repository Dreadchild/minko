--- conflicted
+++ resolved
@@ -23,7 +23,6 @@
 
 namespace minko
 {
-<<<<<<< HEAD
     namespace geometry
     {
         class Bone;
@@ -60,6 +59,9 @@
                 return std::shared_ptr<Skin>(new Skin(numBones, duration, numFrames));
             }
 
+			Ptr
+			clone();
+
             inline
             unsigned int
             numBones() const
@@ -82,119 +84,6 @@
             }
 
             inline
-            BonePtr
-            bone(unsigned int boneId) const
-            {
-                return _bones[boneId];
-            }
-
-            inline
-            void
-            bone(unsigned int boneId, BonePtr value)
-            {
-                _bones[boneId] = value;
-            }
-
-            inline
-            uint
-            duration() const
-            {
-                return _duration;
-            }
-
-            uint
-            getFrameId(uint) const;
-
-            inline
-            unsigned int
-            numFrames() const
-            {
-                return _boneMatricesPerFrame.size();
-            }
-
-            inline
-            const std::vector<float>&
-            matrices(unsigned int frameId) const
-            {
-                return _boneMatricesPerFrame[frameId];
-            }
-
-            void
-            matrix(unsigned int frameId, unsigned int boneId, Matrix4x4Ptr);
-
-            inline
-            unsigned int
-            numVertices() const
-            {
-                return _numVertexBones.size();
-            }
-
-            inline
-            unsigned int
-            numVertexBones(unsigned int vertexId) const
-            {
-=======
-	namespace geometry
-	{
-		class Bone;
-		
-		class Skin:
-			public std::enable_shared_from_this<Skin>
-		{
-		public:
-			typedef std::shared_ptr<Skin>					Ptr;
-
-		private:
-			typedef std::shared_ptr<Bone>					BonePtr;
-			typedef std::shared_ptr<math::Matrix4x4>		Matrix4x4Ptr;
-
-		private:
-			const unsigned int				_numBones;
-			std::vector<BonePtr>			_bones;
-
-			const uint						_duration;				// in milliseconds
-			const float						_timeFactor;
-			std::vector<std::vector<float>>	_boneMatricesPerFrame;
-
-			unsigned int					_maxNumVertexBones;
-			std::vector<unsigned int>		_numVertexBones;		// size = #vertices
-			std::vector<unsigned int>		_vertexBones;			// size = #vertices * #bones      
-			std::vector<float>				_vertexBoneWeights;		// size = #vertices * #bones   
-			
-		public:
-			inline
-			static
-			Ptr
-			create(unsigned int numBones, unsigned int duration, unsigned int numFrames)
-			{
-				return std::shared_ptr<Skin>(new Skin(numBones, duration, numFrames));
-			}
-
-			Ptr
-			clone();
-
-			inline
-			unsigned int
-			numBones() const
-			{
-				return _numBones;
-			}
-
-			inline
-			unsigned int
-			maxNumVertexBones() const
-			{
-				return _maxNumVertexBones;
-			}
-
-			inline
-			std::vector<BonePtr>&
-			bones()
-			{
-				return _bones;
-			}
-
-			inline
 			void
 			bones(std::vector<BonePtr> bones)
 			{
@@ -202,37 +91,37 @@
 			}
 
 			inline
-			BonePtr
-			bone(unsigned int boneId) const
-			{
-				return _bones[boneId];
-			}
-
-			inline
-			void
-			bone(unsigned int boneId, BonePtr value)
-			{
-				_bones[boneId] = value;
-			}
-
-			inline
-			uint
-			duration() const
-			{
-				return _duration;
-			}
-
-			uint
-			getFrameId(uint) const;
-
-			inline
-			unsigned int
-			numFrames() const
-			{
-				return _boneMatricesPerFrame.size();
-			}
-
-			inline 
+            BonePtr
+            bone(unsigned int boneId) const
+            {
+                return _bones[boneId];
+            }
+
+            inline
+            void
+            bone(unsigned int boneId, BonePtr value)
+            {
+                _bones[boneId] = value;
+            }
+
+            inline
+            uint
+            duration() const
+            {
+                return _duration;
+            }
+
+            uint
+            getFrameId(uint) const;
+
+            inline
+            unsigned int
+            numFrames() const
+            {
+                return _boneMatricesPerFrame.size();
+            }
+
+            inline
 			void
 			setBoneMatricesPerFrame(std::vector<std::vector<float>> boneMatricesPerFrame)
 			{
@@ -247,27 +136,26 @@
 			}
 
 			inline
-			const std::vector<float>&
-			matrices(unsigned int frameId) const
-			{
-				return _boneMatricesPerFrame[frameId];
-			}
-
-			void
-			matrix(unsigned int frameId, unsigned int boneId, Matrix4x4Ptr);
-
-			inline
-			unsigned int
-			numVertices() const
-			{
-				return _numVertexBones.size();
-			}
-
-			inline
-			unsigned int
-			numVertexBones(unsigned int vertexId) const
-			{
->>>>>>> c56dc51c
+            const std::vector<float>&
+            matrices(unsigned int frameId) const
+            {
+                return _boneMatricesPerFrame[frameId];
+            }
+
+            void
+            matrix(unsigned int frameId, unsigned int boneId, Matrix4x4Ptr);
+
+            inline
+            unsigned int
+            numVertices() const
+            {
+                return _numVertexBones.size();
+            }
+
+            inline
+            unsigned int
+            numVertexBones(unsigned int vertexId) const
+            {
 #ifdef DEBUG_SKINNING
                 assert(vertexId < numVertices());
 #endif // DEBUG_SKINNING
@@ -296,15 +184,10 @@
         private:
             Skin(unsigned int numBones, unsigned int duration, unsigned int numFrames);
 
-<<<<<<< HEAD
+			Skin(const Skin& skin);
+
             unsigned short
             lastVertexId() const;
-=======
-			Skin(const Skin& skin);
-
-			unsigned short
-			lastVertexId() const;
->>>>>>> c56dc51c
 
             inline
             unsigned int
