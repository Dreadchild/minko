--- conflicted
+++ resolved
@@ -25,7 +25,6 @@
 
 namespace minko
 {
-<<<<<<< HEAD
     namespace geometry
     {
         class Geometry :
@@ -61,6 +60,9 @@
                 return std::shared_ptr<Geometry>(new Geometry());
             }
 
+			Ptr
+			clone();
+
             inline
             ProviderPtr
             data() const
@@ -168,153 +170,6 @@
 
             void
             upload();
-=======
-	namespace geometry
-	{
-		class Geometry :
-			public std::enable_shared_from_this<Geometry>
-		{
-		public:
-			typedef std::shared_ptr<Geometry> Ptr;
-
-		private:
-			typedef std::shared_ptr<render::VertexBuffer> VBPtr;
-			typedef std::shared_ptr<data::ArrayProvider>  ProviderPtr;
-
-		private:
-			ProviderPtr								_data;
-			unsigned int							_vertexSize;
-			unsigned int							_numVertices;
-			std::list<VBPtr>						_vertexBuffers;
-			std::shared_ptr<render::IndexBuffer>	_indexBuffer;
-
-			std::unordered_map<VBPtr, Signal<VBPtr, int>::Slot>	_vbToVertexSizeChangedSlot;
-
-		public:
-			virtual
-			~Geometry()
-			{
-
-			}
-
-			static
-			Ptr
-			create()
-			{
-				return std::shared_ptr<Geometry>(new Geometry());
-			}
-
-			Ptr
-			clone();
-
-			inline
-			ProviderPtr
-			data() const
-			{
-				return _data;
-			}
-
-			inline
-			const std::list<VBPtr>&
-			vertexBuffers() const
-			{
-				return _vertexBuffers;
-			}
-
-			inline
-			VBPtr
-			vertexBuffer(const std::string& vertexAttributeName)
-			{
-				auto vertexBufferIt = std::find_if(
-					_vertexBuffers.begin(),
-					_vertexBuffers.end(),
-					[&](render::VertexBuffer::Ptr vb) { return vb->hasAttribute(vertexAttributeName); }
-				);
-
-				if (vertexBufferIt == _vertexBuffers.end())
-					throw std::invalid_argument("vertexAttributeName = " + vertexAttributeName);
-
-				return *vertexBufferIt;
-			}
-
-			inline
-			bool
-			hasVertexBuffer(VBPtr vertexBuffer) const
-			{
-				return std::find(_vertexBuffers.begin(), _vertexBuffers.end(), vertexBuffer) != _vertexBuffers.end();
-			}
-
-			inline
-			bool
-			hasVertexAttribute(const std::string& vertexAttributeName) const
-			{
-				return _data->hasProperty(vertexAttributeName);
-			}
-
-			inline
-			void
-			indices(std::shared_ptr<render::IndexBuffer> indices)
-			{
-				_indexBuffer = indices;
-				_data->set("indices", indices);
-			}
-
-			inline
-			std::shared_ptr<render::IndexBuffer>
-			indices() const
-			{
-				return _indexBuffer;
-			}
-
-			void
-			addVertexBuffer(std::shared_ptr<render::VertexBuffer>);
-
-			void
-			removeVertexBuffer(VBPtr vertexBuffer);
-
-			void
-			removeVertexBuffer(const std::string& vertexAttributeName);
-
-			inline
-			unsigned int
-			numVertices() const
-			{
-				return _numVertices;
-			}
-
-			inline
-			unsigned int
-			vertexSize() const
-			{
-				return _vertexSize;
-			};
-
-			Ptr
-			computeNormals();
-
-			Ptr
-			computeTangentSpace(bool computeNormals);
-
-			void
-			removeDuplicatedVertices();
-
-			static
-			void
-			removeDuplicatedVertices(std::vector<unsigned short>&		indices,
-									 std::vector<std::vector<float>>&	vertices,
-									 uint								numVertices);
-
-			bool
-			cast(std::shared_ptr<math::Ray>		ray,
-				 float&							distance,
-				 uint&							triangle,
-				 std::shared_ptr<math::Vector3>	hitXyz		= nullptr,
-				 std::shared_ptr<math::Vector2>	hitUv 		= nullptr,
-				 std::shared_ptr<math::Vector3>	hitNormal 	= nullptr);
-
-			void
-			upload();
->>>>>>> c56dc51c
 
             void
             disposeIndexBufferData();
@@ -322,7 +177,6 @@
             void
             disposeVertexBufferData();
 
-<<<<<<< HEAD
             inline
             bool
             equals(Ptr geom)
@@ -348,6 +202,8 @@
         protected:
             Geometry();
 
+			Geometry(const Geometry& geometry);
+
             inline
             void
             vertexSize(unsigned int value)
@@ -369,54 +225,4 @@
             getHitNormal(uint triangle, std::shared_ptr<math::Vector3> hitNormal);
         };
     }
-=======
-			inline
-			bool
-			equals(Ptr geom)
-			{
-				bool vertexEquality		= _vertexBuffers.size() == geom->_vertexBuffers.size();
-				bool indexEquality		= _indexBuffer == geom->_indexBuffer;
-				auto vertexBuffer1Start = _vertexBuffers.begin();
-				auto vertexBuffer2Start = geom->_vertexBuffers.begin();
-
-				if (vertexEquality)
-				{
-					for (uint i = 0; i < _vertexBuffers.size() && vertexEquality; ++i)
-					{
-						vertexEquality = vertexEquality && (*vertexBuffer1Start == *vertexBuffer2Start);
-						std::next(vertexBuffer1Start);
-						std::next(vertexBuffer2Start);
-					}
-				}
-
-				return vertexEquality && indexEquality;
-			}
-
-		protected:
-			Geometry();
-
-			Geometry(const Geometry& geometry);
-
-			inline
-			void
-			vertexSize(unsigned int value)
-			{
-				_vertexSize = value;
-			}
-
-			void
-			vertexSizeChanged(VBPtr vertexBuffer, int offset);
-
-		private:
-			void
-			removeVertexBuffer(std::list<VBPtr>::iterator vertexBufferIt);
-
-			void
-			getHitUv(uint triangle, std::shared_ptr<math::Vector2> lambda, std::shared_ptr<math::Vector2> hitUv);
-
-			void
-			getHitNormal(uint triangle, std::shared_ptr<math::Vector3> hitNormal);
-		};
-	}
->>>>>>> c56dc51c
 }