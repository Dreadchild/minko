/*
Copyright (c) 2013 Aerys

Permission is hereby granted, free of charge, to any person obtaining a copy of this software and
associated documentation files (the "Software"), to deal in the Software without restriction,
including without limitation the rights to use, copy, modify, merge, publish, distribute,
sublicense, and/or sell copies of the Software, and to permit persons to whom the Software is
furnished to do so, subject to the following conditions:

The above copyright notice and this permission notice shall be included in all copies or
substantial portions of the Software.

THE SOFTWARE IS PROVIDED "AS IS", WITHOUT WARRANTY OF ANY KIND, EXPRESS OR IMPLIED, INCLUDING
BUT NOT LIMITED TO THE WARRANTIES OF MERCHANTABILITY, FITNESS FOR A PARTICULAR PURPOSE AND
NONINFRINGEMENT. IN NO EVENT SHALL THE AUTHORS OR COPYRIGHT HOLDERS BE LIABLE FOR ANY CLAIM,
DAMAGES OR OTHER LIABILITY, WHETHER IN AN ACTION OF CONTRACT, TORT OR OTHERWISE, ARISING FROM,
OUT OF OR IN CONNECTION WITH THE SOFTWARE OR THE USE OR OTHER DEALINGS IN THE SOFTWARE.
*/

#pragma once

#include "minko/Common.hpp"

#include "minko/Signal.hpp"

namespace minko
{
	class AbstractCanvas
	{
	public:
		typedef std::shared_ptr<AbstractCanvas>	Ptr;

	private:

	public:
		virtual
		uint
		x() const = 0;

		virtual
		uint
		y() const = 0;

		virtual
		uint
		width() const = 0;

		virtual
		uint
		height() const = 0;

		virtual
		std::shared_ptr<input::Mouse>
		mouse() = 0;

        virtual
        std::shared_ptr<input::Keyboard>
        keyboard() = 0;

<<<<<<< HEAD
        virtual
		Signal<Ptr, uint, uint>::Ptr
		resized() = 0;
=======
		virtual
		std::shared_ptr<input::Joystick>
		joystick(int id) = 0;

		virtual
		uint
		numJoysticks() = 0;
>>>>>>> da96b97a
	};
}<|MERGE_RESOLUTION|>--- conflicted
+++ resolved
@@ -57,11 +57,6 @@
         std::shared_ptr<input::Keyboard>
         keyboard() = 0;
 
-<<<<<<< HEAD
-        virtual
-		Signal<Ptr, uint, uint>::Ptr
-		resized() = 0;
-=======
 		virtual
 		std::shared_ptr<input::Joystick>
 		joystick(int id) = 0;
@@ -69,6 +64,9 @@
 		virtual
 		uint
 		numJoysticks() = 0;
->>>>>>> da96b97a
+
+        virtual
+		Signal<Ptr, uint, uint>::Ptr
+		resized() = 0;
 	};
 }