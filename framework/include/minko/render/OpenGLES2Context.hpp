--- conflicted
+++ resolved
@@ -334,11 +334,10 @@
 						   StencilOperation	stencilZPassOp);
 
 			void
-<<<<<<< HEAD
 			setScissorTest(bool	scissorTest, const render::ScissorBox& scissorBox);
-=======
+
+			void
 			readPixels(unsigned int x, unsigned int y, unsigned int width, unsigned int height, unsigned char* pixels);
->>>>>>> 760eea50
 
 			void
 			readPixels(unsigned char* pixels);
