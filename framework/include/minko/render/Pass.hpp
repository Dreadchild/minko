--- conflicted
+++ resolved
@@ -43,26 +43,16 @@
 			typedef std::shared_ptr<Pass> Ptr;
 
 		private:
-<<<<<<< HEAD
- 			typedef std::shared_ptr<Program>								ProgramPtr;
-			typedef std::shared_ptr<VertexBuffer>							VertexBufferPtr;
-            typedef std::unordered_map<std::string, SamplerState>			SamplerStatesMap;
-			typedef std::shared_ptr<States>									StatesPtr;
-			typedef std::unordered_map<ProgramSignature, ProgramPtr>		SignatureProgramMap;
-			typedef std::shared_ptr<std::function<void(ProgramPtr)>>		OnProgramFunctionPtr;
-			typedef std::list<std::function<void(ProgramPtr)>>				OnProgramFunctionList;	
-			typedef std::unordered_map<std::string, data::MacroBinding>		MacroBindingsMap;
-
-=======
  			typedef std::shared_ptr<Program>											ProgramPtr;
+			typedef std::shared_ptr<VertexBuffer>										VertexBufferPtr;
             typedef std::unordered_map<std::string, SamplerState>						SamplerStatesMap;
 			typedef std::shared_ptr<States>												StatesPtr;
 			typedef std::unordered_map<ProgramSignature, ProgramPtr>					SignatureProgramMap;
-			typedef std::list<std::function<void(ProgramPtr)>>							UniformFctList;
+			typedef std::shared_ptr<std::function<void(ProgramPtr)>>					OnProgramFunctionPtr;
+			typedef std::list<std::function<void(ProgramPtr)>>							OnProgramFunctionList;	
 			typedef std::unordered_map<std::string, data::MacroBinding>					MacroBindingsMap;
 			typedef std::unordered_map<std::string, std::string>						StringToStringMap;
 			typedef std::function<std::string(const std::string&, StringToStringMap&)>	FormatFunction;
->>>>>>> 79e90abd
 
 		private:
 			const std::string		_name;
