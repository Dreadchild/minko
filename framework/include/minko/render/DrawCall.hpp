--- conflicted
+++ resolved
@@ -26,7 +26,6 @@
 #include "minko/render/Pass.hpp"
 #include "minko/render/DrawCall.hpp"
 #include "minko/render/States.hpp"
-#include "minko/render/SamplerStates.hpp"
 #include "minko/data/Binding.hpp"
 #include "minko/data/ResolvedBinding.hpp"
 #include "minko/render/Priority.hpp"
@@ -61,10 +60,12 @@
                 const uint position;
                 const int* resourceId;
                 const int location;
-                const WrapMode* wrapMode;
-                const TextureFilter* textureFilter;
-                const MipFilter* mipFilter;
-                //TextureType* type;
+                /*
+                WrapMode* wrapMode;
+                TextureFilter* textureFilter;
+                MipFilter* mipFilter;
+                TextureType* type;
+                */
             };
 
             struct AttributeValue
@@ -244,18 +245,9 @@
 				   uint 							 clearColor) const;
 
             void
-<<<<<<< HEAD
-            bindUniform(std::shared_ptr<Program>    program,
-                        ConstUniformInputRef        input,
-                        const data::Store&          store,
-                        const std::string&          bindingName,
-                        const std::string&          propertyName,
-                        const data::BindingMap&     uniformBindings);
-=======
             bindAttribute(ConstAttrInputRef     						input,
 						  const std::map<std::string, data::Binding>&   attributeBindings,
                           const data::Store&                            defaultValues);
->>>>>>> bd47855e
 
             data::ResolvedBinding*
             bindUniform(const ProgramInputs::UniformInput&          input,
@@ -267,13 +259,6 @@
 					   const data::Store&							defaultValues);
 
 			void
-<<<<<<< HEAD
-            bindStates(const data::BindingMap& stateBindings);
-			
-            void
-            bindAttributes(std::shared_ptr<Program> program, 
-                           const data::BindingMap&  attributeBindings);
-=======
 			bindIndexBuffer();
 
             math::vec3
@@ -283,38 +268,10 @@
 
             void
             reset();
->>>>>>> bd47855e
 
             data::Store&
             getStore(data::Binding::Source source);
 
-<<<<<<< HEAD
-            SamplerStates
-            getSamplerStates(std::shared_ptr<Program>   program, 
-                             ConstUniformInputRef       input, 
-                             const std::string          uniformName, 
-                             const data::BindingMap&    uniformBindings);
-
-            void
-            uniformBindingPropertyAdded(const data::Binding&                binding,
-                                        Program::Ptr                        program,
-                                        data::Store&                        store,
-                                        const data::Store&                  defaultValues,
-                                        const ProgramInputs::UniformInput&  input,
-                                        const std::string&                  uniformName,
-                                        const std::string&                  propertyName,
-                                        const data::BindingMap&             bindingMap);
-
-            void
-            uniformBindingPropertyRemoved(const data::Binding&                binding,
-                                          Program::Ptr                        program,
-                                          data::Store&                        store,
-                                          const data::Store&                  defaultValues,
-                                          const ProgramInputs::UniformInput&  input,
-                                          const std::string&                  uniformName,
-                                          const std::string&                  propertyName,
-                                          const data::BindingMap&             bindingMap);
-=======
             data::ResolvedBinding*
             resolveBinding(const std::string&          					inputName,
                            const std::map<std::string, data::Binding>&  bindings);
@@ -328,7 +285,6 @@
 			setAttributeValueFromStore(const ProgramInputs::AttributeInput& input,
 									   const std::string&                   propertyName,
 									   const data::Store&                   store);
->>>>>>> bd47855e
 
             template <typename T>
             T*
