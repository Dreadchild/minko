/*
Copyright (c) 2014 Aerys

Permission is hereby granted, free of charge, to any person obtaining a copy of this software and
associated documentation files (the "Software"), to deal in the Software without restriction,
including without limitation the rights to use, copy, modify, merge, publish, distribute,
sublicense, and/or sell copies of the Software, and to permit persons to whom the Software is
furnished to do so, subject to the following conditions:

The above copyright notice and this permission notice shall be included in all copies or
substantial portions of the Software.

THE SOFTWARE IS PROVIDED "AS IS", WITHOUT WARRANTY OF ANY KIND, EXPRESS OR IMPLIED, INCLUDING
BUT NOT LIMITED TO THE WARRANTIES OF MERCHANTABILITY, FITNESS FOR A PARTICULAR PURPOSE AND
NONINFRINGEMENT. IN NO EVENT SHALL THE AUTHORS OR COPYRIGHT HOLDERS BE LIABLE FOR ANY CLAIM,
DAMAGES OR OTHER LIABILITY, WHETHER IN AN ACTION OF CONTRACT, TORT OR OTHERWISE, ARISING FROM,
OUT OF OR IN CONNECTION WITH THE SOFTWARE OR THE USE OR OTHER DEALINGS IN THE SOFTWARE.
*/

#pragma once

#include "minko/Common.hpp"

#include "minko/Signal.hpp"
#include "minko/data/Store.hpp"
#include "minko/render/Pass.hpp"
#include "minko/render/DrawCall.hpp"
#include "minko/render/States.hpp"
#include "minko/data/Binding.hpp"
#include "minko/render/Priority.hpp"

namespace minko
{
	namespace render
	{
        class DrawCallZSorter;

        class DrawCall
		{
        public:
            static const unsigned int	MAX_NUM_TEXTURES;
            static const unsigned int   MAX_NUM_VERTEXBUFFERS;

            template <typename T>
            struct UniformValue
            {
                const int location;
                const uint size;
                const T* data;
            };

		private:
            typedef const ProgramInputs::UniformInput&      ConstUniformInputRef;
            typedef const ProgramInputs::AttributeInput&    ConstAttrInputRef;

            struct SamplerValue
            {
                const uint position;
                const int* resourceId;
                const int location;
                /*
                WrapMode* wrapMode;
                TextureFilter* textureFilter;
                MipFilter* mipFilter;
                TextureType* type;
                */
            };

            struct AttributeValue
            {
                const uint position;
                const int location;
                const int* resourceId;
                const uint size;
                const uint* stride;
                const uint offset;
            };

            typedef std::shared_ptr<AbstractContext>	            AbsCtxPtr;
			typedef std::shared_ptr<AbstractTexture>	            AbsTexturePtr;
			typedef std::shared_ptr<Program>			            ProgramPtr;
            typedef std::unordered_map<std::string, std::string>    StringMap;
            typedef data::Store::PropertyChangedSignal::Slot        ChangedSlot;

		private:
            std::shared_ptr<Pass>               _pass;
            data::Store&                        _rootData;
            data::Store&                        _rendererData;
            data::Store&                        _targetData;
            StringMap                           _variables;

			std::shared_ptr<Program>			_program;
            int*								_indexBuffer;
            uint*                               _firstIndex;
            uint*								_numIndices;
            std::vector<UniformValue<int>>      _uniformInt;
            std::vector<UniformValue<float>>    _uniformFloat;
            std::vector<UniformValue<bool>>     _uniformBool;
            std::vector<SamplerValue>           _samplers;
            std::vector<AttributeValue>         _attributes;

            float*				                _priority;
            bool*						        _zSorted;
            Blending::Source*		            _blendingSourceFactor;
            Blending::Destination*	            _blendingDestinationFactor;
            bool*						        _colorMask;
            bool*					            _depthMask;
            CompareMode*		    		    _depthFunc;
            TriangleCulling*                    _triangleCulling;
            CompareMode*					    _stencilFunction;
            int*							    _stencilReference;
            uint*						        _stencilMask;
            StencilOperation*			        _stencilFailOp;
            StencilOperation*			        _stencilZFailOp;
            StencilOperation*			        _stencilZPassOp;
            bool*						        _scissorTest;
            math::ivec4*					    _scissorBox;
            /*SamplerStates               _samplerStates;
            AbstractTexturePtr		    _target;*/

            std::map<const data::Binding*, ChangedSlot>    _propAddedOrRemovedSlot;

            std::shared_ptr<DrawCallZSorter>                _zSorter;
            Signal<DrawCall*>::Ptr                          _zSortNeeded;
		public:
<<<<<<< HEAD
            DrawCall(std::shared_ptr<Pass>  pass,
                     const StringMap&       variables,
                     data::Store&           rootData,
                     data::Store&           rendererData,
                     data::Store&           targetData);
=======
            DrawCall(std::shared_ptr<render::Pass>  pass,
                     const StringMap&               variables,
                     data::Store&                   rootData,
                     data::Store&                   rendererData,
                     data::Store&                   targetData) :
                _pass(pass),
                _variables(variables),
                _rootData(rootData),
                _rendererData(rendererData),
                _targetData(targetData),
                _zSorter(nullptr),
                _zSortNeeded(Signal<DrawCall*>::create())
            {

            }

            DrawCall(const DrawCall& drawCall) :
                _pass(drawCall._pass),
                _variables(drawCall._variables),
                _rootData(drawCall._rootData),
                _rendererData(drawCall._rendererData),
                _targetData(drawCall._targetData),
                _zSorter(drawCall._zSorter),
                _zSortNeeded(drawCall._zSortNeeded)
            {
            }

            void
            initialize();
>>>>>>> da3873b8
            
            inline
            std::shared_ptr<Pass>
            pass()
            {
                return _pass;
            }

            inline
            std::shared_ptr<Program>
            program() const
            {
                return _program;
            }

            inline
            StringMap&
            variables()
            {
                return _variables;
            }

            inline
            const StringMap&
            variables() const
            {
                return _variables;
            }

            inline
            data::Store&
            rootData()
            {
                return _rootData;
            }

            inline
            data::Store&
            rendererData()
            {
                return _rendererData;
            }

            inline
            data::Store&
            targetData()
            {
                return _targetData;
            }

            inline
<<<<<<< HEAD
            const std::vector<UniformValue<float>>&
            boundFloatUniforms() const
            {
                return _uniformFloat;
            }

            inline
            const std::vector<UniformValue<int>>&
            boundIntUniforms() const
            {
                return _uniformInt;
            }

            inline
            const std::vector<UniformValue<bool>>&
            boundBoolUniforms() const
            {
                return _uniformBool;
            }

            void
            bind(std::shared_ptr<Program> program);

=======
            std::shared_ptr<DrawCallZSorter>
            zSorter() const
            {
                return _zSorter;
            }

>>>>>>> da3873b8
			void
			render(std::shared_ptr<AbstractContext>  context,
                   AbsTexturePtr                     renderTarget) const;

            bool
            bindUniform(ConstUniformInputRef                        input,
                        const std::map<std::string, data::Binding>& uniformBindings,
                        const data::Store&                          defaultValues);

            math::vec3
            getEyeSpacePosition();

            inline
            float
            priority() const
            {
                return *_priority;
            }

            inline
            bool
            zSorted() const
            {
                return *_zSorted;
            }

            inline
            Signal<DrawCall*>::Ptr
            zSortNeeded() const
            {
                return _zSortNeeded;
            }

		private:

            void
            reset();

            void
            bindUniforms();

            void
            bindAttributes();

            void
            bindAttribute(ConstAttrInputRef     input,
						  const data::Store&    store,
						  const std::string&    propertyName);

			void
			bindIndexBuffer();

			void
            bindStates();
			
            data::Store&
            getStore(data::Binding::Source source);

            void
            uniformBindingPropertyAdded(const data::Binding&                binding,
                                        data::Store&                        store,
                                        const data::Store&                  defaultValues,
                                        const ProgramInputs::UniformInput&  input,
                                        const std::string&                  propertyName);

            void
            uniformBindingPropertyRemoved(const data::Binding&                  binding,
                                          data::Store&                          store,
                                          const data::Store&                    defaultValues,
                                          const ProgramInputs::UniformInput&    input,
                                          const std::string&                    propertyName);

            bool
            resolveBinding(const ProgramInputs::AbstractInput&          input,
                           const std::map<std::string, data::Binding>&  bindings,
                           std::string&                                 propertyName,
                           data::Store&                                 store);

            template <typename T>
            T*
            bindState(const std::string         stateName,
                      const data::BindingMap&   stateBindings)
            {
                auto& bindings = stateBindings.bindings;

                if (bindings.count(stateName) == 0)
                    return stateBindings.defaultValues.getUnsafePointer<T>(stateName);

                const auto& binding = bindings.at(stateName);
                auto& store = getStore(binding.source);

                auto unsafePointer = store.getUnsafePointer<T>(
                    data::Store::getActualPropertyName(_variables, binding.propertyName)
                );

                if (unsafePointer == nullptr)
                    return stateBindings.defaultValues.getUnsafePointer<T>(stateName);

                return unsafePointer;
            }

            template <typename T>
            void
            setUniformValue(std::vector<UniformValue<T>>& uniforms, int location, uint size, const T* data)
            {
                auto it = std::find_if(uniforms.begin(), uniforms.end(), [&](UniformValue<T>& u)
                {
                    return u.location == location;
                });

                if (it == uniforms.end())
                    uniforms.push_back({ location, size, data });
                else
                    it->data = data;
            }
		};
	}
}<|MERGE_RESOLUTION|>--- conflicted
+++ resolved
@@ -123,43 +123,11 @@
             std::shared_ptr<DrawCallZSorter>                _zSorter;
             Signal<DrawCall*>::Ptr                          _zSortNeeded;
 		public:
-<<<<<<< HEAD
             DrawCall(std::shared_ptr<Pass>  pass,
                      const StringMap&       variables,
                      data::Store&           rootData,
                      data::Store&           rendererData,
                      data::Store&           targetData);
-=======
-            DrawCall(std::shared_ptr<render::Pass>  pass,
-                     const StringMap&               variables,
-                     data::Store&                   rootData,
-                     data::Store&                   rendererData,
-                     data::Store&                   targetData) :
-                _pass(pass),
-                _variables(variables),
-                _rootData(rootData),
-                _rendererData(rendererData),
-                _targetData(targetData),
-                _zSorter(nullptr),
-                _zSortNeeded(Signal<DrawCall*>::create())
-            {
-
-            }
-
-            DrawCall(const DrawCall& drawCall) :
-                _pass(drawCall._pass),
-                _variables(drawCall._variables),
-                _rootData(drawCall._rootData),
-                _rendererData(drawCall._rendererData),
-                _targetData(drawCall._targetData),
-                _zSorter(drawCall._zSorter),
-                _zSortNeeded(drawCall._zSortNeeded)
-            {
-            }
-
-            void
-            initialize();
->>>>>>> da3873b8
             
             inline
             std::shared_ptr<Pass>
@@ -211,7 +179,6 @@
             }
 
             inline
-<<<<<<< HEAD
             const std::vector<UniformValue<float>>&
             boundFloatUniforms() const
             {
@@ -235,14 +202,12 @@
             void
             bind(std::shared_ptr<Program> program);
 
-=======
             std::shared_ptr<DrawCallZSorter>
             zSorter() const
             {
                 return _zSorter;
             }
 
->>>>>>> da3873b8
 			void
 			render(std::shared_ptr<AbstractContext>  context,
                    AbsTexturePtr                     renderTarget) const;
