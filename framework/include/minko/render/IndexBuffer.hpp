--- conflicted
+++ resolved
@@ -28,7 +28,7 @@
 {
 	namespace render
 	{
-		class IndexBuffer : 
+		class IndexBuffer :
 			public AbstractResource,
 			public Convertible<IndexBuffer>,
 			public std::enable_shared_from_this<IndexBuffer>
@@ -68,21 +68,12 @@
 			template <typename T>
 			inline static
 			Ptr
-<<<<<<< HEAD
-			create(AbsContextPtr	context, 
-				   T*				begin, 
-				   T*				end)
-			{
-				Ptr ptr = std::shared_ptr<IndexBuffer>(new IndexBuffer(context, begin, end));
-			
-=======
 			create(AbsContextPtr	context,
 				   T*				begin,
 				   T*				end)
 			{
 				Ptr ptr = std::shared_ptr<IndexBuffer>(new IndexBuffer(context, begin, end));
 
->>>>>>> 98352741
 				ptr->upload();
 
 				return ptr;
@@ -132,20 +123,6 @@
 			inline
 			std::shared_ptr<Signal<Ptr>>
 			changed() const
-<<<<<<< HEAD
-=======
-			{
-				return _changed;
-			}
-
-		protected:
-			inline
-			IndexBuffer(AbsContextPtr context) :
-				AbstractResource(context),
-				_data(),
-				_numIndices(0),
-				_changed(Signal<IndexBuffer::Ptr>::create())
->>>>>>> 98352741
 			{
 				return _changed;
 			}
@@ -158,7 +135,7 @@
 				_numIndices(0),
 				_changed(Signal<IndexBuffer::Ptr>::create())
 			{
-			
+
 			}
 
 			inline
