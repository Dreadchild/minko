--- conflicted
+++ resolved
@@ -28,7 +28,6 @@
 
 namespace minko
 {
-<<<<<<< HEAD
 	namespace render
 	{
 		class Effect :
@@ -46,6 +45,8 @@
 			typedef Signal<Ptr, const std::string&, const std::string&>::Ptr	TechniqueChangedSignalPtr;
 
 		private:
+            std::string                                                         _name;
+
 			std::unordered_map<std::string, Technique>		_techniques;
 			std::unordered_map<std::string, std::string>	_fallback;
 			std::shared_ptr<data::Provider>					_data;
@@ -72,87 +73,6 @@
 
 				return effect;
 			}
-=======
-    namespace render
-    {
-        class Effect :
-            public std::enable_shared_from_this<Effect>
-        {
-        public:
-            typedef std::shared_ptr<Effect>    Ptr;
-
-        private:
-            typedef std::shared_ptr<Pass>                                       PassPtr;
-            typedef std::shared_ptr<VertexBuffer>                               VertexBufferPtr;
-            typedef std::shared_ptr<std::function<void(PassPtr)>>               OnPassFunctionPtr;
-            typedef std::list<std::function<void(PassPtr)>>                     OnPassFunctionList;
-            typedef std::vector<PassPtr>                                        Technique;
-            typedef Signal<Ptr, const std::string&, const std::string&>::Ptr    TechniqueChangedSignalPtr;
-
-        private:
-            std::string                                                         _name;
-
-            std::unordered_map<std::string, Technique>                          _techniques;
-            std::unordered_map<std::string, std::string>                        _fallback;
-            std::shared_ptr<data::Provider>                                     _data;
-
-            OnPassFunctionList                                                  _uniformFunctions;
-            OnPassFunctionList                                                  _attributeFunctions;
-            OnPassFunctionPtr                                                   _indexFunction;
-            OnPassFunctionList                                                  _macroFunctions;
-
-        public:
-            inline static
-            Ptr
-            create(const std::string& name = "")
-            {
-                return std::shared_ptr<Effect>(new Effect(name));
-            }
-
-            inline static
-            Ptr
-            create(std::vector<PassPtr>& passes, const std::string& name = "")
-            {
-                auto effect = create(name);
-
-                effect->_techniques["default"] = passes;
-
-                return effect;
-            }
-
-            inline
-            std::string
-            name()
-            {
-                return _name;
-            }
-
-            inline
-            const std::unordered_map<std::string, Technique>&
-            techniques() const
-            {
-                return _techniques;
-            }
-
-            inline
-            std::shared_ptr<data::Provider>
-            data() const
-            {
-                return _data;
-            }
-
-            inline
-            const Technique&
-            technique(const std::string& techniqueName) const
-            {
-                auto foundTechniqueIt = _techniques.find(techniqueName);
-
-                if (foundTechniqueIt == _techniques.end())
-                    throw std::invalid_argument("techniqueName = " + techniqueName);
-
-                return foundTechniqueIt->second;
-            }
->>>>>>> 4302ca54
 
             inline
             const std::string&
@@ -256,7 +176,6 @@
             void
             removeTechnique(const std::string& name);
 
-<<<<<<< HEAD
 		private:
             Effect(const std::string& name);
 
@@ -276,13 +195,6 @@
 			}
 
             static
-=======
-        private:
-            Effect(const std::string& name);
-
-            template <typename... T>
-            inline static
->>>>>>> 4302ca54
             void
             defineOnPass(std::shared_ptr<Pass> pass, const std::string& macroName)
             {
