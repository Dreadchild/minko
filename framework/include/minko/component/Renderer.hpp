/*
Copyright (c) 2013 Aerys

Permission is hereby granted, free of charge, to any person obtaining a copy of this software and
associated documentation files (the "Software"), to deal in the Software without restriction,
including without limitation the rights to use, copy, modify, merge, publish, distribute,
sublicense, and/or sell copies of the Software, and to permit persons to whom the Software is
furnished to do so, subject to the following conditions:

The above copyright notice and this permission notice shall be included in all copies or
substantial portions of the Software.

THE SOFTWARE IS PROVIDED "AS IS", WITHOUT WARRANTY OF ANY KIND, EXPRESS OR IMPLIED, INCLUDING
BUT NOT LIMITED TO THE WARRANTIES OF MERCHANTABILITY, FITNESS FOR A PARTICULAR PURPOSE AND
NONINFRINGEMENT. IN NO EVENT SHALL THE AUTHORS OR COPYRIGHT HOLDERS BE LIABLE FOR ANY CLAIM,
DAMAGES OR OTHER LIABILITY, WHETHER IN AN ACTION OF CONTRACT, TORT OR OTHERWISE, ARISING FROM,
OUT OF OR IN CONNECTION WITH THE SOFTWARE OR THE USE OR OTHER DEALINGS IN THE SOFTWARE.
*/

#pragma once

#include "minko/Common.hpp"
#include "minko/component/AbstractComponent.hpp"

namespace minko
{
	namespace component
	{
		class Renderer :
			public AbstractComponent,
			public std::enable_shared_from_this<Renderer>
		{
		public:
			typedef std::shared_ptr<Renderer>							Ptr;

		private:
			typedef std::shared_ptr<scene::Node>						NodePtr;
			typedef std::shared_ptr<AbstractComponent>					AbsCtrlPtr;
			typedef std::shared_ptr<render::AbstractContext>			AbsContext;
			typedef std::shared_ptr<Surface>							SurfacePtr;
			typedef std::shared_ptr<render::DrawCall>					DrawCallPtr;
			typedef std::list<DrawCallPtr>								DrawCallList;
			typedef std::shared_ptr<SceneManager>						SceneManagerPtr;
			typedef std::shared_ptr<render::AbstractTexture>			AbsTexturePtr;
			typedef std::shared_ptr<render::Effect>						EffectPtr;
			typedef std::shared_ptr<render::DrawCallPool>				DrawCallFactoryPtr;
			typedef Signal<SurfacePtr, const std::string&, bool>::Slot	SurfaceTechniqueChangedSlot;

		private:
			DrawCallList												_drawCalls;
			std::unordered_map<SurfacePtr, DrawCallList>				_surfaceDrawCalls; 

			unsigned int												_backgroundColor;
			std::shared_ptr<SceneManager>								_sceneManager;
			Signal<Ptr>::Ptr											_renderingBegin;
			Signal<Ptr>::Ptr											_renderingEnd;
			Signal<Ptr>::Ptr											_beforePresent;
			AbsTexturePtr												_renderTarget;

			std::set<std::shared_ptr<Surface>>							_toCollect;
<<<<<<< HEAD
			EffectPtr													_effect;
=======
			std::shared_ptr<render::Effect>								_effect;
			float														_priority;
>>>>>>> f8dc8532

			Signal<AbsCtrlPtr, NodePtr>::Slot							_targetAddedSlot;
			Signal<AbsCtrlPtr, NodePtr>::Slot							_targetRemovedSlot;
			Signal<NodePtr, NodePtr, NodePtr>::Slot						_addedSlot;
			Signal<NodePtr, NodePtr, NodePtr>::Slot						_removedSlot;
			Signal<NodePtr, NodePtr, NodePtr>::Slot						_rootDescendantAddedSlot;
			Signal<NodePtr, NodePtr, NodePtr>::Slot						_rootDescendantRemovedSlot;
			Signal<NodePtr, NodePtr, AbsCtrlPtr>::Slot					_componentAddedSlot;
			Signal<NodePtr, NodePtr, AbsCtrlPtr>::Slot					_componentRemovedSlot;
			Signal<SceneManagerPtr, uint, AbsTexturePtr>::Slot			_renderingBeginSlot;
			std::unordered_map<SurfacePtr, SurfaceTechniqueChangedSlot>	_surfaceTechniqueChangedSlot;

			DrawCallFactoryPtr											_drawCallPool;

			static const unsigned int									NUM_FALLBACK_ATTEMPTS;

		public:
			inline static
			Ptr
			create()
			{
				auto ctrl = std::shared_ptr<Renderer>(new Renderer());

				ctrl->initialize();
				return ctrl;
			}

			inline static
			Ptr
<<<<<<< HEAD
			create(uint				backgroundColor, 
				   AbsTexturePtr	renderTarget	= nullptr, 
				   EffectPtr		effect			= nullptr)
=======
			create(uint									backgroundColor, 
				   std::shared_ptr<render::Texture>		renderTarget	= nullptr, 
				   std::shared_ptr<render::Effect>		effect			= nullptr,
				   float								priority		= 0.f)
>>>>>>> f8dc8532
			{
				auto ctrl = std::shared_ptr<Renderer>(new Renderer(renderTarget, effect, priority));

				ctrl->initialize();
				ctrl->backgroundColor(backgroundColor);

				return ctrl;
			}

			~Renderer()
			{
			}

			inline
			EffectPtr
			effect()
			{
				return _effect;
			}

			inline
			unsigned int
			numDrawCalls()
			{
				return _drawCalls.size();
			}

			inline
			unsigned int
			backgroundColor()
			{
				return _backgroundColor;
			}

			inline
			void
			backgroundColor(const unsigned int backgroundColor)
			{
				_backgroundColor = backgroundColor;
			}

			inline
			AbsTexturePtr
			target()
			{
				return _renderTarget;
			}

			inline
			void
			target(AbsTexturePtr target)
			{
				_renderTarget = target;
			}

			void
			render(std::shared_ptr<render::AbstractContext> context,
				   AbsTexturePtr 		renderTarget = nullptr);

			inline
			Signal<Ptr>::Ptr
			renderingBegin()
			{
				return _renderingBegin;
			}

			inline
			Signal<Ptr>::Ptr
			beforePresent()
			{
				return _beforePresent;
			}

			inline
			Signal<Ptr>::Ptr
			renderingEnd()
			{
				return _renderingEnd;
			}

		private:
<<<<<<< HEAD
			Renderer(AbsTexturePtr	renderTarget = nullptr, 
					 EffectPtr		effect = nullptr);
=======
			Renderer(std::shared_ptr<render::Texture>	renderTarget	= nullptr, 
					 std::shared_ptr<render::Effect>	effect			= nullptr,
					 float								priority		= 0.f);
>>>>>>> f8dc8532

			void
			initialize();

			void
			targetAddedHandler(AbsCtrlPtr ctrl, NodePtr target);

			void
			targetRemovedHandler(AbsCtrlPtr ctrl, NodePtr target);

			void
			addedHandler(NodePtr node, NodePtr target, NodePtr parent);

			void
			removedHandler(NodePtr node, NodePtr target, NodePtr parent);

			void
			rootDescendantAddedHandler(NodePtr node, NodePtr target, NodePtr parent);

			void
			rootDescendantRemovedHandler(NodePtr node, NodePtr target, NodePtr parent);

			void
			componentAddedHandler(NodePtr node, NodePtr target, AbsCtrlPtr	ctrl);

			void
			componentRemovedHandler(NodePtr node, NodePtr target, AbsCtrlPtr ctrl);

			void
			addSurface(SurfacePtr);

			void
			removeSurface(SurfacePtr);

			void
			geometryChanged(SurfacePtr ctrl);

			void
			materialChanged(SurfacePtr ctrl);

			void
			sceneManagerRenderingBeginHandler(std::shared_ptr<SceneManager>	sceneManager,
											  uint							frameId,
											  AbsTexturePtr					renderTarget);

			void
			findSceneManager();

			void
			setSceneManager(std::shared_ptr<SceneManager> sceneManager);
		};
	}
}<|MERGE_RESOLUTION|>--- conflicted
+++ resolved
@@ -58,12 +58,8 @@
 			AbsTexturePtr												_renderTarget;
 
 			std::set<std::shared_ptr<Surface>>							_toCollect;
-<<<<<<< HEAD
 			EffectPtr													_effect;
-=======
-			std::shared_ptr<render::Effect>								_effect;
 			float														_priority;
->>>>>>> f8dc8532
 
 			Signal<AbsCtrlPtr, NodePtr>::Slot							_targetAddedSlot;
 			Signal<AbsCtrlPtr, NodePtr>::Slot							_targetRemovedSlot;
@@ -93,16 +89,10 @@
 
 			inline static
 			Ptr
-<<<<<<< HEAD
-			create(uint				backgroundColor, 
-				   AbsTexturePtr	renderTarget	= nullptr, 
-				   EffectPtr		effect			= nullptr)
-=======
 			create(uint									backgroundColor, 
 				   std::shared_ptr<render::Texture>		renderTarget	= nullptr, 
 				   std::shared_ptr<render::Effect>		effect			= nullptr,
 				   float								priority		= 0.f)
->>>>>>> f8dc8532
 			{
 				auto ctrl = std::shared_ptr<Renderer>(new Renderer(renderTarget, effect, priority));
 
@@ -184,14 +174,9 @@
 			}
 
 		private:
-<<<<<<< HEAD
-			Renderer(AbsTexturePtr	renderTarget = nullptr, 
-					 EffectPtr		effect = nullptr);
-=======
 			Renderer(std::shared_ptr<render::Texture>	renderTarget	= nullptr, 
 					 std::shared_ptr<render::Effect>	effect			= nullptr,
 					 float								priority		= 0.f);
->>>>>>> f8dc8532
 
 			void
 			initialize();
