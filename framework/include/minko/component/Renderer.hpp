--- conflicted
+++ resolved
@@ -58,12 +58,9 @@
 			AbsTexturePtr												_renderTarget;
 
 			std::set<std::shared_ptr<Surface>>							_toCollect;
-<<<<<<< HEAD
 			EffectPtr													_effect;
-=======
-			std::shared_ptr<render::Effect>								_effect;
 			float														_priority;
->>>>>>> 4544fde8
+
 
 			Signal<AbsCtrlPtr, NodePtr>::Slot							_targetAddedSlot;
 			Signal<AbsCtrlPtr, NodePtr>::Slot							_targetRemovedSlot;
@@ -93,16 +90,11 @@
 
 			inline static
 			Ptr
-<<<<<<< HEAD
-			create(uint				backgroundColor, 
-				   AbsTexturePtr	renderTarget	= nullptr, 
-				   EffectPtr		effect			= nullptr)
-=======
+
 			create(uint									backgroundColor, 
 				   std::shared_ptr<render::Texture>		renderTarget	= nullptr, 
-				   std::shared_ptr<render::Effect>		effect			= nullptr,
+				   EffectPtr							effect			= nullptr,
 				   float								priority		= 0.f)
->>>>>>> 4544fde8
 			{
 				auto ctrl = std::shared_ptr<Renderer>(new Renderer(renderTarget, effect, priority));
 
@@ -184,14 +176,9 @@
 			}
 
 		private:
-<<<<<<< HEAD
-			Renderer(AbsTexturePtr	renderTarget = nullptr, 
-					 EffectPtr		effect = nullptr);
-=======
 			Renderer(std::shared_ptr<render::Texture>	renderTarget	= nullptr, 
-					 std::shared_ptr<render::Effect>	effect			= nullptr,
+					 EffectPtr							effect			= nullptr,
 					 float								priority		= 0.f);
->>>>>>> 4544fde8
 
 			void
 			initialize();
