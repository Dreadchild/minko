/*
Copyright (c) 2014 Aerys

Permission is hereby granted, free of charge, to any person obtaining a copy of this software and
associated documentation files (the "Software"), to deal in the Software without restriction,
including without limitation the rights to use, copy, modify, merge, publish, distribute,
sublicense, and/or sell copies of the Software, and to permit persons to whom the Software is
furnished to do so, subject to the following conditions:

The above copyright notice and this permission notice shall be included in all copies or
substantial portions of the Software.

THE SOFTWARE IS PROVIDED "AS IS", WITHOUT WARRANTY OF ANY KIND, EXPRESS OR IMPLIED, INCLUDING
BUT NOT LIMITED TO THE WARRANTIES OF MERCHANTABILITY, FITNESS FOR A PARTICULAR PURPOSE AND
NONINFRINGEMENT. IN NO EVENT SHALL THE AUTHORS OR COPYRIGHT HOLDERS BE LIABLE FOR ANY CLAIM,
DAMAGES OR OTHER LIABILITY, WHETHER IN AN ACTION OF CONTRACT, TORT OR OTHERWISE, ARISING FROM,
OUT OF OR IN CONNECTION WITH THE SOFTWARE OR THE USE OR OTHER DEALINGS IN THE SOFTWARE.
*/

#pragma once

#include "minko/Common.hpp"

//#include "minko/component/AbstractRootDataComponent.hpp"
#include "minko/component/AbstractComponent.hpp"
#include "minko/data/Provider.hpp"
#include "minko/data/Container.hpp"
#include "minko/Signal.hpp"

namespace minko
{
    namespace component
    {
        class PerspectiveCamera :
            public AbstractComponent
        {
        public:
            typedef std::shared_ptr<PerspectiveCamera> Ptr;

        private:
            typedef std::shared_ptr<AbstractComponent>    AbsCtrlPtr;
            typedef std::shared_ptr<scene::Node>        NodePtr;
            typedef std::shared_ptr<scene::NodeSet>     NodeSetPtr;

        private:
            std::shared_ptr<data::StructureProvider>        _data;
            float                                            _fov;
            float                                            _aspectRatio;
            float                                            _zNear;
            float                                            _zFar;

            std::shared_ptr<math::Matrix4x4>                _view;
            std::shared_ptr<math::Matrix4x4>                _projection;
            std::shared_ptr<math::Matrix4x4>                _viewProjection;
            std::shared_ptr<math::Vector3>                  _position;
<<<<<<< HEAD

            std::shared_ptr<math::Matrix4x4>                _postProjection;

            Signal<AbsCtrlPtr, NodePtr>::Slot                _targetAddedSlot;
            Signal<AbsCtrlPtr, NodePtr>::Slot                _targetRemovedSlot;
            data::Container::PropertyChangedSignal::Slot    _modelToWorldChangedSlot;

        public:
            inline static
            Ptr
            create(float aspectRatio,
                   float fov    = .785f,
                   float zNear    = 0.1f,
                   float zFar    = 1000.f)
            {
                auto ctrl  = std::shared_ptr<PerspectiveCamera>(new PerspectiveCamera(fov, aspectRatio, zNear, zFar));

                ctrl->initialize();

                return ctrl;
            }

            inline static
            Ptr
            create(float aspectRatio,
                   float fov,
                   float zNear,
                   float zFar,
                   std::shared_ptr<math::Matrix4x4> postProjection)
            {
                auto ctrl  = std::shared_ptr<PerspectiveCamera>(new PerspectiveCamera(fov, aspectRatio, zNear, zFar, postProjection));

                ctrl->initialize();

                return ctrl;
            }

            inline
            float
            fieldOfView()
            {
                return _fov;
            }

            inline
            void
            fieldOfView(float fov)
            {
                if (fov != _fov)
                {
                    _fov = fov;
                    updateProjection(_fov, _aspectRatio, _zNear, _zFar);
                }
            }

            inline
            float
            aspectRatio()
            {
                return _aspectRatio;
            }

            inline
            void
            aspectRatio(float aspectRatio)
            {
                if (aspectRatio != _aspectRatio)
                {
                    _aspectRatio = aspectRatio;
                    updateProjection(_fov, _aspectRatio, _zNear, _zFar);
                }
            }

            inline
            float
            zNear()
            {
                return _zNear;
            }

            inline
            void
            zNear(float zNear)
            {
                if (zNear != _zNear)
                {
                    _zNear = zNear;
                    updateProjection(_fov, _aspectRatio, _zNear, _zFar);
                }
            }

            inline
            float
            zFar()
            {
                return _zFar;
            }

            inline
            void
            zFar(float zFar)
            {
                if (zFar != _zFar)
                {
                    _zFar = zFar;
                    updateProjection(_fov, _aspectRatio, _zNear, _zFar);
                }
            }

            inline
            std::shared_ptr<data::StructureProvider>
            data()
            {
                return _data;
            }

            ~PerspectiveCamera()
            {
            }

            void
            updateProjection(float aspectRatio, float fieldOfView, float zNear, float zFar);

            std::shared_ptr<math::Ray>
            unproject(float x, float y, std::shared_ptr<math::Ray> out = nullptr);

            std::shared_ptr<math::Vector3>
            project(std::shared_ptr<math::Vector3> worldPosition, std::shared_ptr<math::Vector3> out = nullptr);
=======
			
			std::shared_ptr<math::Matrix4x4>				_postProjection;

			Signal<AbsCtrlPtr, NodePtr>::Slot				_targetAddedSlot;
			Signal<AbsCtrlPtr, NodePtr>::Slot				_targetRemovedSlot;
			data::Container::PropertyChangedSignal::Slot	_modelToWorldChangedSlot;

		public:
			inline static
			Ptr
			create(float aspectRatio, 
				   float fov	= .785f, 
				   float zNear	= 0.1f, 
				   float zFar	= 1000.f)
			{
				auto ctrl  = std::shared_ptr<PerspectiveCamera>(new PerspectiveCamera(fov, aspectRatio, zNear, zFar));

				ctrl->initialize();

				return ctrl;
			}

			inline static
			Ptr
			create(float aspectRatio, 
				   float fov, 
				   float zNear, 
				   float zFar, 
				   std::shared_ptr<math::Matrix4x4> postProjection)
			{
				auto ctrl  = std::shared_ptr<PerspectiveCamera>(new PerspectiveCamera(fov, aspectRatio, zNear, zFar, postProjection));

				ctrl->initialize();

				return ctrl;
			}

			AbstractComponent::Ptr
			clone(const CloneOption& option);

			inline
			float
			fieldOfView()
			{
				return _fov;
			}

			inline
			void
			fieldOfView(float fov)
			{
				if (fov != _fov)
				{
					_fov = fov;
					updateProjection(_fov, _aspectRatio, _zNear, _zFar);
				}
			}

			inline
			float
			aspectRatio()
			{
				return _aspectRatio;
			}

			inline
			void
			aspectRatio(float aspectRatio)
			{
				if (aspectRatio != _aspectRatio)
				{
					_aspectRatio = aspectRatio;
					updateProjection(_fov, _aspectRatio, _zNear, _zFar);
				}
			}

			inline
			float
			zNear()
			{
				return _zNear;
			}

			inline
			void
			zNear(float zNear)
			{
				if (zNear != _zNear)
				{
					_zNear = zNear;
					updateProjection(_fov, _aspectRatio, _zNear, _zFar);
				}
			}

			inline
			float
			zFar()
			{
				return _zFar;
			}

			inline
			void
			zFar(float zFar)
			{
				if (zFar != _zFar)
				{
					_zFar = zFar;
					updateProjection(_fov, _aspectRatio, _zNear, _zFar);
				}
			}

			inline
			std::shared_ptr<data::StructureProvider>
			data()
			{
				return _data;
			}

			~PerspectiveCamera()
			{
			}

			void
			updateProjection(float aspectRatio, float fieldOfView, float zNear, float zFar);

			std::shared_ptr<math::Ray>
			unproject(float x, float y, std::shared_ptr<math::Ray> out = nullptr);
			
			std::shared_ptr<math::Vector3>
			project(std::shared_ptr<math::Vector3> worldPosition, std::shared_ptr<math::Vector3> out = nullptr);
>>>>>>> c56dc51c

        protected:
            void
            targetAddedHandler(AbstractComponent::Ptr ctrl, NodePtr target);

            void
            targetRemovedHandler(AbstractComponent::Ptr ctrl, NodePtr target);

        private:
            PerspectiveCamera(float                                fov,
                              float                                aspectRatio,
                              float                                zNear,
                              float                                zFar,
                              std::shared_ptr<math::Matrix4x4>    postPerspective = nullptr);

<<<<<<< HEAD
            void
            initialize();
=======
			PerspectiveCamera(const PerspectiveCamera& camera, const CloneOption& option);

			void
			initialize();
>>>>>>> c56dc51c

            void
            localToWorldChangedHandler(std::shared_ptr<data::Container> data,
                                       const std::string&                propertyName);

            void
            updateMatrices(std::shared_ptr<math::Matrix4x4> modelToWorldMatrix);

        };
    }
}<|MERGE_RESOLUTION|>--- conflicted
+++ resolved
@@ -53,7 +53,6 @@
             std::shared_ptr<math::Matrix4x4>                _projection;
             std::shared_ptr<math::Matrix4x4>                _viewProjection;
             std::shared_ptr<math::Vector3>                  _position;
-<<<<<<< HEAD
 
             std::shared_ptr<math::Matrix4x4>                _postProjection;
 
@@ -91,6 +90,9 @@
                 return ctrl;
             }
 
+			AbstractComponent::Ptr
+			clone(const CloneOption& option);
+
             inline
             float
             fieldOfView()
@@ -182,139 +184,6 @@
 
             std::shared_ptr<math::Vector3>
             project(std::shared_ptr<math::Vector3> worldPosition, std::shared_ptr<math::Vector3> out = nullptr);
-=======
-			
-			std::shared_ptr<math::Matrix4x4>				_postProjection;
-
-			Signal<AbsCtrlPtr, NodePtr>::Slot				_targetAddedSlot;
-			Signal<AbsCtrlPtr, NodePtr>::Slot				_targetRemovedSlot;
-			data::Container::PropertyChangedSignal::Slot	_modelToWorldChangedSlot;
-
-		public:
-			inline static
-			Ptr
-			create(float aspectRatio, 
-				   float fov	= .785f, 
-				   float zNear	= 0.1f, 
-				   float zFar	= 1000.f)
-			{
-				auto ctrl  = std::shared_ptr<PerspectiveCamera>(new PerspectiveCamera(fov, aspectRatio, zNear, zFar));
-
-				ctrl->initialize();
-
-				return ctrl;
-			}
-
-			inline static
-			Ptr
-			create(float aspectRatio, 
-				   float fov, 
-				   float zNear, 
-				   float zFar, 
-				   std::shared_ptr<math::Matrix4x4> postProjection)
-			{
-				auto ctrl  = std::shared_ptr<PerspectiveCamera>(new PerspectiveCamera(fov, aspectRatio, zNear, zFar, postProjection));
-
-				ctrl->initialize();
-
-				return ctrl;
-			}
-
-			AbstractComponent::Ptr
-			clone(const CloneOption& option);
-
-			inline
-			float
-			fieldOfView()
-			{
-				return _fov;
-			}
-
-			inline
-			void
-			fieldOfView(float fov)
-			{
-				if (fov != _fov)
-				{
-					_fov = fov;
-					updateProjection(_fov, _aspectRatio, _zNear, _zFar);
-				}
-			}
-
-			inline
-			float
-			aspectRatio()
-			{
-				return _aspectRatio;
-			}
-
-			inline
-			void
-			aspectRatio(float aspectRatio)
-			{
-				if (aspectRatio != _aspectRatio)
-				{
-					_aspectRatio = aspectRatio;
-					updateProjection(_fov, _aspectRatio, _zNear, _zFar);
-				}
-			}
-
-			inline
-			float
-			zNear()
-			{
-				return _zNear;
-			}
-
-			inline
-			void
-			zNear(float zNear)
-			{
-				if (zNear != _zNear)
-				{
-					_zNear = zNear;
-					updateProjection(_fov, _aspectRatio, _zNear, _zFar);
-				}
-			}
-
-			inline
-			float
-			zFar()
-			{
-				return _zFar;
-			}
-
-			inline
-			void
-			zFar(float zFar)
-			{
-				if (zFar != _zFar)
-				{
-					_zFar = zFar;
-					updateProjection(_fov, _aspectRatio, _zNear, _zFar);
-				}
-			}
-
-			inline
-			std::shared_ptr<data::StructureProvider>
-			data()
-			{
-				return _data;
-			}
-
-			~PerspectiveCamera()
-			{
-			}
-
-			void
-			updateProjection(float aspectRatio, float fieldOfView, float zNear, float zFar);
-
-			std::shared_ptr<math::Ray>
-			unproject(float x, float y, std::shared_ptr<math::Ray> out = nullptr);
-			
-			std::shared_ptr<math::Vector3>
-			project(std::shared_ptr<math::Vector3> worldPosition, std::shared_ptr<math::Vector3> out = nullptr);
->>>>>>> c56dc51c
 
         protected:
             void
@@ -330,15 +199,10 @@
                               float                                zFar,
                               std::shared_ptr<math::Matrix4x4>    postPerspective = nullptr);
 
-<<<<<<< HEAD
+			PerspectiveCamera(const PerspectiveCamera& camera, const CloneOption& option);
+
             void
             initialize();
-=======
-			PerspectiveCamera(const PerspectiveCamera& camera, const CloneOption& option);
-
-			void
-			initialize();
->>>>>>> c56dc51c
 
             void
             localToWorldChangedHandler(std::shared_ptr<data::Container> data,
