--- conflicted
+++ resolved
@@ -29,7 +29,6 @@
 
 namespace minko
 {
-<<<<<<< HEAD
     namespace component
     {
         class Transform :
@@ -77,6 +76,9 @@
                 return ctrl;
             }
 
+			AbstractComponent::Ptr
+			clone(const CloneOption& option);
+
             ~Transform() = default;
 
             inline
@@ -135,116 +137,6 @@
 
                 return _modelToWorld;
             }
-=======
-	namespace component
-	{
-		class Transform :
-			public AbstractComponent
-		{
-
-		public:
-			typedef std::shared_ptr<Transform>	Ptr;
-
-		private:
-			typedef std::shared_ptr<scene::Node>			NodePtr;
-			typedef std::shared_ptr<AbstractComponent>		AbsCtrlPtr;
-
-		private:
-			std::shared_ptr<math::Matrix4x4>				_matrix;
-			std::shared_ptr<math::Matrix4x4>				_modelToWorld;
-			std::shared_ptr<math::Matrix4x4>				_worldToModel;
-			std::shared_ptr<data::StructureProvider>		_data;
-
-			Signal<AbsCtrlPtr, NodePtr>::Slot 				_targetAddedSlot;
-			Signal<AbsCtrlPtr, NodePtr>::Slot 				_targetRemovedSlot;
-			Signal<NodePtr, NodePtr, NodePtr>::Slot 		_addedSlot;
-			Signal<NodePtr, NodePtr, NodePtr>::Slot 		_removedSlot;
-
-		public:
-			inline static
-			Ptr
-			create()
-			{
-				Ptr ctrl = std::shared_ptr<Transform>(new Transform());
-
-				ctrl->initialize();
-
-				return ctrl;
-			}
-
-			inline static
-			Ptr
-			create(std::shared_ptr<math::Matrix4x4> transform)
-			{
-				auto ctrl = create();
-
-				ctrl->_matrix->copyFrom(transform);
-
-				return ctrl;
-			}
-
-			AbstractComponent::Ptr
-			clone(const CloneOption& option);
-
-			~Transform() = default;
-
-			inline
-			std::shared_ptr<math::Matrix4x4>
-			matrix()
-			{
-				return _matrix;
-			}
-
-			inline
-			std::shared_ptr<math::Vector3>
-			modelToWorld(std::shared_ptr<math::Vector3> v, std::shared_ptr<math::Vector3> out = nullptr)
-			{
-				return _modelToWorld->transform(v, out);
-			}
-
-			inline
-			std::shared_ptr<math::Vector3>
-			deltaModelToWorld(std::shared_ptr<math::Vector3> v, std::shared_ptr<math::Vector3> out = nullptr)
-			{
-				return _modelToWorld->deltaTransform(v, out);
-			}
-
-			inline
-			std::shared_ptr<math::Vector3>
-			worldToModel(std::shared_ptr<math::Vector3> v, std::shared_ptr<math::Vector3> out = nullptr)
-			{
-				return _worldToModel->copyFrom(_modelToWorld)->invert()->transform(v, out);
-			}
-
-			inline
-			std::shared_ptr<math::Vector3>
-			deltaWorldToModel(std::shared_ptr<math::Vector3> v, std::shared_ptr<math::Vector3> out = nullptr)
-			{
-				return _worldToModel->copyFrom(_modelToWorld)->invert()->deltaTransform(v, out);
-			}
-
-			inline
-			std::shared_ptr<math::Matrix4x4>
-			modelToWorldMatrix()
-			{
-				return modelToWorldMatrix(false);
-			}
-
-			inline
-			std::shared_ptr<math::Matrix4x4>
-			modelToWorldMatrix(bool forceUpdate)
-			{
-				if (forceUpdate)
-				{
-					auto node		= targets()[0];
-					auto rootCtrl	= node->root()->component<RootTransform>();
-
-					rootCtrl->forceUpdate(node, true);
-				}
-
-				return _modelToWorld;
-			}
->>>>>>> c56dc51c
 
             inline
             float
@@ -309,16 +201,11 @@
                     return ctrl;
                 }
 
-<<<<<<< HEAD
-                void
-                forceUpdate(NodePtr node, bool updateTransformLists = false);
-=======
 				AbstractComponent::Ptr
 				clone(const CloneOption& option);
 
-				void
-				forceUpdate(NodePtr node, bool updateTransformLists = false);
->>>>>>> c56dc51c
+                void
+                forceUpdate(NodePtr node, bool updateTransformLists = false);
 
             private:
                 std::vector<std::shared_ptr<math::Matrix4x4>>    _transforms;
