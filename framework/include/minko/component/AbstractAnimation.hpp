/*
Copyright (c) 2014 Aerys

Permission is hereby granted, free of charge, to any person obtaining a copy of this software and
associated documentation files (the "Software"), to deal in the Software without restriction,
including without limitation the rights to use, copy, modify, merge, publish, distribute,
sublicense, and/or sell copies of the Software, and to permit persons to whom the Software is
furnished to do so, subject to the following conditions:

The above copyright notice and this permission notice shall be included in all copies or
substantial portions of the Software.

THE SOFTWARE IS PROVIDED "AS IS", WITHOUT WARRANTY OF ANY KIND, EXPRESS OR IMPLIED, INCLUDING
BUT NOT LIMITED TO THE WARRANTIES OF MERCHANTABILITY, FITNESS FOR A PARTICULAR PURPOSE AND
NONINFRINGEMENT. IN NO EVENT SHALL THE AUTHORS OR COPYRIGHT HOLDERS BE LIABLE FOR ANY CLAIM,
DAMAGES OR OTHER LIABILITY, WHETHER IN AN ACTION OF CONTRACT, TORT OR OTHERWISE, ARISING FROM,
OUT OF OR IN CONNECTION WITH THE SOFTWARE OR THE USE OR OTHER DEALINGS IN THE SOFTWARE.
*/

#pragma once

#include "minko/Common.hpp"
#include "minko/Signal.hpp"

#include "minko/component/AbstractComponent.hpp"
#include "minko/component/AbstractRebindableComponent.hpp"

namespace minko
{
<<<<<<< HEAD
    namespace component
    {
        class AbstractAnimation :
            public AbstractComponent
        {
        public:
            typedef std::shared_ptr<AbstractAnimation>        Ptr;

        private:
            typedef std::shared_ptr<scene::Node>            NodePtr;
            typedef std::shared_ptr<AbstractComponent>        AbsCmpPtr;

            struct Label
            {
                std::string name;
                uint        time; // label time in milliseconds

                inline
                Label(const std::string n, uint t):
                    name(n), time(t)
                {
                }
            };

        protected:
            uint        _maxTime;
            uint        _currentTime;    // relative to animation

        private:
            uint        _loopMinTime;
            uint        _loopMaxTime;
            uint        _loopTimeRange;
            uint        _previousTime;    // relative to animation
            uint        _previousGlobalTime;

            bool        _isPlaying;
            bool        _isLooping;
            bool        _isReversed;
            bool        _canUpdateOnce;


            clock_t        _clockStart;

            std::function<uint(uint)>                                    _timeFunction;

            std::vector<Label>                                            _labels;
            std::unordered_map<std::string, uint>                        _labelNameToIndex;
            std::vector<uint>                                            _nextLabelIds;

            std::shared_ptr<SceneManager>                                _sceneManager;

            std::shared_ptr<Signal<Ptr>>                                _started;
            std::shared_ptr<Signal<Ptr>>                                _looped;
            std::shared_ptr<Signal<Ptr>>                                _stopped;
            std::shared_ptr<Signal<Ptr, std::string, uint>>                _labelHit;

            Signal<AbsCmpPtr, NodePtr>::Slot                            _targetAddedSlot;
            Signal<AbsCmpPtr, NodePtr>::Slot                            _targetRemovedSlot;
            Signal<NodePtr, NodePtr, NodePtr>::Slot                        _addedSlot;
            Signal<NodePtr, NodePtr, NodePtr>::Slot                        _removedSlot;
            Signal<std::shared_ptr<SceneManager>, float, float>::Slot    _frameBeginSlot;

        public:
            virtual
            Ptr
            play();

            virtual
            Ptr
            stop();

            Ptr
            seek(uint time);

            Ptr
            seek(const std::string&);

            inline
            uint
            currentTime() const
            {
                return _currentTime;
            }

            inline
            uint
            loopStartTime() const
            {
                return !_isReversed ? _loopMinTime : _loopMaxTime;
            }

            inline
            uint
            loopEndTime() const
            {
                return !_isReversed ? _loopMaxTime : _loopMinTime;
            }

            bool
            hasLabel(const std::string& name) const;

            virtual
            Ptr
            addLabel(const std::string& name, uint time);

            virtual
            Ptr
            changeLabel(const std::string& name, const std::string& newName);

            virtual
            Ptr
            setTimeForLabel(const std::string& name, uint newTime);

            virtual
            Ptr
            removeLabel(const std::string& name);

            virtual
            Ptr
            setPlaybackWindow(uint, uint, bool forceRestart = false);

            virtual
            Ptr
            setPlaybackWindow(const std::string&, const std::string&, bool forceRestart = false);

            virtual
            Ptr
            resetPlaybackWindow();

            uint
            numLabels() const
            {
                return _labels.size();
            }

            const std::string&
            labelName(uint labelId) const
            {
                return _labels[labelId].name;
            }

            uint
            labelTime(uint labelId) const
            {
                return _labels[labelId].time;
            }

            uint
            labelTime(const std::string& name) const;

            inline
            bool
            isPlaying() const
            {
                return _isPlaying;
            }

            inline
            void
            isPlaying(bool value)
            {
                _isPlaying = value;
            }

            inline
            bool
            isLooping() const
            {
                return _isLooping;
            }

            inline
            void
            isLooping(bool value)
            {
                _isLooping = value;
            }

            inline
            bool
            isReversed() const
            {
                return _isReversed;
            }

            void
            isReversed(bool);

            inline
            uint
            maxTime() const
            {
                return _maxTime;
            }

            inline
            void
            timeFunction(const std::function<uint(uint)>& func)
            {
                _timeFunction = func;
            }

            inline
            std::shared_ptr<Signal<Ptr>>
            started() const
            {
                return _started;
            }

            inline
            std::shared_ptr<Signal<Ptr>>
            looped() const
            {
                return _looped;
            }

            inline
            std::shared_ptr<Signal<Ptr>>
            stopped() const
            {
                return _stopped;
            }

            inline
            std::shared_ptr<Signal<Ptr, std::string, uint>>
            labelHit() const
            {
                return _labelHit;
            }

        protected:
            AbstractAnimation(bool isLooping);

            virtual
            inline
            ~AbstractAnimation()
            {
                _targetAddedSlot    = nullptr;
                _targetRemovedSlot    = nullptr;
                _addedSlot            = nullptr;
                _removedSlot        = nullptr;
                _frameBeginSlot        = nullptr;
            }

            virtual
            void
            initialize();

            void
            targetAddedHandler(AbsCmpPtr cmp, NodePtr node);

            void
            targetRemovedHandler(AbsCmpPtr cmp, NodePtr node);

            virtual
=======
	namespace component
	{
		class AbstractAnimation :
			public virtual AbstractComponent
		{
		public:
			typedef std::shared_ptr<AbstractAnimation>		Ptr;

		private:
			typedef std::shared_ptr<scene::Node>			NodePtr;
			typedef std::shared_ptr<AbstractComponent>		AbsCmpPtr;
			
			struct Label
			{
				std::string name;
				uint		time; // label time in milliseconds

				inline
				Label(const std::string n, uint t):
					name(n), time(t)
				{
				}
			};

		protected:
			uint														_maxTime;
			uint														_currentTime;	// relative to animation 
			Signal<AbsCmpPtr, NodePtr>::Slot				            _targetAddedSlot;
			Signal<AbsCmpPtr, NodePtr>::Slot				            _targetRemovedSlot;
			Signal<NodePtr, NodePtr, NodePtr>::Slot			            _addedSlot;
			Signal<NodePtr, NodePtr, NodePtr>::Slot			            _removedSlot;

		private:
			uint		_loopMinTime;
			uint		_loopMaxTime;
			uint		_loopTimeRange;
			uint		_previousTime;	// relative to animation
			uint		_previousGlobalTime;

			bool		_isPlaying;
			bool		_isLooping;
			bool		_isReversed;
			bool		_mustUpdateOnce;


			clock_t		_clockStart;

			std::function<uint(uint)>						            _timeFunction;

			std::vector<Label>								            _labels;
			std::unordered_map<std::string, uint>			            _labelNameToIndex;
			std::vector<uint>								            _nextLabelIds;

			std::shared_ptr<SceneManager>					            _sceneManager;

			std::shared_ptr<Signal<Ptr>>					            _started;
			std::shared_ptr<Signal<Ptr>>					            _looped;
			std::shared_ptr<Signal<Ptr>>					            _stopped;
			std::shared_ptr<Signal<Ptr, std::string, uint>>	            _labelHit;

			Signal<std::shared_ptr<SceneManager>, float, float>::Slot	_frameBeginSlot;

			

		public:
			NodePtr														_target;

			virtual
			Ptr
			play();

			virtual
			Ptr
			stop();

			virtual
			AbstractComponent::Ptr
			AbstractAnimation::clone(const CloneOption& option) = 0;

			Ptr
			seek(uint time);

			Ptr
			seek(const std::string&);

			inline
			uint
			currentTime() const
			{
				return _currentTime;
			}

			inline
			uint
			getMaxTime() const
			{
				return _maxTime;
			}

			inline
			uint
			loopStartTime() const
			{
				return !_isReversed ? _loopMinTime : _loopMaxTime;
			}

			inline
			uint
			loopEndTime() const
			{
				return !_isReversed ? _loopMaxTime : _loopMinTime;
			}

			bool
			hasLabel(const std::string& name) const;

			virtual
			Ptr
			addLabel(const std::string& name, uint time);

			virtual
			Ptr
			changeLabel(const std::string& name, const std::string& newName);

			virtual
			Ptr
			setTimeForLabel(const std::string& name, uint newTime);

			virtual
			Ptr
			removeLabel(const std::string& name);

			virtual
			Ptr
			setPlaybackWindow(uint, uint, bool forceRestart = false);

			virtual
			Ptr
			setPlaybackWindow(const std::string&, const std::string&, bool forceRestart = false);

			virtual
			Ptr
			resetPlaybackWindow();

			uint
			numLabels() const
			{
				return _labels.size();
			}

			const std::string&
			labelName(uint labelId) const
			{
				return _labels[labelId].name;
			}

			uint
			labelTime(uint labelId) const
			{
				return _labels[labelId].time;
			}

			uint
			labelTime(const std::string& name) const;

			inline
			bool
			isPlaying() const
			{
				return _isPlaying;
			}

			inline
			void
			isPlaying(bool value)
			{
				_isPlaying = value;
			}

			inline
			bool
			isLooping() const
			{
				return _isLooping;
			}

			inline
			void
			isLooping(bool value)
			{
				_isLooping = value;
			}

			inline
			bool
			isReversed() const
			{
				return _isReversed;
			}

			void
			isReversed(bool);

			inline
			uint
			maxTime() const
			{
				return _maxTime;
			}

			inline
			void
			timeFunction(const std::function<uint(uint)>& func)
			{
				_timeFunction = func;
			}

			inline
			std::shared_ptr<Signal<Ptr>>
			started() const
			{
				return _started;
			}

			inline
			std::shared_ptr<Signal<Ptr>>
			looped() const
			{
				return _looped;
			}

			inline
			std::shared_ptr<Signal<Ptr>>
			stopped() const
			{
				return _stopped;
			}

			inline
			std::shared_ptr<Signal<Ptr, std::string, uint>>
			labelHit() const
			{
				return _labelHit;
			}			

		protected:
			AbstractAnimation(bool isLooping);

			AbstractAnimation(const AbstractAnimation& absAnimation, const CloneOption& option);

			virtual
			inline
			~AbstractAnimation()
			{
				_targetAddedSlot	= nullptr;
				_targetRemovedSlot	= nullptr;
				_addedSlot			= nullptr;
				_removedSlot		= nullptr;
				_frameBeginSlot		= nullptr;
			}

			virtual
			void
			initialize();

			void
			targetAddedHandler(AbsCmpPtr cmp, NodePtr node);

			void
			targetRemovedHandler(AbsCmpPtr cmp, NodePtr node);

			virtual
>>>>>>> c56dc51c
            void
            addedHandler(NodePtr node, NodePtr target, NodePtr parent);

            virtual
            void
            removedHandler(NodePtr node, NodePtr target, NodePtr parent);

            void
            componentAddedHandler(NodePtr node, NodePtr    target, AbsCmpPtr component);

            void
            componentRemovedHandler(NodePtr    node, NodePtr target, AbsCmpPtr    component);

            void
            findSceneManager();

            void
            setSceneManager(std::shared_ptr<SceneManager>);

            virtual
            void
            frameBeginHandler(std::shared_ptr<SceneManager>, float, float);

            // record the indices of the labels that lie directly after the specified time value
            // in the animation.
            virtual
            void
            updateNextLabelIds(uint time);

            virtual
            void
            checkLabelHit(uint previousTime, uint newTime);

            bool
            isInPlaybackWindow(uint) const;

            virtual
            bool
            update(uint rawGlobalTime); // absolute, untransformed animation time (in milliseconds)

            virtual
            void
            update() = 0;

            uint
            getTimerMilliseconds() const;

            uint
            getNewLoopTime(uint time, int deltaTime) const;
        };
    }
}<|MERGE_RESOLUTION|>--- conflicted
+++ resolved
@@ -27,263 +27,6 @@
 
 namespace minko
 {
-<<<<<<< HEAD
-    namespace component
-    {
-        class AbstractAnimation :
-            public AbstractComponent
-        {
-        public:
-            typedef std::shared_ptr<AbstractAnimation>        Ptr;
-
-        private:
-            typedef std::shared_ptr<scene::Node>            NodePtr;
-            typedef std::shared_ptr<AbstractComponent>        AbsCmpPtr;
-
-            struct Label
-            {
-                std::string name;
-                uint        time; // label time in milliseconds
-
-                inline
-                Label(const std::string n, uint t):
-                    name(n), time(t)
-                {
-                }
-            };
-
-        protected:
-            uint        _maxTime;
-            uint        _currentTime;    // relative to animation
-
-        private:
-            uint        _loopMinTime;
-            uint        _loopMaxTime;
-            uint        _loopTimeRange;
-            uint        _previousTime;    // relative to animation
-            uint        _previousGlobalTime;
-
-            bool        _isPlaying;
-            bool        _isLooping;
-            bool        _isReversed;
-            bool        _canUpdateOnce;
-
-
-            clock_t        _clockStart;
-
-            std::function<uint(uint)>                                    _timeFunction;
-
-            std::vector<Label>                                            _labels;
-            std::unordered_map<std::string, uint>                        _labelNameToIndex;
-            std::vector<uint>                                            _nextLabelIds;
-
-            std::shared_ptr<SceneManager>                                _sceneManager;
-
-            std::shared_ptr<Signal<Ptr>>                                _started;
-            std::shared_ptr<Signal<Ptr>>                                _looped;
-            std::shared_ptr<Signal<Ptr>>                                _stopped;
-            std::shared_ptr<Signal<Ptr, std::string, uint>>                _labelHit;
-
-            Signal<AbsCmpPtr, NodePtr>::Slot                            _targetAddedSlot;
-            Signal<AbsCmpPtr, NodePtr>::Slot                            _targetRemovedSlot;
-            Signal<NodePtr, NodePtr, NodePtr>::Slot                        _addedSlot;
-            Signal<NodePtr, NodePtr, NodePtr>::Slot                        _removedSlot;
-            Signal<std::shared_ptr<SceneManager>, float, float>::Slot    _frameBeginSlot;
-
-        public:
-            virtual
-            Ptr
-            play();
-
-            virtual
-            Ptr
-            stop();
-
-            Ptr
-            seek(uint time);
-
-            Ptr
-            seek(const std::string&);
-
-            inline
-            uint
-            currentTime() const
-            {
-                return _currentTime;
-            }
-
-            inline
-            uint
-            loopStartTime() const
-            {
-                return !_isReversed ? _loopMinTime : _loopMaxTime;
-            }
-
-            inline
-            uint
-            loopEndTime() const
-            {
-                return !_isReversed ? _loopMaxTime : _loopMinTime;
-            }
-
-            bool
-            hasLabel(const std::string& name) const;
-
-            virtual
-            Ptr
-            addLabel(const std::string& name, uint time);
-
-            virtual
-            Ptr
-            changeLabel(const std::string& name, const std::string& newName);
-
-            virtual
-            Ptr
-            setTimeForLabel(const std::string& name, uint newTime);
-
-            virtual
-            Ptr
-            removeLabel(const std::string& name);
-
-            virtual
-            Ptr
-            setPlaybackWindow(uint, uint, bool forceRestart = false);
-
-            virtual
-            Ptr
-            setPlaybackWindow(const std::string&, const std::string&, bool forceRestart = false);
-
-            virtual
-            Ptr
-            resetPlaybackWindow();
-
-            uint
-            numLabels() const
-            {
-                return _labels.size();
-            }
-
-            const std::string&
-            labelName(uint labelId) const
-            {
-                return _labels[labelId].name;
-            }
-
-            uint
-            labelTime(uint labelId) const
-            {
-                return _labels[labelId].time;
-            }
-
-            uint
-            labelTime(const std::string& name) const;
-
-            inline
-            bool
-            isPlaying() const
-            {
-                return _isPlaying;
-            }
-
-            inline
-            void
-            isPlaying(bool value)
-            {
-                _isPlaying = value;
-            }
-
-            inline
-            bool
-            isLooping() const
-            {
-                return _isLooping;
-            }
-
-            inline
-            void
-            isLooping(bool value)
-            {
-                _isLooping = value;
-            }
-
-            inline
-            bool
-            isReversed() const
-            {
-                return _isReversed;
-            }
-
-            void
-            isReversed(bool);
-
-            inline
-            uint
-            maxTime() const
-            {
-                return _maxTime;
-            }
-
-            inline
-            void
-            timeFunction(const std::function<uint(uint)>& func)
-            {
-                _timeFunction = func;
-            }
-
-            inline
-            std::shared_ptr<Signal<Ptr>>
-            started() const
-            {
-                return _started;
-            }
-
-            inline
-            std::shared_ptr<Signal<Ptr>>
-            looped() const
-            {
-                return _looped;
-            }
-
-            inline
-            std::shared_ptr<Signal<Ptr>>
-            stopped() const
-            {
-                return _stopped;
-            }
-
-            inline
-            std::shared_ptr<Signal<Ptr, std::string, uint>>
-            labelHit() const
-            {
-                return _labelHit;
-            }
-
-        protected:
-            AbstractAnimation(bool isLooping);
-
-            virtual
-            inline
-            ~AbstractAnimation()
-            {
-                _targetAddedSlot    = nullptr;
-                _targetRemovedSlot    = nullptr;
-                _addedSlot            = nullptr;
-                _removedSlot        = nullptr;
-                _frameBeginSlot        = nullptr;
-            }
-
-            virtual
-            void
-            initialize();
-
-            void
-            targetAddedHandler(AbsCmpPtr cmp, NodePtr node);
-
-            void
-            targetRemovedHandler(AbsCmpPtr cmp, NodePtr node);
-
-            virtual
-=======
 	namespace component
 	{
 		class AbstractAnimation :
@@ -556,56 +299,55 @@
 			targetRemovedHandler(AbsCmpPtr cmp, NodePtr node);
 
 			virtual
->>>>>>> c56dc51c
             void
             addedHandler(NodePtr node, NodePtr target, NodePtr parent);
 
-            virtual
-            void
+			virtual
+			void
             removedHandler(NodePtr node, NodePtr target, NodePtr parent);
 
-            void
-            componentAddedHandler(NodePtr node, NodePtr    target, AbsCmpPtr component);
-
-            void
-            componentRemovedHandler(NodePtr    node, NodePtr target, AbsCmpPtr    component);
-
-            void
-            findSceneManager();
-
-            void
-            setSceneManager(std::shared_ptr<SceneManager>);
-
-            virtual
-            void
-            frameBeginHandler(std::shared_ptr<SceneManager>, float, float);
-
-            // record the indices of the labels that lie directly after the specified time value
-            // in the animation.
-            virtual
-            void
-            updateNextLabelIds(uint time);
-
-            virtual
-            void
-            checkLabelHit(uint previousTime, uint newTime);
-
-            bool
-            isInPlaybackWindow(uint) const;
-
-            virtual
-            bool
-            update(uint rawGlobalTime); // absolute, untransformed animation time (in milliseconds)
-
-            virtual
-            void
-            update() = 0;
-
-            uint
-            getTimerMilliseconds() const;
-
-            uint
-            getNewLoopTime(uint time, int deltaTime) const;
-        };
-    }
+			void
+			componentAddedHandler(NodePtr node, NodePtr	target, AbsCmpPtr component);
+
+			void
+			componentRemovedHandler(NodePtr	node, NodePtr target, AbsCmpPtr	component);
+
+			void
+			findSceneManager();
+
+			void
+			setSceneManager(std::shared_ptr<SceneManager>);
+
+			virtual
+			void
+			frameBeginHandler(std::shared_ptr<SceneManager>, float, float);
+
+			// record the indices of the labels that lie directly after the specified time value
+			// in the animation.
+			virtual
+			void
+			updateNextLabelIds(uint time);
+
+			virtual
+			void 
+			checkLabelHit(uint previousTime, uint newTime);
+
+			bool
+			isInPlaybackWindow(uint) const;
+
+			virtual 
+			bool
+			update(uint rawGlobalTime); // absolute, untransformed animation time (in milliseconds)
+
+			virtual
+			void
+			update() = 0;
+
+			uint
+			getTimerMilliseconds() const;
+
+			uint
+			getNewLoopTime(uint time, int deltaTime) const;
+		};
+	}
 }