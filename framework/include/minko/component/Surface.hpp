/*
Copyright (c) 2014 Aerys

Permission is hereby granted, free of charge, to any person obtaining a copy of this software and
associated documentation files (the "Software"), to deal in the Software without restriction,
including without limitation the rights to use, copy, modify, merge, publish, distribute,
sublicense, and/or sell copies of the Software, and to permit persons to whom the Software is
furnished to do so, subject to the following conditions:

The above copyright notice and this permission notice shall be included in all copies or
substantial portions of the Software.

THE SOFTWARE IS PROVIDED "AS IS", WITHOUT WARRANTY OF ANY KIND, EXPRESS OR IMPLIED, INCLUDING
BUT NOT LIMITED TO THE WARRANTIES OF MERCHANTABILITY, FITNESS FOR A PARTICULAR PURPOSE AND
NONINFRINGEMENT. IN NO EVENT SHALL THE AUTHORS OR COPYRIGHT HOLDERS BE LIABLE FOR ANY CLAIM,
DAMAGES OR OTHER LIABILITY, WHETHER IN AN ACTION OF CONTRACT, TORT OR OTHERWISE, ARISING FROM,
OUT OF OR IN CONNECTION WITH THE SOFTWARE OR THE USE OR OTHER DEALINGS IN THE SOFTWARE.
*/

#pragma once

#include "minko/Common.hpp"

#include "minko/component/AbstractComponent.hpp"

namespace minko
{
<<<<<<< HEAD
    namespace component
    {
        class Surface :
            public AbstractComponent
        {
            friend render::DrawCallPool;

        public:
            typedef std::shared_ptr<Surface>                                        Ptr;
            typedef Signal<Ptr, const std::string&, bool>                            TechniqueChangedSignal;
            typedef Signal<Ptr, std::shared_ptr<component::Renderer>, bool>            VisibilityChangedSignal;

        private:
            typedef std::shared_ptr<data::ArrayProvider>                            ArrayProviderPtr;
            typedef std::shared_ptr<scene::Node>                                    NodePtr;
            typedef std::shared_ptr<data::Container>                                ContainerPtr;
            typedef Signal<ContainerPtr, const std::string&>                        PropertyChangedSignal;
            typedef PropertyChangedSignal::Slot                                        PropertyChangedSlot;
            typedef std::shared_ptr<render::Effect>                                    EffectPtr;
            typedef const std::string&                                                StringRef;
            typedef Signal<ArrayProviderPtr, uint>::Slot                            ArrayIndexChangedSlot;


        private:
            std::string                                                                _name;

            std::shared_ptr<geometry::Geometry>                                        _geometry;
            std::shared_ptr<data::Provider>                                            _material;
            std::shared_ptr<render::Effect>                                            _effect;
            std::string                                                             _technique;

            bool                                                                    _visible;
            std::unordered_map<std::shared_ptr<component::Renderer>, bool>            _rendererToVisibility;
            std::unordered_map<std::shared_ptr<component::Renderer>, bool>            _rendererToComputedVisibility;

            TechniqueChangedSignal::Ptr                                                _techniqueChanged;
            VisibilityChangedSignal::Ptr                                            _visibilityChanged;
            VisibilityChangedSignal::Ptr                                            _computedVisibilityChanged;

            Signal<AbstractComponent::Ptr, NodePtr>::Slot                            _targetAddedSlot;
            Signal<AbstractComponent::Ptr, NodePtr>::Slot                            _targetRemovedSlot;
            Signal<NodePtr, NodePtr, NodePtr>::Slot                                    _addedSlot;
            Signal<NodePtr, NodePtr, NodePtr>::Slot                                    _removedSlot;

        public:
            static
            Ptr
            create(std::shared_ptr<geometry::Geometry>         geometry,
                   std::shared_ptr<data::Provider>            material,
                   std::shared_ptr<render::Effect>            effect)
            {
                return create("", geometry, material, effect, "default");
            }

            static
            Ptr
            create(const std::string&                        name,
                   std::shared_ptr<geometry::Geometry>         geometry,
                   std::shared_ptr<data::Provider>            material,
                   std::shared_ptr<render::Effect>            effect,
                   const std::string&                        technique)
            {
                Ptr surface(new Surface(name, geometry, material, effect, technique));

                surface->initialize();

                return surface;
            }

            ~Surface()
            {
            }

            inline
            const std::string&
            name() const
            {
                return _name;
            }

            inline
            void
            name(const std::string& value)
            {
                _name = value;
            }

            inline
            std::shared_ptr<geometry::Geometry>
            geometry() const
            {
                return _geometry;
            }
=======
	namespace component
	{
		class Surface :
			public AbstractComponent
		{
			friend render::DrawCallPool;

		public:
			typedef std::shared_ptr<Surface>										Ptr;
			typedef Signal<Ptr, const std::string&, bool>							TechniqueChangedSignal;	
			typedef Signal<Ptr, std::shared_ptr<component::Renderer>, bool>			VisibilityChangedSignal;

		private:
			typedef std::shared_ptr<data::ArrayProvider>							ArrayProviderPtr;
			typedef std::shared_ptr<scene::Node>									NodePtr;
			typedef std::shared_ptr<data::Container>								ContainerPtr;
			typedef Signal<ContainerPtr, const std::string&>						PropertyChangedSignal;
			typedef PropertyChangedSignal::Slot										PropertyChangedSlot;
			typedef std::shared_ptr<render::Effect>									EffectPtr;
			typedef const std::string&												StringRef;
			typedef Signal<ArrayProviderPtr, uint>::Slot							ArrayIndexChangedSlot;


		private:
			std::string																_name;

			std::shared_ptr<geometry::Geometry>										_geometry;
			std::shared_ptr<material::Material>										_material;
			std::shared_ptr<render::Effect>											_effect;
			std::string 															_technique;

			bool																	_visible;
			std::unordered_map<std::shared_ptr<component::Renderer>, bool>			_rendererToVisibility;
			std::unordered_map<std::shared_ptr<component::Renderer>, bool>			_rendererToComputedVisibility;
			
			TechniqueChangedSignal::Ptr												_techniqueChanged;
			VisibilityChangedSignal::Ptr											_visibilityChanged;
			VisibilityChangedSignal::Ptr											_computedVisibilityChanged;

			Signal<AbstractComponent::Ptr, NodePtr>::Slot							_targetAddedSlot;
			Signal<AbstractComponent::Ptr, NodePtr>::Slot							_targetRemovedSlot;
			Signal<NodePtr, NodePtr, NodePtr>::Slot									_addedSlot;
			Signal<NodePtr, NodePtr, NodePtr>::Slot									_removedSlot;

		public:
			static
			Ptr
			create(std::shared_ptr<geometry::Geometry> 		geometry,
					std::shared_ptr<material::Material>		material,
					std::shared_ptr<render::Effect>			effect)
			{
				return create("", geometry, material, effect, "default");
			}

			static
			Ptr
			create(const std::string&					    name,
				   std::shared_ptr<geometry::Geometry> 		geometry,
				   std::shared_ptr<material::Material>		material,
				   std::shared_ptr<render::Effect>			effect,
				   const std::string&						technique)
			{
				Ptr surface(new Surface(name, geometry, material, effect, technique));

				surface->initialize();

				return surface;
			}

			
			AbstractComponent::Ptr
			clone(const CloneOption& option);

			~Surface()
			{
			}

			inline
			const std::string&
			name() const
			{
				return _name;
			}

			inline
			void
			name(const std::string& value)
			{
				_name = value;
			}

			inline
			std::shared_ptr<geometry::Geometry>
			geometry() const
			{
				return _geometry;
			}
>>>>>>> c56dc51c

            void
            geometry(std::shared_ptr<geometry::Geometry>);

<<<<<<< HEAD
            inline
            std::shared_ptr<data::Provider>
            material() const
            {
                return _material;
            }

            inline
            std::shared_ptr<render::Effect>
            effect() const
            {
                return _effect;
            }

            inline
            const std::string&
            technique() const
            {
                return _technique;
            }

            void
            effect(std::shared_ptr<render::Effect>, const std::string& = "default");

            inline
            bool
            visible() const
            {
                return _visible;
            }

            inline
            bool
            visible(std::shared_ptr<component::Renderer> renderer)
            {
                if (_rendererToVisibility.find(renderer) == _rendererToVisibility.end())
                    _rendererToVisibility[renderer] = _visible;
                return _rendererToVisibility[renderer];
            }

            inline
            void
            visible(bool value)
            {
                for (auto& visibility : _rendererToVisibility)
                    visible(visibility.first, value);

                if (_visible != value)
                {
                    _visible = value;
                    _visibilityChanged->execute(std::static_pointer_cast<Surface>(shared_from_this()), nullptr, _visible);
                }
            }

            void
            visible(std::shared_ptr<component::Renderer>, bool value);

            inline
            bool
            computedVisibility(std::shared_ptr<component::Renderer> renderer)
            {
                if (_rendererToComputedVisibility.find(renderer) == _rendererToComputedVisibility.end())
                    _rendererToComputedVisibility[renderer] = true;
                return _rendererToComputedVisibility[renderer];
            }

            void
            computedVisibility(std::shared_ptr<component::Renderer>, bool value);

            inline
            TechniqueChangedSignal::Ptr
            techniqueChanged() const
            {
                return _techniqueChanged;
            }

            inline
            VisibilityChangedSignal::Ptr
            visibilityChanged() const
            {
                return _visibilityChanged;
            }

            inline
            VisibilityChangedSignal::Ptr
            computedVisibilityChanged() const
            {
                return _computedVisibilityChanged;
            }

        private:
            Surface(std::string                                name,
                    std::shared_ptr<geometry::Geometry>        geometry,
                    std::shared_ptr<data::Provider>            material,
                    std::shared_ptr<render::Effect>            effect,
                    const std::string&                        technique);

            void
            initialize();

            void
            targetAddedHandler(AbstractComponent::Ptr, NodePtr);

            void
            targetRemovedHandler(AbstractComponent::Ptr, NodePtr);

            void
            addedHandler(NodePtr, NodePtr, NodePtr);

            void
            removedHandler(NodePtr, NodePtr, NodePtr);

            void
            setEffectAndTechnique(EffectPtr, const std::string&, bool updateDrawcalls = true);
        };
    }
=======
			inline
			std::shared_ptr<material::Material>
			material() const
			{
				return _material;
			}

			inline
			std::shared_ptr<render::Effect>
			effect() const
			{
				return _effect;
			}

			inline
			const std::string&
			technique() const
			{
				return _technique;
			}

			void
			effect(std::shared_ptr<render::Effect>, const std::string& = "default");

			inline
			bool
			visible() const
			{
				return _visible;
			}

			inline
			bool
			visible(std::shared_ptr<component::Renderer> renderer)
			{
				if (_rendererToVisibility.find(renderer) == _rendererToVisibility.end())
					_rendererToVisibility[renderer] = _visible;
				return _rendererToVisibility[renderer];
			}

			inline
			void
			visible(bool value)
			{
				for (auto& visibility : _rendererToVisibility)
					visible(visibility.first, value);

				if (_visible != value)
				{
					_visible = value;
					_visibilityChanged->execute(std::static_pointer_cast<Surface>(shared_from_this()), nullptr, _visible);
				}
			}

			void
			visible(std::shared_ptr<component::Renderer>, bool value);
			
			inline
			bool
			computedVisibility(std::shared_ptr<component::Renderer> renderer)
			{
				if (_rendererToComputedVisibility.find(renderer) == _rendererToComputedVisibility.end())
					_rendererToComputedVisibility[renderer] = true;
				return _rendererToComputedVisibility[renderer];
			}

			void
			computedVisibility(std::shared_ptr<component::Renderer>, bool value);

			inline
			TechniqueChangedSignal::Ptr	
			techniqueChanged() const
			{
				return _techniqueChanged;
			}

			inline
			VisibilityChangedSignal::Ptr
			visibilityChanged() const
			{
				return _visibilityChanged;
			}

			inline
			VisibilityChangedSignal::Ptr
			computedVisibilityChanged() const
			{
				return _computedVisibilityChanged;
			}

		private:
			Surface(std::string									name,
					std::shared_ptr<geometry::Geometry>			geometry,
					std::shared_ptr<material::Material>			material,
					std::shared_ptr<render::Effect>				effect,
					const std::string&							technique);

			Surface(const Surface& surface, const CloneOption& option);

			void
			initialize();

			void
			targetAddedHandler(AbstractComponent::Ptr, NodePtr);

			void
			targetRemovedHandler(AbstractComponent::Ptr, NodePtr);

			void
			addedHandler(NodePtr, NodePtr, NodePtr);

			void
			removedHandler(NodePtr, NodePtr, NodePtr);

			void
			setEffectAndTechnique(EffectPtr, const std::string&, bool updateDrawcalls = true);
		};
	}
>>>>>>> c56dc51c
}<|MERGE_RESOLUTION|>--- conflicted
+++ resolved
@@ -25,7 +25,6 @@
 
 namespace minko
 {
-<<<<<<< HEAD
     namespace component
     {
         class Surface :
@@ -53,7 +52,7 @@
             std::string                                                                _name;
 
             std::shared_ptr<geometry::Geometry>                                        _geometry;
-            std::shared_ptr<data::Provider>                                            _material;
+			std::shared_ptr<material::Material>										_material;
             std::shared_ptr<render::Effect>                                            _effect;
             std::string                                                             _technique;
 
@@ -74,7 +73,7 @@
             static
             Ptr
             create(std::shared_ptr<geometry::Geometry>         geometry,
-                   std::shared_ptr<data::Provider>            material,
+					std::shared_ptr<material::Material>		material,
                    std::shared_ptr<render::Effect>            effect)
             {
                 return create("", geometry, material, effect, "default");
@@ -84,7 +83,7 @@
             Ptr
             create(const std::string&                        name,
                    std::shared_ptr<geometry::Geometry>         geometry,
-                   std::shared_ptr<data::Provider>            material,
+				   std::shared_ptr<material::Material>		material,
                    std::shared_ptr<render::Effect>            effect,
                    const std::string&                        technique)
             {
@@ -94,137 +93,41 @@
 
                 return surface;
             }
-
-            ~Surface()
-            {
-            }
-
-            inline
-            const std::string&
-            name() const
-            {
-                return _name;
-            }
-
-            inline
-            void
-            name(const std::string& value)
-            {
-                _name = value;
-            }
-
-            inline
-            std::shared_ptr<geometry::Geometry>
-            geometry() const
-            {
-                return _geometry;
-            }
-=======
-	namespace component
-	{
-		class Surface :
-			public AbstractComponent
-		{
-			friend render::DrawCallPool;
-
-		public:
-			typedef std::shared_ptr<Surface>										Ptr;
-			typedef Signal<Ptr, const std::string&, bool>							TechniqueChangedSignal;	
-			typedef Signal<Ptr, std::shared_ptr<component::Renderer>, bool>			VisibilityChangedSignal;
-
-		private:
-			typedef std::shared_ptr<data::ArrayProvider>							ArrayProviderPtr;
-			typedef std::shared_ptr<scene::Node>									NodePtr;
-			typedef std::shared_ptr<data::Container>								ContainerPtr;
-			typedef Signal<ContainerPtr, const std::string&>						PropertyChangedSignal;
-			typedef PropertyChangedSignal::Slot										PropertyChangedSlot;
-			typedef std::shared_ptr<render::Effect>									EffectPtr;
-			typedef const std::string&												StringRef;
-			typedef Signal<ArrayProviderPtr, uint>::Slot							ArrayIndexChangedSlot;
-
-
-		private:
-			std::string																_name;
-
-			std::shared_ptr<geometry::Geometry>										_geometry;
-			std::shared_ptr<material::Material>										_material;
-			std::shared_ptr<render::Effect>											_effect;
-			std::string 															_technique;
-
-			bool																	_visible;
-			std::unordered_map<std::shared_ptr<component::Renderer>, bool>			_rendererToVisibility;
-			std::unordered_map<std::shared_ptr<component::Renderer>, bool>			_rendererToComputedVisibility;
-			
-			TechniqueChangedSignal::Ptr												_techniqueChanged;
-			VisibilityChangedSignal::Ptr											_visibilityChanged;
-			VisibilityChangedSignal::Ptr											_computedVisibilityChanged;
-
-			Signal<AbstractComponent::Ptr, NodePtr>::Slot							_targetAddedSlot;
-			Signal<AbstractComponent::Ptr, NodePtr>::Slot							_targetRemovedSlot;
-			Signal<NodePtr, NodePtr, NodePtr>::Slot									_addedSlot;
-			Signal<NodePtr, NodePtr, NodePtr>::Slot									_removedSlot;
-
-		public:
-			static
-			Ptr
-			create(std::shared_ptr<geometry::Geometry> 		geometry,
-					std::shared_ptr<material::Material>		material,
-					std::shared_ptr<render::Effect>			effect)
-			{
-				return create("", geometry, material, effect, "default");
-			}
-
-			static
-			Ptr
-			create(const std::string&					    name,
-				   std::shared_ptr<geometry::Geometry> 		geometry,
-				   std::shared_ptr<material::Material>		material,
-				   std::shared_ptr<render::Effect>			effect,
-				   const std::string&						technique)
-			{
-				Ptr surface(new Surface(name, geometry, material, effect, technique));
-
-				surface->initialize();
-
-				return surface;
-			}
 
 			
 			AbstractComponent::Ptr
 			clone(const CloneOption& option);
 
-			~Surface()
-			{
-			}
-
-			inline
-			const std::string&
-			name() const
-			{
-				return _name;
-			}
-
-			inline
-			void
-			name(const std::string& value)
-			{
-				_name = value;
-			}
-
-			inline
-			std::shared_ptr<geometry::Geometry>
-			geometry() const
-			{
-				return _geometry;
-			}
->>>>>>> c56dc51c
+            ~Surface()
+            {
+            }
+
+            inline
+            const std::string&
+            name() const
+            {
+                return _name;
+            }
+
+            inline
+            void
+            name(const std::string& value)
+            {
+                _name = value;
+            }
+
+            inline
+            std::shared_ptr<geometry::Geometry>
+            geometry() const
+            {
+                return _geometry;
+            }
 
             void
             geometry(std::shared_ptr<geometry::Geometry>);
 
-<<<<<<< HEAD
-            inline
-            std::shared_ptr<data::Provider>
+            inline
+			std::shared_ptr<material::Material>
             material() const
             {
                 return _material;
@@ -316,9 +219,11 @@
         private:
             Surface(std::string                                name,
                     std::shared_ptr<geometry::Geometry>        geometry,
-                    std::shared_ptr<data::Provider>            material,
+					std::shared_ptr<material::Material>			material,
                     std::shared_ptr<render::Effect>            effect,
                     const std::string&                        technique);
+
+			Surface(const Surface& surface, const CloneOption& option);
 
             void
             initialize();
@@ -339,124 +244,4 @@
             setEffectAndTechnique(EffectPtr, const std::string&, bool updateDrawcalls = true);
         };
     }
-=======
-			inline
-			std::shared_ptr<material::Material>
-			material() const
-			{
-				return _material;
-			}
-
-			inline
-			std::shared_ptr<render::Effect>
-			effect() const
-			{
-				return _effect;
-			}
-
-			inline
-			const std::string&
-			technique() const
-			{
-				return _technique;
-			}
-
-			void
-			effect(std::shared_ptr<render::Effect>, const std::string& = "default");
-
-			inline
-			bool
-			visible() const
-			{
-				return _visible;
-			}
-
-			inline
-			bool
-			visible(std::shared_ptr<component::Renderer> renderer)
-			{
-				if (_rendererToVisibility.find(renderer) == _rendererToVisibility.end())
-					_rendererToVisibility[renderer] = _visible;
-				return _rendererToVisibility[renderer];
-			}
-
-			inline
-			void
-			visible(bool value)
-			{
-				for (auto& visibility : _rendererToVisibility)
-					visible(visibility.first, value);
-
-				if (_visible != value)
-				{
-					_visible = value;
-					_visibilityChanged->execute(std::static_pointer_cast<Surface>(shared_from_this()), nullptr, _visible);
-				}
-			}
-
-			void
-			visible(std::shared_ptr<component::Renderer>, bool value);
-			
-			inline
-			bool
-			computedVisibility(std::shared_ptr<component::Renderer> renderer)
-			{
-				if (_rendererToComputedVisibility.find(renderer) == _rendererToComputedVisibility.end())
-					_rendererToComputedVisibility[renderer] = true;
-				return _rendererToComputedVisibility[renderer];
-			}
-
-			void
-			computedVisibility(std::shared_ptr<component::Renderer>, bool value);
-
-			inline
-			TechniqueChangedSignal::Ptr	
-			techniqueChanged() const
-			{
-				return _techniqueChanged;
-			}
-
-			inline
-			VisibilityChangedSignal::Ptr
-			visibilityChanged() const
-			{
-				return _visibilityChanged;
-			}
-
-			inline
-			VisibilityChangedSignal::Ptr
-			computedVisibilityChanged() const
-			{
-				return _computedVisibilityChanged;
-			}
-
-		private:
-			Surface(std::string									name,
-					std::shared_ptr<geometry::Geometry>			geometry,
-					std::shared_ptr<material::Material>			material,
-					std::shared_ptr<render::Effect>				effect,
-					const std::string&							technique);
-
-			Surface(const Surface& surface, const CloneOption& option);
-
-			void
-			initialize();
-
-			void
-			targetAddedHandler(AbstractComponent::Ptr, NodePtr);
-
-			void
-			targetRemovedHandler(AbstractComponent::Ptr, NodePtr);
-
-			void
-			addedHandler(NodePtr, NodePtr, NodePtr);
-
-			void
-			removedHandler(NodePtr, NodePtr, NodePtr);
-
-			void
-			setEffectAndTechnique(EffectPtr, const std::string&, bool updateDrawcalls = true);
-		};
-	}
->>>>>>> c56dc51c
 }