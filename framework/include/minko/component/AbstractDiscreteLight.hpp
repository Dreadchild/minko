--- conflicted
+++ resolved
@@ -26,7 +26,6 @@
 
 namespace minko
 {
-<<<<<<< HEAD
     namespace component
     {
         class AbstractDiscreteLight :
@@ -38,7 +37,7 @@
         public:
             inline
             float
-            diffuse()
+		    diffuse() const
             {
                 return data()->get<float>("diffuse");
             }
@@ -54,7 +53,7 @@
 
             inline
             float
-            specular()
+			specular() const
             {
                 return data()->get<float>("specular");
             }
@@ -74,55 +73,6 @@
                                   float                    specular    = 1.0f);
 
             virtual
-=======
-	namespace component
-	{
-		class AbstractDiscreteLight :
-			public AbstractLight
-		{
-		private:
-			Signal<std::shared_ptr<data::Container>, const std::string&>::Slot	_modelToWorldChangedSlot;
-
-		public:
-			inline
-		    float
-		    diffuse() const
-		    {
-		    	return data()->get<float>("diffuse");
-		    }
-
-		    inline
-		    Ptr
-		    diffuse(float diffuse)
-		    {
-		    	data()->set<float>("diffuse", diffuse);
-
-				return std::static_pointer_cast<AbstractDiscreteLight>(shared_from_this());
-		    }
-
-			inline
-			float
-			specular() const
-			{
-				return data()->get<float>("specular");
-			}
-
-			inline
-			Ptr
-			specular(float specular)
-			{
-				data()->set<float>("specular", specular);
-
-				return std::static_pointer_cast<AbstractDiscreteLight>(shared_from_this());
-			}
-
-		protected:
-			AbstractDiscreteLight(const std::string&	arrayName, 
-								  float					diffuse		= 1.0f, 
-								  float					specular	= 1.0f);
-
-			virtual
->>>>>>> c56dc51c
             void
             targetAddedHandler(AbstractComponent::Ptr cmp, std::shared_ptr<scene::Node> target);
 
