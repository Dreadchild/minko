/*
Copyright (c) 2013 Aerys

Permission is hereby granted, free of charge, to any person obtaining a copy of this software and
associated documentation files (the "Software"), to deal in the Software without restriction,
including without limitation the rights to use, copy, modify, merge, publish, distribute,
sublicense, and/or sell copies of the Software, and to permit persons to whom the Software is
furnished to do so, subject to the following conditions:

The above copyright notice and this permission notice shall be included in all copies or
substantial portions of the Software.

THE SOFTWARE IS PROVIDED "AS IS", WITHOUT WARRANTY OF ANY KIND, EXPRESS OR IMPLIED, INCLUDING
BUT NOT LIMITED TO THE WARRANTIES OF MERCHANTABILITY, FITNESS FOR A PARTICULAR PURPOSE AND
NONINFRINGEMENT. IN NO EVENT SHALL THE AUTHORS OR COPYRIGHT HOLDERS BE LIABLE FOR ANY CLAIM,
DAMAGES OR OTHER LIABILITY, WHETHER IN AN ACTION OF CONTRACT, TORT OR OTHERWISE, ARISING FROM,
OUT OF OR IN CONNECTION WITH THE SOFTWARE OR THE USE OR OTHER DEALINGS IN THE SOFTWARE.
*/

#pragma once

#include "minko/Common.hpp"
#include "minko/Signal.hpp"
#include "minko/scene/Layout.hpp"

namespace minko
{
	namespace scene
	{
		class Node :
			public std::enable_shared_from_this<Node>
		{
		public:
			typedef std::shared_ptr<Node>	Ptr;

		private:
			typedef std::shared_ptr<component::AbstractComponent>	AbsCtrlPtr;

			static uint										_lastId;
			uint											_id;

		protected:
			std::string 											_name;
			std::vector<Ptr>										_children;

<<<<<<< HEAD
		private:
			static unsigned int										_id;

			Ptr 													_root;
			Ptr														_parent;
			std::shared_ptr<data::Container>						_container;
			std::shared_ptr<data::Provider>							_data;
			std::list<AbsCtrlPtr>									_components;
=======
			uint											_layouts;
			Ptr 											_root;
			Ptr												_parent;
			std::shared_ptr<data::Container>				_container;
			std::list<AbsCtrlPtr>							_components;
>>>>>>> 27969480

			uint													_depth;

			std::shared_ptr<Signal<Ptr, Ptr, Ptr>>					_added;
			std::shared_ptr<Signal<Ptr, Ptr, Ptr>>					_removed;
			std::shared_ptr<Signal<Ptr, Ptr>>						_layoutsChanged;
			std::shared_ptr<Signal<Ptr, Ptr, AbsCtrlPtr>>			_componentAdded;
			std::shared_ptr<Signal<Ptr, Ptr, AbsCtrlPtr>>			_componentRemoved;

		public:

			static
			Ptr
			create()
			{
				Ptr node = std::shared_ptr<Node>(new Node());

				node->_root = node;

				return node;
			}

			static
			Ptr
			create(const std::list<Ptr>& children)
			{
				Ptr node = create();

				for (auto child : children)
					node->addChild(child);

				return node;
			}

			static
			Ptr
			create(const std::string& name)
			{
				Ptr node = create();

				node->name(name);

				return node;
			}

			static
			Ptr
			create(const std::string& name, const std::list<Ptr>& children)
			{
				Ptr node = create(name);

				for (auto child : children)
					node->addChild(child);

				return node;
			}

			inline
			const std::string&
			name() const
			{
				return _name;
			}

			inline
			int
			id() const
			{
				return _id;
			}

			inline
			void
			name(const std::string& name)
			{
				_name = name;
			}

			LayoutMask
			layouts() const;
			
			Ptr
			layouts(LayoutMask);

			inline
			Ptr
			parent() const
			{
				return _parent;
			}

			inline
			Ptr
			root() const
			{
				return _root;
			}

			inline
			const std::vector<Ptr>&
			children() const
			{
				return _children;
			}

			inline
			std::shared_ptr<data::Container>
			data() const
			{
				return _container;
			}

			inline
			uint
			depth() const
			{
				return _depth;
			}

			inline
			Signal<Ptr, Ptr, Ptr>::Ptr
			added() const
			{
				return _added;
			}

			inline
			Signal<Ptr, Ptr, Ptr>::Ptr
			removed() const
			{
				return _removed;
			}

			inline
			Signal<Ptr, Ptr>::Ptr
			layoutsChanged() const
			{
				return _layoutsChanged;
			}

			inline
			std::shared_ptr<Signal<Ptr, Ptr, AbsCtrlPtr>>
			componentAdded() const
			{
				return _componentAdded;
			}

			inline
			std::shared_ptr<Signal<Ptr, Ptr, AbsCtrlPtr>>
			componentRemoved() const
			{
				return _componentRemoved;
			}

			Ptr
			addChild(Ptr Node);

			Ptr
			removeChild(Ptr Node);

			Ptr
			removeChildren();

			bool
			contains(Ptr Node);

			Ptr
			addComponent(AbsCtrlPtr component);

			Ptr
			removeComponent(AbsCtrlPtr component);

			bool
			hasComponent(AbsCtrlPtr component);

			template <typename T>
			inline
			bool
			hasComponent()
			{
				return component<T>() != nullptr;
			}

			template <typename T>
			std::vector<std::shared_ptr<T>>
			components()
			{
				std::vector<std::shared_ptr<T>> result;

				for (auto component : _components)
				{
					std::shared_ptr<T> typedComponent = std::dynamic_pointer_cast<T>(component);

					if (typedComponent != nullptr)
						result.push_back(typedComponent);
				}

				return result;
			}

			template <typename T>
			std::shared_ptr<T>
			component(const unsigned int position = 0)
			{
				unsigned int counter = 0;

				for (auto component : _components)
				{
					std::shared_ptr<T> typedComponent = std::dynamic_pointer_cast<T>(component);

					if (typedComponent != nullptr)
					{
						if (counter == position)
							return typedComponent;
						else
							++counter;
					}
				}

				return nullptr;
			}

			virtual
			~Node()
			{
			}

			std::string
			toString() const
			{
				std::stringstream stream;

				stream << "Node (" << _name << ")";

				return stream.str();
			}

		protected:
			Node();

			void
			updateRoot();

		private:
			void
			initialize();
		};
	}
}<|MERGE_RESOLUTION|>--- conflicted
+++ resolved
@@ -43,22 +43,12 @@
 			std::string 											_name;
 			std::vector<Ptr>										_children;
 
-<<<<<<< HEAD
 		private:
-			static unsigned int										_id;
-
 			Ptr 													_root;
 			Ptr														_parent;
 			std::shared_ptr<data::Container>						_container;
 			std::shared_ptr<data::Provider>							_data;
 			std::list<AbsCtrlPtr>									_components;
-=======
-			uint											_layouts;
-			Ptr 											_root;
-			Ptr												_parent;
-			std::shared_ptr<data::Container>				_container;
-			std::list<AbsCtrlPtr>							_components;
->>>>>>> 27969480
 
 			uint													_depth;
 
