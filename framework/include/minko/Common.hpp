/*
Copyright (c) 2014 Aerys

Permission is hereby granted, free of charge, to any person obtaining a copy of this software and
associated documentation files (the "Software"), to deal in the Software without restriction,
including without limitation the rights to use, copy, modify, merge, publish, distribute,
sublicense, and/or sell copies of the Software, and to permit persons to whom the Software is
furnished to do so, subject to the following conditions:

The above copyright notice and this permission notice shall be included in all copies or
substantial portions of the Software.

THE SOFTWARE IS PROVIDED "AS IS", WITHOUT WARRANTY OF ANY KIND, EXPRESS OR IMPLIED, INCLUDING
BUT NOT LIMITED TO THE WARRANTIES OF MERCHANTABILITY, FITNESS FOR A PARTICULAR PURPOSE AND
NONINFRINGEMENT. IN NO EVENT SHALL THE AUTHORS OR COPYRIGHT HOLDERS BE LIABLE FOR ANY CLAIM,
DAMAGES OR OTHER LIABILITY, WHETHER IN AN ACTION OF CONTRACT, TORT OR OTHERWISE, ARISING FROM,
OUT OF OR IN CONNECTION WITH THE SOFTWARE OR THE USE OR OTHER DEALINGS IN THE SOFTWARE.
*/

#pragma once

#include "minko/Setup.hpp"

#include <algorithm>
#include <array>
#include <cmath>
#include <cstring>
#include <exception>
#include <functional>
#include <iostream>
#include <list>
#include <forward_list>
#include <map>
#include <memory>
#include <queue>
#include <set>
#include <sstream>
#include <fstream>
#include <stdexcept>
#include <string>
#include <unordered_map>
#include <unordered_set>
#include <vector>
#include <cassert>
#include <ctime>
#include <type_traits>
#include <cfloat>
#include <climits>
#include <cstdint>
#include <future>
#include <thread>
#include <chrono>
#include <bitset>
#include <regex>

namespace minko
{
    typedef unsigned int uint;
<<<<<<< HEAD
    typedef std::shared_ptr<std::regex>    RegexPtr;

    class Any;
    template<typename... A>
    class Signal;
    class Color;
    class AbstractCanvas;

    namespace render
    {
        class DrawCallPool;
        class AbstractContext;
        class OpenGLES2Context;
=======
	typedef std::shared_ptr<std::regex>	RegexPtr;

	class Any;
	template<typename... A>
	class Signal;
	class Color;
	enum class CloneOption;
	class AbstractCanvas;
    
	namespace render
	{
		class DrawCallPool;
		class AbstractContext;
		class OpenGLES2Context;
>>>>>>> c56dc51c
        class Blending;
        enum class CompareMode;
        enum class TriangleCulling;

        enum class WrapMode;
        enum class TextureFilter;
        enum class MipFilter;
        enum class StencilOperation;
        typedef std::tuple<WrapMode, TextureFilter, MipFilter>    SamplerState;

        class States;
        class DrawCall;
        class Pass;
        class Effect;
        class ProgramInputs;

        class AbstractResource;
        class Shader;
        class Program;
        class ProgramSignature;
        class VertexFormat;
        class VertexBuffer;
        class IndexBuffer;

        enum class TextureType
        {
            Texture2D    = 0,
            CubeTexture    = 1
        };

        enum class EnvironmentMap2dType
        {
            Unset        = -1,
            Probe        = 0,
            BlinnNewell    = 1
        };

        enum class TextureFormat
        {
            RGB,
            RGBA
        };
        class AbstractTexture;
        class Texture;
        class CubeTexture;

        struct ScissorBox
        {
            int        x, y;
            int    width, height;

            inline
            ScissorBox(): x(0), y(0), width(-1), height(-1)
            {
            }
        };

        enum class FogType
        {
            None,
            Linear,
            Exponential,
            Exponential2,
        };

<<<<<<< HEAD
        typedef std::function<std::string(const std::string&)> FormatNameFunction;
    }

    namespace scene
    {
        class Node;
        class NodeSet;
    }

    namespace component
    {
        class AbstractComponent;
        template <class ProviderClass, class Enable = void>
        class AbstractRootDataComponent;
        class SceneManager;
        class Transform;
        class Surface;
        class Renderer;
        class PerspectiveCamera;
        class Culling;
        class Picking;
        class JobManager;
=======
		typedef std::function<std::string(const std::string&)> FormatNameFunction;
	}

	namespace scene
	{
		class Node;
		class NodeSet;
	}

	namespace component
	{
		class AbstractComponent;
		class AbstractRebindableComponent;
		template <class ProviderClass, class Enable = void>
	    class AbstractRootDataComponent;
	    class SceneManager;
    	class Transform;
		class Surface;
		class Renderer;
		class PerspectiveCamera;
		class Culling;
		class Picking;
		class JobManager;
>>>>>>> c56dc51c

        class AbstractLight;
        class AmbientLight;
        class AbstractDiscreteLight;
        class DirectionalLight;
        class SpotLight;
        class PointLight;

        class BoundingBox;

        class MousePicking;
        class MouseManager;
        class AbstractScript;
        enum class SkinningMethod;

        class AbstractAnimation;
        class MasterAnimation;
        class Animation;
        class Skinning;
    }

    namespace data
    {
        class Provider;
        class ArrayProvider;
        class StructureProvider;
        class ValueBase;
        class Value;
        class Container;
        class AbstractFilter;

        enum class BindingSource
        {
            TARGET,
            RENDERER,
            ROOT
        };

        typedef std::pair<std::string, BindingSource>                        Binding;
        typedef std::unordered_map<std::string, Binding>                    BindingMap;
        typedef std::pair<std::shared_ptr<data::Container>, std::string>    ContainerAndName;


        template<typename T>
        using UniformArray = std::pair<uint, const T*>;

        template<typename T>
        using UniformArrayPtr = std::shared_ptr<UniformArray<T>>;

        enum class MacroBindingDefaultValueSemantic
        {
            UNSET,
            VALUE,
            PROPERTY_EXISTS
        };

        union MacroBindingDefaultValue
        {
            bool    propertyExists;
            int        value;
        };

        struct MacroBindingDefault
        {
            MacroBindingDefaultValueSemantic    semantic;
            MacroBindingDefaultValue            value;
        };

        typedef std::function<bool(const std::string&)> MacroRegexPredicate;
        typedef std::tuple<std::string, BindingSource, MacroBindingDefault, int, int, MacroRegexPredicate>    MacroBinding;

        typedef std::unordered_map<std::string, MacroBinding> MacroBindingMap;

        class ContainerProperty;
    }

    namespace geometry
    {
        class Geometry;
        class CubeGeometry;
        class SphereGeometry;
        class QuadGeometry;
        class TeapotGeometry;
        class LineGeometry;
    }

    namespace animation
    {
        class AbstractTimeline;
        class Matrix4x4Timeline;
    }

    namespace math
    {
        class Vector2;
        class Vector3;
        class Vector4;
        class Matrix4x4;
        class Quaternion;
        class Ray;
        class AbstractShape;
        class Box;
        class Frustum;
        class OctTree;

        inline
        bool
        isp2(unsigned int x)
        {
            return x == 0 || (x & (x-1)) == 0;
        }

        inline
        uint
        getp2(unsigned int x)
        {
            unsigned int tmp    = x;
            unsigned int p        = 0;
            while (tmp >>= 1)
                ++p;

            return p;
        }

        inline
        unsigned int
        flp2(unsigned int x)
        {
            x = x | (x >> 1);
            x = x | (x >> 2);
            x = x | (x >> 4);
            x = x | (x >> 8);
            x = x | (x >> 16);

            return x - (x >> 1);
        }

        inline
        unsigned int
        clp2(unsigned int x)
        {
            x = x - 1;
            x = x | (x >> 1);
            x = x | (x >> 2);
            x = x | (x >> 4);
            x = x | (x >> 8);
            x = x | (x >> 16);

            return x + 1;
        }
    }

    namespace file
    {
        class File;
        class Options;
        class Loader;
        class AbstractProtocol;
        class AbstractParser;
        class EffectParser;
        class AssetLibrary;

        class ParserError : public std::runtime_error
        {
        private:
            std::string _type;

        public:
            explicit
            ParserError(const std::string& message) :
                std::runtime_error(message),
                _type()
            {
            }

            ParserError(const std::string& type, const std::string& message) :
                std::runtime_error(message),
                _type(type)
            {
            }

            inline
            const std::string&
            type() const
            {
                return _type;
            }
        };
    }

    namespace material
    {
        class Material;
        class BasicMaterial;
        class PhongMaterial;
    }

    namespace input
    {
        class Mouse;
        class Keyboard;
        class Joystick;
        class Touch;
    }

    namespace async
    {
        class Worker;
    }

    namespace log
    {
        class Logger;
        class ConsoleSink;
    }
}

template<typename T>
std::shared_ptr<T>
operator*(std::shared_ptr<T> a, float b)
{
    return (*a) * b;
}

template<typename T>
std::shared_ptr<T>
operator*(std::shared_ptr<T> a, std::shared_ptr<T> b)
{
    return *a * b;
}

template<typename T>
std::shared_ptr<T>
operator-(std::shared_ptr<T> a, std::shared_ptr<T> b)
{
    return *a - b;
}

template<typename T>
std::shared_ptr<T>
operator+(std::shared_ptr<T> a, std::shared_ptr<T> b)
{
    return *a + b;
}

template<typename T>
std::shared_ptr<T>
operator/(std::shared_ptr<T> a, std::shared_ptr<T> b)
{
    return *a / b;
}

template<typename T>
std::shared_ptr<T>
operator*=(std::shared_ptr<T> a, std::shared_ptr<T> b)
{
    return *a *= b;
}

template<typename T>
std::shared_ptr<T>
operator+=(std::shared_ptr<T> a, std::shared_ptr<T> b)
{
    return *a += b;
}

template<typename T>
std::shared_ptr<T>
operator-=(std::shared_ptr<T> a, std::shared_ptr<T> b)
{
    return *a -= b;
}

namespace std
{
    template <class T>
    inline
    void
    hash_combine(size_t & seed, const T& v)
    {
        hash<T> hasher;
        seed ^= hasher(v) + 0x9e3779b9 + (seed << 6) + (seed >> 2);
    }

#ifdef __ANDROID__
    template <typename T>
    inline
    string
    to_string(T v)
    {
        ostringstream oss;
        oss << v;
        return oss.str();
    }
#endif
}

namespace std
{
    template<> struct hash<minko::data::ContainerAndName>
    {
        inline
        size_t
        operator()(const minko::data::ContainerAndName& x) const
        {
            size_t seed = std::hash<std::shared_ptr<minko::data::Container>>()(x.first);

            hash_combine<std::string>(seed, x.second);

            return seed;
        }
    };
}
//using namespace minko;<|MERGE_RESOLUTION|>--- conflicted
+++ resolved
@@ -56,13 +56,13 @@
 namespace minko
 {
     typedef unsigned int uint;
-<<<<<<< HEAD
     typedef std::shared_ptr<std::regex>    RegexPtr;
 
     class Any;
     template<typename... A>
     class Signal;
     class Color;
+	enum class CloneOption;
     class AbstractCanvas;
 
     namespace render
@@ -70,22 +70,6 @@
         class DrawCallPool;
         class AbstractContext;
         class OpenGLES2Context;
-=======
-	typedef std::shared_ptr<std::regex>	RegexPtr;
-
-	class Any;
-	template<typename... A>
-	class Signal;
-	class Color;
-	enum class CloneOption;
-	class AbstractCanvas;
-    
-	namespace render
-	{
-		class DrawCallPool;
-		class AbstractContext;
-		class OpenGLES2Context;
->>>>>>> c56dc51c
         class Blending;
         enum class CompareMode;
         enum class TriangleCulling;
@@ -151,7 +135,6 @@
             Exponential2,
         };
 
-<<<<<<< HEAD
         typedef std::function<std::string(const std::string&)> FormatNameFunction;
     }
 
@@ -164,6 +147,7 @@
     namespace component
     {
         class AbstractComponent;
+		class AbstractRebindableComponent;
         template <class ProviderClass, class Enable = void>
         class AbstractRootDataComponent;
         class SceneManager;
@@ -174,31 +158,6 @@
         class Culling;
         class Picking;
         class JobManager;
-=======
-		typedef std::function<std::string(const std::string&)> FormatNameFunction;
-	}
-
-	namespace scene
-	{
-		class Node;
-		class NodeSet;
-	}
-
-	namespace component
-	{
-		class AbstractComponent;
-		class AbstractRebindableComponent;
-		template <class ProviderClass, class Enable = void>
-	    class AbstractRootDataComponent;
-	    class SceneManager;
-    	class Transform;
-		class Surface;
-		class Renderer;
-		class PerspectiveCamera;
-		class Culling;
-		class Picking;
-		class JobManager;
->>>>>>> c56dc51c
 
         class AbstractLight;
         class AmbientLight;
