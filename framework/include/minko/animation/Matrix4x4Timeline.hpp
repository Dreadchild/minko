--- conflicted
+++ resolved
@@ -25,46 +25,42 @@
 
 namespace minko
 {
-    namespace animation
-    {
-        class Matrix4x4Timeline: public AbstractTimeline
-        {
-        public:
-            typedef std::shared_ptr<Matrix4x4Timeline>            Ptr;
+	namespace animation
+	{
+		class Matrix4x4Timeline: public AbstractTimeline
+		{
+		public:
+			typedef std::shared_ptr<Matrix4x4Timeline>			Ptr;
 
-        private:
-            typedef std::shared_ptr<math::Matrix4x4>            Matrix4x4Ptr;
-            typedef std::vector<std::pair<uint, Matrix4x4Ptr>>    MatrixTimetable;
-        private:
-            MatrixTimetable    _matrices;
-            bool            _interpolate;
+		private:
+			typedef std::shared_ptr<math::Matrix4x4>			Matrix4x4Ptr;
+			typedef std::vector<std::pair<uint, Matrix4x4Ptr>>	MatrixTimetable;
+		private:
+			MatrixTimetable	_matrices;
+			bool			_interpolate;
 
-        public:
-            inline static
-            Ptr
-            create(const std::string&                propertyName,
-                   uint                                duration,
-                   const std::vector<uint>&            timetable,
-                   const std::vector<Matrix4x4Ptr>&    matrices,
-                   bool                                interpolate                = false)
-            {
-                Ptr ptr    = std::shared_ptr<Matrix4x4Timeline>(
-                    new Matrix4x4Timeline(
-                        propertyName,
-                        duration,
-                        timetable,
-                        matrices,
-                        interpolate
-                    )
-                );
+		public:
+			inline static
+			Ptr
+			create(const std::string&				propertyName,
+				   uint								duration,
+				   const std::vector<uint>&			timetable,
+				   const std::vector<Matrix4x4Ptr>&	matrices,
+				   bool								interpolate				= false)
+			{
+				Ptr ptr	= std::shared_ptr<Matrix4x4Timeline>(
+					new Matrix4x4Timeline(
+						propertyName,
+						duration,
+						timetable, 
+						matrices, 
+						interpolate
+					)
+				);
 
-                return ptr;
-            }
+				return ptr;
+			}
 
-<<<<<<< HEAD
-            void
-            update(uint time, UpdateTargetPtr, bool skipPropertyNameFormatting = true);
-=======
 			inline static
 			Ptr
 			create(const Matrix4x4Timeline&	timeline)
@@ -79,25 +75,17 @@
 
 			void
 			update(uint time, UpdateTargetPtr, bool skipPropertyNameFormatting = true);
->>>>>>> c56dc51c
 
             Matrix4x4Ptr
             interpolate(uint time, Matrix4x4Ptr output = nullptr) const;
 
-        private:
-            Matrix4x4Timeline(const std::string&,
-                              uint,
-                              const std::vector<uint>&,
-                              const std::vector<Matrix4x4Ptr>&,
-                              bool);
+		private:
+			Matrix4x4Timeline(const std::string&,
+							  uint,
+							  const std::vector<uint>&,
+							  const std::vector<Matrix4x4Ptr>&,
+							  bool);
 
-<<<<<<< HEAD
-            void
-            initializeMatrixTimetable(const std::vector<uint>&,
-                                      const std::vector<Matrix4x4Ptr>&);
-        };
-    }
-=======
 			Matrix4x4Timeline(const Matrix4x4Timeline& matrix);
 
 			void
@@ -105,5 +93,4 @@
 									  const std::vector<Matrix4x4Ptr>&);
 		};
 	}
->>>>>>> c56dc51c
 }