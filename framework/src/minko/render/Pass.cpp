--- conflicted
+++ resolved
@@ -30,7 +30,6 @@
 using namespace minko::render;
 using namespace minko::data;
 
-<<<<<<< HEAD
 Pass::Pass(const std::string&		name,
 		   Program::Ptr				program,
 		   const BindingMap&		attributeBindings,
@@ -92,106 +91,11 @@
 	}
 
     return std::pair<std::shared_ptr<Program>, const ProgramSignature*>(finalizeProgram(program), signature);
-=======
-Pass::Pass(const std::string&        name,
-           Program::Ptr                program,
-           const BindingMap&        attributeBindings,
-           const BindingMap&        uniformBindings,
-           const BindingMap&        stateBindings,
-           const MacroBindingMap&    macroBindings,
-           std::shared_ptr<States>  states,
-           const std::string&        fallback) :
-    _name(name),
-    _programTemplate(program),
-    _attributeBindings(attributeBindings),
-    _uniformBindings(uniformBindings),
-    _stateBindings(stateBindings),
-    _macroBindings(macroBindings),
-    _states(states),
-    _fallback(fallback),
-    _signatureToProgram(),
-    _uniformFunctions(),
-    _attributeFunctions(),
-    _indexFunction(nullptr),
-    _undefinedMacros(),
-    _definedBoolMacros(),
-    _definedIntMacros()
-{
-}
-
-std::shared_ptr<Program>
-Pass::selectProgram(FormatNameFunction        formatNameFunc,
-                    Container::Ptr            targetData,
-                    Container::Ptr            rendererData,
-                    Container::Ptr            rootData,
-                    std::list<std::string>&    booleanMacros,
-                    std::list<std::string>&    integerMacros,
-                    std::list<std::string>&    incorrectIntegerMacros)
-{
-    booleanMacros.clear();
-    integerMacros.clear();
-    incorrectIntegerMacros.clear();
-
-    Program::Ptr program;
-
-    if (_macroBindings.size() == 0)
-        program = _programTemplate;
-    else
-    {
-        std::string            defines = "";
-        ProgramSignature    signature;
-
-        signature.build(
-            shared_from_this(),
-            formatNameFunc,
-            targetData,
-            rendererData,
-            rootData,
-            defines,
-            booleanMacros,
-            integerMacros,
-            incorrectIntegerMacros
-        );
-
-        if (!incorrectIntegerMacros.empty())
-            return nullptr;
-
-        const auto foundProgramIt = _signatureToProgram.find(signature);
-
-        if (foundProgramIt != _signatureToProgram.end())
-            program = foundProgramIt->second;
-        else
-        {
-            // compile a new shader program from template with macros
-
-#ifdef MINKO_NO_GLSL_STRUCT
-            defines += "#define MINKO_NO_GLSL_STRUCT\n";
-#endif // MINKO_NO_GLSL_STRUCT
-
-            auto vs = Shader::create(
-                _programTemplate->context(),
-                Shader::Type::VERTEX_SHADER,
-                defines + _programTemplate->vertexShader()->source()
-            );
-            auto fs = Shader::create(
-                _programTemplate->context(),
-                Shader::Type::FRAGMENT_SHADER,
-                defines + _programTemplate->fragmentShader()->source()
-            );
-
-            program                            = Program::create(_programTemplate->context(), vs, fs);
-            _signatureToProgram[signature]    = program;
-        }
-    }
-
-    return finalizeProgram(program);
->>>>>>> 9caaf141
 }
 
 Program::Ptr
 Pass::finalizeProgram(Program::Ptr program)
 {
-<<<<<<< HEAD
 	if (!program->vertexShader()->isReady())
 		program->vertexShader()->upload();
 	if (!program->fragmentShader()->isReady())
@@ -209,68 +113,4 @@
 	}
 
 	return program;
-=======
-    if (program)
-    {
-        try
-        {
-            if (!program->vertexShader()->isReady())
-                program->vertexShader()->upload();
-            if (!program->fragmentShader()->isReady())
-                program->fragmentShader()->upload();
-            if (!program->isReady())
-            {
-                program->upload();
-
-                for (auto& func : _uniformFunctions)
-                    func(program);
-                for (auto& func : _attributeFunctions)
-                    func(program);
-                if (_indexFunction)
-                    _indexFunction->operator()(program);
-            }
-        }
-        catch (std::exception& e)
-        {
-            if (_fallback.length())
-                return nullptr;
-
-            throw e;
-        }
-    }
-
-    return program;
-}
-
-void
-Pass::getExplicitDefinitions(std::unordered_map<std::string, MacroBindingDefault>& macroNameToValue) const
-{
-    macroNameToValue.clear();
-
-    for (auto& macroName : _definedBoolMacros)
-        if (!isExplicitlyUndefined(macroName))
-        {
-            MacroBindingDefault macroValue;
-
-            macroValue.semantic                = MacroBindingDefaultValueSemantic::PROPERTY_EXISTS;
-            macroValue.value.propertyExists = true;
-
-            macroNameToValue[macroName] = macroValue;
-        }
-
-    for (auto& macroNameAndValue : _definedIntMacros)
-    {
-        const auto& macroName    = macroNameAndValue.first;
-
-        if (!isExplicitlyUndefined(macroName))
-        {
-            MacroBindingDefault    macroValue;
-
-            macroValue.semantic        = MacroBindingDefaultValueSemantic::VALUE;
-            macroValue.value.value    = macroNameAndValue.second;
-
-            macroNameToValue[macroName] = macroValue; // integer definitions will overwrite boolean definitions
-        }
-    }
->>>>>>> 9caaf141
 }