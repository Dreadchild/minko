/*
Copyright (c) 2013 Aerys

Permission is hereby granted, free of charge, to any person obtaining a copy of this software and
associated documentation files (the "Software"), to deal in the Software without restriction,
including without limitation the rights to use, copy, modify, merge, publish, distribute,
sublicense, and/or sell copies of the Software, and to permit persons to whom the Software is
furnished to do so, subject to the following conditions:

The above copyright notice and this permission notice shall be included in all copies or
substantial portions of the Software.

THE SOFTWARE IS PROVIDED "AS IS", WITHOUT WARRANTY OF ANY KIND, EXPRESS OR IMPLIED, INCLUDING
BUT NOT LIMITED TO THE WARRANTIES OF MERCHANTABILITY, FITNESS FOR A PARTICULAR PURPOSE AND
NONINFRINGEMENT. IN NO EVENT SHALL THE AUTHORS OR COPYRIGHT HOLDERS BE LIABLE FOR ANY CLAIM,
DAMAGES OR OTHER LIABILITY, WHETHER IN AN ACTION OF CONTRACT, TORT OR OTHERWISE, ARISING FROM,
OUT OF OR IN CONNECTION WITH THE SOFTWARE OR THE USE OR OTHER DEALINGS IN THE SOFTWARE.
*/

#include "Pass.hpp"

#include "minko/data/Container.hpp"
#include "minko/render/Program.hpp"
#include "minko/render/Shader.hpp"
#include "minko/render/DrawCall.hpp"
#include "minko/render/States.hpp"

using namespace minko;
using namespace minko::render;

Pass::Pass(const std::string&				name,
		   std::shared_ptr<render::Program>	program,
<<<<<<< HEAD
		   data::BindingMap&				attributeBindings,
		   data::BindingMap&				uniformBindings,
		   data::BindingMap&				stateBindings,
		   data::BindingMap&				macroBindings,
=======
		   const data::BindingMap&			attributeBindings,
		   const data::BindingMap&			uniformBindings,
		   const data::BindingMap&			stateBindings,
		   const data::BindingMap&			macroBindings,
>>>>>>> 163d85b9
           std::shared_ptr<States>          states) :
	_name(name),
	_programTemplate(program),
	_attributeBindings(attributeBindings),
	_uniformBindings(uniformBindings),
	_stateBindings(stateBindings),
	_macroBindings(macroBindings),
    _states(states)
{
}

std::shared_ptr<Program>
Pass::selectProgram(std::shared_ptr<data::Container> data,
					std::shared_ptr<data::Container> rootData,
<<<<<<< HEAD
					std::list<std::string>&			 bindingDefines,
					std::list<std::string>&			 bindingValues)
=======
					std::list<std::string>&			 macroBindingProperties)
>>>>>>> 163d85b9
{
	Program::Ptr program;

	if (_macroBindings.size() == 0)
		program = _programTemplate;
	else
	{
		auto signature	= buildSignature(data, rootData);

		program = _signatureToProgram[signature];

		// this instance does not exist... yet!
		if (!program)
		{
			std::string defines = "";
			uint i = 0;

			// create shader header with #defines
			for (auto& macroBinding : _macroBindings)
            {
				if (signature & (1 << i++))
				{
					auto& propertyName = macroBinding.second;
					auto& container = data->hasProperty(propertyName) ? data : rootData;

					defines += "#define " + macroBinding.first;
					if (container->propertyHasType<int>(propertyName))
<<<<<<< HEAD
					{
						defines += " " + std::to_string(container->get<int>(propertyName));
						bindingValues.push_back(propertyName);
					}
					else
						bindingDefines.push_back(propertyName);

					defines += "\n";
=======
						defines += " " + std::to_string(container->get<int>(propertyName));
					defines += "\n";

					macroBindingProperties.push_back(propertyName);
>>>>>>> 163d85b9
				}
            }

			// for program template by adding #defines
			auto vs = Shader::create(
				_programTemplate->context(),
				Shader::Type::VERTEX_SHADER,
				defines + _programTemplate->vertexShader()->source()
			);
			auto fs = Shader::create(
				_programTemplate->context(),
				Shader::Type::FRAGMENT_SHADER,
				defines + _programTemplate->fragmentShader()->source()
			);

			program = Program::create(_programTemplate->context(), vs, fs);

			// register the program to this signature
			_signatureToProgram[signature] = program;
		}
	}

	if (!program->vertexShader()->isReady())
        program->vertexShader()->upload();
	if (!program->fragmentShader()->isReady())
	    program->fragmentShader()->upload();
	if (!program->isReady())
		program->upload();

	return program;
}

const unsigned int
Pass::buildSignature(std::shared_ptr<data::Container> data, std::shared_ptr<data::Container> rootData)
{
	unsigned int signature = 0;
	unsigned int i = 0;

	for (auto& macroBinding : _macroBindings)
    {
        auto& propertyName = macroBinding.second;

        if (data->hasProperty(propertyName) || rootData->hasProperty(propertyName))
		{
			// WARNING: we do not support more than 32 macro bindings
			if (i == 32)
				throw;

			signature |= 1 << i;
		}
        ++i;
    }

	return signature;
}

void
Pass::setUniform(const std::string& name, float value)
{
	for (auto signatureAndProgram : _signatureToProgram)
		signatureAndProgram.second->setUniform(name, value);
}<|MERGE_RESOLUTION|>--- conflicted
+++ resolved
@@ -30,17 +30,10 @@
 
 Pass::Pass(const std::string&				name,
 		   std::shared_ptr<render::Program>	program,
-<<<<<<< HEAD
-		   data::BindingMap&				attributeBindings,
-		   data::BindingMap&				uniformBindings,
-		   data::BindingMap&				stateBindings,
-		   data::BindingMap&				macroBindings,
-=======
 		   const data::BindingMap&			attributeBindings,
 		   const data::BindingMap&			uniformBindings,
 		   const data::BindingMap&			stateBindings,
 		   const data::BindingMap&			macroBindings,
->>>>>>> 163d85b9
            std::shared_ptr<States>          states) :
 	_name(name),
 	_programTemplate(program),
@@ -55,12 +48,8 @@
 std::shared_ptr<Program>
 Pass::selectProgram(std::shared_ptr<data::Container> data,
 					std::shared_ptr<data::Container> rootData,
-<<<<<<< HEAD
 					std::list<std::string>&			 bindingDefines,
 					std::list<std::string>&			 bindingValues)
-=======
-					std::list<std::string>&			 macroBindingProperties)
->>>>>>> 163d85b9
 {
 	Program::Ptr program;
 
@@ -88,7 +77,6 @@
 
 					defines += "#define " + macroBinding.first;
 					if (container->propertyHasType<int>(propertyName))
-<<<<<<< HEAD
 					{
 						defines += " " + std::to_string(container->get<int>(propertyName));
 						bindingValues.push_back(propertyName);
@@ -97,12 +85,6 @@
 						bindingDefines.push_back(propertyName);
 
 					defines += "\n";
-=======
-						defines += " " + std::to_string(container->get<int>(propertyName));
-					defines += "\n";
-
-					macroBindingProperties.push_back(propertyName);
->>>>>>> 163d85b9
 				}
             }
 
