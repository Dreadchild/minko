--- conflicted
+++ resolved
@@ -46,12 +46,7 @@
 			data::BindingMap				    _uniformBindings;
 			data::BindingMap				    _stateBindings;
 			data::BindingMap				    _macroBindings;
-<<<<<<< HEAD
-            std::shared_ptr<States>             _states;
-
-=======
             StatesPtr           				_states;
->>>>>>> 163d85b9
 			std::map<unsigned int, ProgramPtr>	_signatureToProgram;
 
 		public:
@@ -59,19 +54,11 @@
 			Ptr
 			create(const std::string&				name,
 				   std::shared_ptr<render::Program>	program,
-<<<<<<< HEAD
-				   data::BindingMap&				attributeBindings,
-				   data::BindingMap&				uniformBindings,
-				   data::BindingMap&				stateBindings,
-				   data::BindingMap&				macroBindings,
-                   std::shared_ptr<States>          states)
-=======
 				   const data::BindingMap&			attributeBindings,
 				   const data::BindingMap&			uniformBindings,
 				   const data::BindingMap&			stateBindings,
 				   const data::BindingMap&			macroBindings,
                    StatesPtr         				states)
->>>>>>> 163d85b9
 			{
 				return std::shared_ptr<Pass>(new Pass(
 					name,
@@ -100,54 +87,26 @@
 
 			inline
 			const data::BindingMap&
-<<<<<<< HEAD
-			attributeBindings()
-=======
 			attributeBindings() const
->>>>>>> 163d85b9
 			{
 				return _attributeBindings;
 			}
 
 			inline
 			const data::BindingMap&
-<<<<<<< HEAD
-			uniformBindings()
-=======
 			uniformBindings() const
->>>>>>> 163d85b9
 			{
 				return _uniformBindings;
 			}
 
 			inline
 			const data::BindingMap&
-<<<<<<< HEAD
-			stateBindings()
-=======
 			stateBindings() const
->>>>>>> 163d85b9
 			{
 				return _stateBindings;
 			}
 
 			inline
-<<<<<<< HEAD
-			std::shared_ptr<States>
-			states()
-			{
-				return _states;
-			}
-
-			std::shared_ptr<Program>
-			selectProgram(std::shared_ptr<data::Container> 	data,
-						  std::shared_ptr<data::Container> 	rootData,
-						  std::list<std::string>&			bindingDefines,
-						  std::list<std::string>&			bindingValues);
-
-			void
-			setUniform(const std::string& name, float value);
-=======
 			const data::BindingMap&
 			macroBindings() const
 			{
@@ -163,12 +122,12 @@
 
 			std::shared_ptr<DrawCall>
 			createDrawCall(std::shared_ptr<data::Container> data, std::shared_ptr<data::Container> rootData);
->>>>>>> 163d85b9
 
 			std::shared_ptr<Program>
 			selectProgram(std::shared_ptr<data::Container> 	data,
 						  std::shared_ptr<data::Container> 	rootData,
-						  std::list<std::string>&			macroBindingProperties);
+						  std::list<std::string>&			 bindingDefines,
+						  std::list<std::string>&			 bindingValues);
 
 			void
 			setUniform(const std::string& name, float value);
@@ -176,17 +135,10 @@
 		private:
 			Pass(const std::string&					name,
 				 std::shared_ptr<render::Program>	program,
-<<<<<<< HEAD
-				 data::BindingMap&					attributeBindings,
-				 data::BindingMap&					uniformBindings,
-				 data::BindingMap&					stateBindings,
-				 data::BindingMap&					macroBindings,
-=======
 				 const data::BindingMap&			attributeBindings,
 				 const data::BindingMap&			uniformBindings,
 				 const data::BindingMap&			stateBindings,
 				 const data::BindingMap&			macroBindings,
->>>>>>> 163d85b9
                  std::shared_ptr<States>            states);
 
 			const unsigned int
