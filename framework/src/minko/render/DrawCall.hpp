--- conflicted
+++ resolved
@@ -126,26 +126,10 @@
 			void
             bind(ContainerPtr data, ContainerPtr rootData);
 
-<<<<<<< HEAD
-			ProgramInputs::Type
-			bindProperty(const std::string& name, int vertexBufferId = -1, int textureId = -1);
-
-			void
-			bindVertexAttribute(const std::string& name, int vertexBufferId);
-
-			void
-			bindTextureSampler2D(const std::string& name, int textureId);
-
-			void
-			bindUniform(const std::string& name);
-
-            void
-=======
 			void
 			bindProgramInputs();
 
 			void
->>>>>>> 76fc4b51
 			bindStates();
 
 			void
