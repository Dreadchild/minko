/*
Copyright (c) 2014 Aerys

Permission is hereby granted, free of charge, to any person obtaining a copy of this software and
associated documentation files (the "Software"), to deal in the Software without restriction,
including without limitation the rights to use, copy, modify, merge, publish, distribute,
sublicense, and/or sell copies of the Software, and to permit persons to whom the Software is
furnished to do so, subject to the following conditions:

The above copyright notice and this permission notice shall be included in all copies or
substantial portions of the Software.

THE SOFTWARE IS PROVIDED "AS IS", WITHOUT WARRANTY OF ANY KIND, EXPRESS OR IMPLIED, INCLUDING
BUT NOT LIMITED TO THE WARRANTIES OF MERCHANTABILITY, FITNESS FOR A PARTICULAR PURPOSE AND
NONINFRINGEMENT. IN NO EVENT SHALL THE AUTHORS OR COPYRIGHT HOLDERS BE LIABLE FOR ANY CLAIM,
DAMAGES OR OTHER LIABILITY, WHETHER IN AN ACTION OF CONTRACT, TORT OR OTHERWISE, ARISING FROM,
OUT OF OR IN CONNECTION WITH THE SOFTWARE OR THE USE OR OTHER DEALINGS IN THE SOFTWARE.
*/

#include "minko/render/Program.hpp"

#include "minko/render/AbstractContext.hpp"
#include "minko/render/Shader.hpp"
#include "minko/render/VertexBuffer.hpp"
#include "minko/render/VertexAttribute.hpp"
#include "minko/render/AbstractTexture.hpp"
#include "minko/render/Texture.hpp"
#include "minko/render/CubeTexture.hpp"
#include "minko/render/IndexBuffer.hpp"

using namespace minko;
using namespace minko::render;
using namespace minko::math;

<<<<<<< HEAD
Program::Program(Program::AbsContextPtr context) :
	AbstractResource(context)
=======
Program::Program(Program::AbstractContextPtr context) :
    AbstractResource(context),
    _uniformFloat2(),
    _textures(),
    _vertexBuffers(),
    _indexBuffer(nullptr)
>>>>>>> 9caaf141
{
}

void
Program::upload()
{
    _id = context()->createProgram();
    _context->attachShader(_id, _vertexShader->id());
    _context->attachShader(_id, _fragmentShader->id());
    _context->linkProgram(_id);

    _inputs = _context->getProgramInputs(_id);
}

void
Program::dispose()
{
    _context->deleteProgram(_id);
    _id = -1;

<<<<<<< HEAD
	_vertexShader = nullptr;
	_fragmentShader = nullptr;
=======
    _vertexShader = nullptr;
    _fragmentShader = nullptr;


    _uniformFloat2.clear();
    _textures.clear();
    _vertexBuffers.clear();
    _indexBuffer = nullptr;
>>>>>>> 9caaf141
}

Program&
Program::setUniform(const std::string& name, AbstractTexture::Ptr texture)
{
<<<<<<< HEAD
    auto it = std::find_if(_inputs.uniforms().begin(), _inputs.uniforms().end(), [&](const ProgramInputs::UniformInput& u)
    {
        return u.name == name;
    });

    if (it != _inputs.uniforms().end())
    {
        auto oldProgram = _context->currentProgram();

        _context->setTextureAt(_setTextures.size(), texture->id(), it->location);
        _context->setProgram(oldProgram);

        _setTextures.insert(name);
    }

    return *this;
}

Program&
Program::setUniform(const std::string& name, Texture::Ptr texture)
{
	return setUniform(name, std::static_pointer_cast<AbstractTexture>(texture));
=======
    if (!_inputs->hasName(name))
        return;

    _uniformFloat[_inputs->location(name)] = v1;
}

void
Program::setUniform(const std::string& name, float v1, float v2)
{
    if (!_inputs->hasName(name))
        return;

    _uniformFloat2[_inputs->location(name)] = Vector2::create(v1, v2);
}

void
Program::setUniform(const std::string& name, float v1, float v2, float v3)
{
    if (!_inputs->hasName(name))
        return;

    _uniformFloat3[_inputs->location(name)] = Vector3::create(v1, v2, v3);
}

void
Program::setUniform(const std::string& name, float v1, float v2, float v3, float v4)
{
    if (!_inputs->hasName(name))
        return;

    _uniformFloat4[_inputs->location(name)] = Vector4::create(v1, v2, v3, v4);
}

void
Program::setUniform(const std::string& name, AbstractTexture::Ptr texture)
{
    if (!_inputs->hasName(name))
        return;

    _textures[_inputs->location(name)] = texture;
}

void
Program::setUniform(const std::string& name, Texture::Ptr texture)
{
    setUniform(name, std::static_pointer_cast<AbstractTexture>(texture));
>>>>>>> 9caaf141
}

Program&
Program::setUniform(const std::string& name, CubeTexture::Ptr texture)
{
<<<<<<< HEAD
	return setUniform(name, std::static_pointer_cast<AbstractTexture>(texture));
=======
    setUniform(name, std::static_pointer_cast<AbstractTexture>(texture));
>>>>>>> 9caaf141
}

Program&
Program::setAttribute(const std::string& name, const VertexAttribute& attribute, const std::string& attributeName)
{
<<<<<<< HEAD
    auto it = std::find_if(_inputs.attributes().begin(), _inputs.attributes().end(), [&](const ProgramInputs::AttributeInput& a)
    {
        return a.name == name;
    });

    if (it != _inputs.attributes().end())
    {
        auto oldProgram = _context->currentProgram();

        _context->setVertexBufferAt(_setAttributes.size(), (uint)attribute.resourceId, attribute.size, *attribute.vertexSize, attribute.offset);
        _context->setProgram(oldProgram);

        _setAttributes.insert(name);
    }

    return *this;
}
=======
    if (!_inputs->hasName(name))
        return;

    auto vertexBuffer = VertexBuffer::create(_context, data);
    vertexBuffer->addAttribute(name, attributeSize, 0);

    _vertexBuffers[_inputs->location(name)] = vertexBuffer;
}

void
Program::setIndexBuffer(const std::vector<unsigned short>& indices)
{
    if (indices.empty())
    {
        _indexBuffer = nullptr;

        return;
    }

    _indexBuffer = IndexBuffer::create(_context, indices);
}
>>>>>>> 9caaf141
<|MERGE_RESOLUTION|>--- conflicted
+++ resolved
@@ -32,56 +32,35 @@
 using namespace minko::render;
 using namespace minko::math;
 
-<<<<<<< HEAD
 Program::Program(Program::AbsContextPtr context) :
 	AbstractResource(context)
-=======
-Program::Program(Program::AbstractContextPtr context) :
-    AbstractResource(context),
-    _uniformFloat2(),
-    _textures(),
-    _vertexBuffers(),
-    _indexBuffer(nullptr)
->>>>>>> 9caaf141
 {
 }
 
 void
 Program::upload()
 {
-    _id = context()->createProgram();
-    _context->attachShader(_id, _vertexShader->id());
-    _context->attachShader(_id, _fragmentShader->id());
-    _context->linkProgram(_id);
+	_id = context()->createProgram();
+	_context->attachShader(_id, _vertexShader->id());
+	_context->attachShader(_id, _fragmentShader->id());
+	_context->linkProgram(_id);
 
-    _inputs = _context->getProgramInputs(_id);
+	_inputs = _context->getProgramInputs(_id);
 }
 
 void
 Program::dispose()
 {
-    _context->deleteProgram(_id);
-    _id = -1;
+	_context->deleteProgram(_id);
+	_id = -1;
 
-<<<<<<< HEAD
 	_vertexShader = nullptr;
 	_fragmentShader = nullptr;
-=======
-    _vertexShader = nullptr;
-    _fragmentShader = nullptr;
-
-
-    _uniformFloat2.clear();
-    _textures.clear();
-    _vertexBuffers.clear();
-    _indexBuffer = nullptr;
->>>>>>> 9caaf141
 }
 
 Program&
 Program::setUniform(const std::string& name, AbstractTexture::Ptr texture)
 {
-<<<<<<< HEAD
     auto it = std::find_if(_inputs.uniforms().begin(), _inputs.uniforms().end(), [&](const ProgramInputs::UniformInput& u)
     {
         return u.name == name;
@@ -104,70 +83,17 @@
 Program::setUniform(const std::string& name, Texture::Ptr texture)
 {
 	return setUniform(name, std::static_pointer_cast<AbstractTexture>(texture));
-=======
-    if (!_inputs->hasName(name))
-        return;
-
-    _uniformFloat[_inputs->location(name)] = v1;
-}
-
-void
-Program::setUniform(const std::string& name, float v1, float v2)
-{
-    if (!_inputs->hasName(name))
-        return;
-
-    _uniformFloat2[_inputs->location(name)] = Vector2::create(v1, v2);
-}
-
-void
-Program::setUniform(const std::string& name, float v1, float v2, float v3)
-{
-    if (!_inputs->hasName(name))
-        return;
-
-    _uniformFloat3[_inputs->location(name)] = Vector3::create(v1, v2, v3);
-}
-
-void
-Program::setUniform(const std::string& name, float v1, float v2, float v3, float v4)
-{
-    if (!_inputs->hasName(name))
-        return;
-
-    _uniformFloat4[_inputs->location(name)] = Vector4::create(v1, v2, v3, v4);
-}
-
-void
-Program::setUniform(const std::string& name, AbstractTexture::Ptr texture)
-{
-    if (!_inputs->hasName(name))
-        return;
-
-    _textures[_inputs->location(name)] = texture;
-}
-
-void
-Program::setUniform(const std::string& name, Texture::Ptr texture)
-{
-    setUniform(name, std::static_pointer_cast<AbstractTexture>(texture));
->>>>>>> 9caaf141
 }
 
 Program&
 Program::setUniform(const std::string& name, CubeTexture::Ptr texture)
 {
-<<<<<<< HEAD
 	return setUniform(name, std::static_pointer_cast<AbstractTexture>(texture));
-=======
-    setUniform(name, std::static_pointer_cast<AbstractTexture>(texture));
->>>>>>> 9caaf141
 }
 
 Program&
 Program::setAttribute(const std::string& name, const VertexAttribute& attribute, const std::string& attributeName)
 {
-<<<<<<< HEAD
     auto it = std::find_if(_inputs.attributes().begin(), _inputs.attributes().end(), [&](const ProgramInputs::AttributeInput& a)
     {
         return a.name == name;
@@ -185,26 +111,3 @@
 
     return *this;
 }
-=======
-    if (!_inputs->hasName(name))
-        return;
-
-    auto vertexBuffer = VertexBuffer::create(_context, data);
-    vertexBuffer->addAttribute(name, attributeSize, 0);
-
-    _vertexBuffers[_inputs->location(name)] = vertexBuffer;
-}
-
-void
-Program::setIndexBuffer(const std::vector<unsigned short>& indices)
-{
-    if (indices.empty())
-    {
-        _indexBuffer = nullptr;
-
-        return;
-    }
-
-    _indexBuffer = IndexBuffer::create(_context, indices);
-}
->>>>>>> 9caaf141
