/*
Copyright (c) 2014 Aerys

Permission is hereby granted, free of charge, to any person obtaining a copy of this software and
associated documentation files (the "Software"), to deal in the Software without restriction,
including without limitation the rights to use, copy, modify, merge, publish, distribute,
sublicense, and/or sell copies of the Software, and to permit persons to whom the Software is
furnished to do so, subject to the following conditions:

The above copyright notice and this permission notice shall be included in all copies or
substantial portions of the Software.

THE SOFTWARE IS PROVIDED "AS IS", WITHOUT WARRANTY OF ANY KIND, EXPRESS OR IMPLIED, INCLUDING
BUT NOT LIMITED TO THE WARRANTIES OF MERCHANTABILITY, FITNESS FOR A PARTICULAR PURPOSE AND
NONINFRINGEMENT. IN NO EVENT SHALL THE AUTHORS OR COPYRIGHT HOLDERS BE LIABLE FOR ANY CLAIM,
DAMAGES OR OTHER LIABILITY, WHETHER IN AN ACTION OF CONTRACT, TORT OR OTHERWISE, ARISING FROM,
OUT OF OR IN CONNECTION WITH THE SOFTWARE OR THE USE OR OTHER DEALINGS IN THE SOFTWARE.
*/

#include "minko/render/Program.hpp"

#include "minko/render/AbstractContext.hpp"
#include "minko/render/Shader.hpp"
#include "minko/render/VertexBuffer.hpp"
#include "minko/render/VertexAttribute.hpp"
#include "minko/render/AbstractTexture.hpp"
#include "minko/render/Texture.hpp"
#include "minko/render/CubeTexture.hpp"
#include "minko/render/IndexBuffer.hpp"

using namespace minko;
using namespace minko::render;
using namespace minko::math;

Program::Program(const std::string& name, Program::AbsContextPtr context) :
	AbstractResource(context),
	_name(name)
{
}

void
Program::upload()
{
	_id = context()->createProgram();
	_context->attachShader(_id, _vertexShader->id());
	_context->attachShader(_id, _fragmentShader->id());
	_context->linkProgram(_id);

	_inputs = _context->getProgramInputs(_id);
}

void
Program::dispose()
{
	_context->deleteProgram(_id);
	_id = -1;

	_vertexShader = nullptr;
	_fragmentShader = nullptr;
}

Program&
Program::setUniform(const std::string& name, AbstractTexture::Ptr texture)
{
    auto it = std::find_if(_inputs.uniforms().begin(), _inputs.uniforms().end(), [&](const ProgramInputs::UniformInput& u)
    {
        return u.name == name;
    });

    if (it != _inputs.uniforms().end())
    {
        auto oldProgram = _context->currentProgram();

        _context->setTextureAt(_setTextures.size(), texture->id(), it->location);
        _context->setProgram(oldProgram);

        _setTextures.insert(name);
		_setUniforms.insert(name);
    }

    return *this;
}

Program&
Program::setUniform(const std::string& name, Texture::Ptr texture)
{
	return setUniform(name, std::static_pointer_cast<AbstractTexture>(texture));
}

Program&
Program::setUniform(const std::string& name, CubeTexture::Ptr texture)
{
	return setUniform(name, std::static_pointer_cast<AbstractTexture>(texture));
}

Program&
Program::setAttribute(const std::string& name, const VertexAttribute& attribute, const std::string& attributeName)
{
    auto it = std::find_if(_inputs.attributes().begin(), _inputs.attributes().end(), [&](const ProgramInputs::AttributeInput& a)
    {
        return a.name == name;
    });

    if (it != _inputs.attributes().end())
    {
        auto oldProgram = _context->currentProgram();

<<<<<<< HEAD
        _context->setVertexBufferAt(_setAttributes.size(), *attribute.resourceId, attribute.size, *attribute.vertexSize, attribute.offset);
=======
        _context->setVertexBufferAt(it->location, *attribute.resourceId, attribute.size, *attribute.vertexSize, attribute.offset);
>>>>>>> bd47855e
        _context->setProgram(oldProgram);

        _setAttributes.insert(name);
    }

    return *this;
}<|MERGE_RESOLUTION|>--- conflicted
+++ resolved
@@ -105,11 +105,7 @@
     {
         auto oldProgram = _context->currentProgram();
 
-<<<<<<< HEAD
-        _context->setVertexBufferAt(_setAttributes.size(), *attribute.resourceId, attribute.size, *attribute.vertexSize, attribute.offset);
-=======
         _context->setVertexBufferAt(it->location, *attribute.resourceId, attribute.size, *attribute.vertexSize, attribute.offset);
->>>>>>> bd47855e
         _context->setProgram(oldProgram);
 
         _setAttributes.insert(name);
