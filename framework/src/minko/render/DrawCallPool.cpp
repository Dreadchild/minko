/*,
Copyright (c) 2014 Aerys

Permission is hereby granted, free of charge, to any person obtaining a copy of this software and
associated documentation files (the "Software"), to deal in the Software without restriction,
including without limitation the rights to use, copy, modify, merge, publish, distribute,
sublicense, and/or sell copies of the Software, and to permit persons to whom the Software is
furnished to do so, subject to the following conditions:

The above copyright notice and this permission notice shall be included in all copies or
substantial portions of the Software.

THE SOFTWARE IS PROVIDED "AS IS", WITHOUT WARRANTY OF ANY KIND, EXPRESS OR IMPLIED, INCLUDING
BUT NOT LIMITED TO THE WARRANTIES OF MERCHANTABILITY, FITNESS FOR A PARTICULAR PURPOSE AND
NONINFRINGEMENT. IN NO EVENT SHALL THE AUTHORS OR COPYRIGHT HOLDERS BE LIABLE FOR ANY CLAIM,
DAMAGES OR OTHER LIABILITY, WHETHER IN AN ACTION OF CONTRACT, TORT OR OTHERWISE, ARISING FROM,
OUT OF OR IN CONNECTION WITH THE SOFTWARE OR THE USE OR OTHER DEALINGS IN THE SOFTWARE.
*/

#include "minko/render/DrawCallPool.hpp"
#include "minko/render/DrawCall.hpp"
#include "minko/component/Renderer.hpp"
#include "minko/component/Surface.hpp"
#include "minko/render/Effect.hpp"
#include "minko/render/Program.hpp"
#include "minko/data/Container.hpp"
#include "minko/scene/Node.hpp"
#include "minko/render/Blending.hpp"
#include "minko/geometry/Geometry.hpp"
#include "minko/data/ArrayProvider.hpp"
#include "minko/material/Material.hpp"

using namespace minko;
using namespace minko::math;
using namespace minko::render;
using namespace minko::component;
using namespace minko::data;

/*static*/ const unsigned int                                    DrawCallPool::NUM_FALLBACK_ATTEMPTS        = 32;
/*static*/ std::unordered_map<DrawCall::Ptr, Vector3::Ptr>        DrawCallPool::_cachedDrawcallPositions;

std::unordered_map<std::string, std::pair<std::string, int>>    DrawCallPool::_variablePropertyNameToPosition;


DrawCallPool::DrawCallPool(Renderer::Ptr renderer):
    _renderer(renderer),
    _toCollect(),
    _toRemove(),
    _invisibleSurfaces(),
    _surfaceToDrawCalls(),
    _drawcallToSurface(),
    _drawcallToMacroChangedSlot(),
    _drawcallToZSortNeededSlot(),
    _drawCalls(),
    _dirtyDrawCalls(),
    _mustZSort(true),
    _surfaceToTechniqueChangedSlot(),
    _surfaceToVisibilityChangedSlots(),
    _surfaceToIndexChangedSlots(),
    _surfaceBadMacroToTechniques(),
    _surfaceBadMacroToChangedSlot(),
    _rendererFilterChangedSlot(nullptr)
{
    if (_renderer == nullptr)
        throw std::invalid_argument("renderer");
}

void
DrawCallPool::initialize()
{
    _rendererFilterChangedSlot = _renderer->filterChanged()->connect([=](Renderer::Ptr r, AbstractFilterPtr f, data::BindingSource s, SurfacePtr surface){
        rendererFilterChangedHandler(r, f, s, surface);
    });
}

const std::list<DrawCall::Ptr>&
DrawCallPool::drawCalls()
{
    const bool doZSort = _mustZSort || !_toCollect.empty();

    for (auto& surface : _toRemove)
        cleanSurface(surface);
    _toRemove.clear();

    auto dirtyDrawCalls = _dirtyDrawCalls;
    _dirtyDrawCalls.clear();

    for (auto& d : dirtyDrawCalls)
        refreshDrawCall(d);

    for (auto& surface : _toCollect)
    {
        auto& newDrawCalls = generateDrawCall(surface, NUM_FALLBACK_ATTEMPTS);

        _drawCalls.insert(_drawCalls.end(), newDrawCalls.begin(), newDrawCalls.end());
    }
    _toCollect.clear();

    if (doZSort)
    {
        _cachedDrawcallPositions.clear();
        _drawCalls.sort(&DrawCallPool::compareDrawCalls);
    }
    _mustZSort = false;

    return _drawCalls;
}

/*static*/
bool
DrawCallPool::compareDrawCalls(DrawCall::Ptr a,
                               DrawCall::Ptr b)
{
    const float    aPriority            = a->priority();
    const float    bPriority            = b->priority();
    const bool    arePrioritiesEqual    = fabsf(aPriority - bPriority) < 1e-3f;

    if (!arePrioritiesEqual)
        return aPriority > bPriority;

    if (a->zSorted() || b->zSorted())
    {
        static Vector3::Ptr aPosition = Vector3::create();
        static Vector3::Ptr bPosition = Vector3::create();

        getDrawcallEyePosition(a, aPosition);
        getDrawcallEyePosition(b, bPosition);

        return aPosition->z() > bPosition->z();
    }
    else
    {
        // ordered by target texture id, if any
        return a->target() && (!b->target() || (a->target()->id() > b->target()->id()));
    }
}

/*static*/
Vector3::Ptr
DrawCallPool::getDrawcallEyePosition(DrawCall::Ptr drawcall,
                                     Vector3::Ptr output)
{
    const auto foundPositionIt = _cachedDrawcallPositions.find(drawcall);

    if (foundPositionIt != _cachedDrawcallPositions.end())
    {
        if (output == nullptr)
            output = Vector3::create(foundPositionIt->second);
        else
            output->copyFrom(foundPositionIt->second);

        return output;
    }
    else
        return drawcall->getEyeSpacePosition(output);
}

void
DrawCallPool::addSurface(Surface::Ptr surface)
{
    _surfaceToRootContainer[surface] = surface->targets()[0]->root()->data();

    _surfaceToTechniqueChangedSlot[surface] = surface->techniqueChanged()->connect(std::bind(
        &DrawCallPool::techniqueChangedHandler,
        shared_from_this(),
        std::placeholders::_1,
        std::placeholders::_2,
        std::placeholders::_3));

    _surfaceToVisibilityChangedSlots.insert(std::pair<SurfacePtr, VisibilityChanged::Slot>(surface, surface->visibilityChanged()->connect(std::bind(
        &DrawCallPool::visibilityChangedHandler,
        shared_from_this(),
        std::placeholders::_1,
        std::placeholders::_2,
        std::placeholders::_3))));

    _surfaceToVisibilityChangedSlots.insert(std::pair<SurfacePtr, VisibilityChanged::Slot>(surface, surface->computedVisibilityChanged()->connect(std::bind(
        &DrawCallPool::visibilityChangedHandler,
        shared_from_this(),
        std::placeholders::_1,
        std::placeholders::_2,
        std::placeholders::_3))));

    // drawcall variable monitoring handlers

    auto geometrySlot        = surface->geometry()->data()->indexChanged()->connect(std::bind(
        &DrawCallPool::drawCallVariablesChangedHandler,
        shared_from_this(),
        std::placeholders::_1,
        std::placeholders::_2,
        surface
    ));

    _surfaceToIndexChangedSlots.insert(std::pair<Surface::Ptr, ArrayIndexChanged::Slot>(surface, geometrySlot));

    auto arrayMaterial        = std::dynamic_pointer_cast<data::ArrayProvider>(surface->material());
    if (arrayMaterial)
    {
        auto materialSlot    = arrayMaterial->indexChanged()->connect(std::bind(
            &DrawCallPool::drawCallVariablesChangedHandler,
            shared_from_this(),
            std::placeholders::_1,
            std::placeholders::_2,
            surface
        ));

        _surfaceToMaterialProviderIndex[surface] = surface->getTarget(0)->data()->getProviderIndex(arrayMaterial);
        _surfaceToIndexChangedSlots.insert(std::pair<Surface::Ptr, ArrayIndexChanged::Slot>(surface, materialSlot));
    }

    //if (std::find(_toCollect.begin(), _toCollect.end(), surface) == _toCollect.end())
    if (surface->visible(_renderer))
        _toCollect.insert(surface);
    else
        _invisibleSurfaces.insert(surface);
}


void
DrawCallPool::removeSurface(Surface::Ptr surface)
{
    auto foundSurfaceIt = _toCollect.find(surface);

    if (foundSurfaceIt == _toCollect.end())
        _toRemove.insert(surface);
    else
        _toCollect.erase(foundSurfaceIt);
}

void
DrawCallPool::cleanSurface(Surface::Ptr    surface)
{
    deleteDrawCalls(surface);

    _surfaceToDrawCalls[surface].clear();
    _surfaceToTechniqueChangedSlot.erase(surface);
    //_surfaceToVisibilityChangedSlots.erase(surface);
    _surfaceToIndexChangedSlots.erase(surface);

    if (_surfaceBadMacroToTechniques.count(surface))
        _surfaceBadMacroToTechniques.erase(surface);
    if (_surfaceBadMacroToChangedSlot.count(surface))
        _surfaceBadMacroToChangedSlot.erase(surface);
}

void
DrawCallPool::techniqueChangedHandler(Surface::Ptr            surface,
                                      const std::string&    technique,
                                      bool                    updateDrawCall)
{
    deleteDrawCalls(surface);
    if (updateDrawCall && std::find(_toCollect.begin(), _toCollect.end(), surface) == _toCollect.end())
        _toCollect.insert(surface);
}

void
DrawCallPool::visibilityChangedHandler(Surface::Ptr        surface,
                                       Renderer::Ptr    renderer,
                                       bool                value)
{
    if (renderer != _renderer && renderer != nullptr)
        return;

    bool visible = surface->visible(_renderer) && surface->computedVisibility(_renderer);

    if (visible && _invisibleSurfaces.find(surface) != _invisibleSurfaces.end()) // visible and already wasn't visible before
    {
        _toCollect.insert(surface);
        _invisibleSurfaces.erase(surface);
    }
    else if (!visible && _invisibleSurfaces.find(surface) == _invisibleSurfaces.end()) // not visible but was visible before
    {
        _toRemove.insert(surface);
        _invisibleSurfaces.insert(surface);
    }

}

void
DrawCallPool::drawCallVariablesChangedHandler(data::ArrayProvider::Ptr    provider,
                                              uint                        index,
                                              Surface::Ptr                surface)
{
    if (surface->getTarget(0)->data()->getProviderIndex(provider) != _surfaceToMaterialProviderIndex[surface] && _toRemove.find(surface) == _toRemove.end())
    {
        _toCollect.insert(surface);
        _surfaceToMaterialProviderIndex[surface] = surface->getTarget(0)->data()->getProviderIndex(provider);
    }
}

std::list<DrawCall::Ptr>&
DrawCallPool::generateDrawCall(Surface::Ptr    surface,
                               unsigned int    numAttempts)
{
    if (_surfaceToDrawCalls.find(surface) != _surfaceToDrawCalls.end())
        deleteDrawCalls(surface);

    bool                            mustFallbackTechnique    = false;
    std::shared_ptr<render::Effect> effect                    = surface->effect();
    std::string                        technique                = surface->technique();

    if (_renderer->effect())
    {
        effect        = _renderer->effect();
        technique    = effect->techniques().begin()->first;
    }

    _surfaceToDrawCalls    [surface] = std::list<DrawCall::Ptr>();

    for (const auto& pass : effect->technique(technique))
    {
        auto drawCall = initializeDrawCall(surface, pass);

        if (drawCall)
        {
            _surfaceToDrawCalls[surface].push_back(drawCall);

            _drawcallToSurface[drawCall] = surface;

            _drawcallToMacroChangedSlot[drawCall] = drawCall->macroChanged()->connect([=](DrawCall::Ptr d, Container::Ptr c, const std::string& n){
                drawcallMacroChangedHandler(d, c, n);
            });

            _drawcallToZSortNeededSlot[drawCall] = drawCall->zsortNeeded()->connect([=](DrawCall::Ptr d){
                drawcallZSortNeededHandler(d);
            });
        }
        else
        {
            // one pass failed without any viable fallback, fallback the whole technique then.
            mustFallbackTechnique = true;
            break;
        }
    }

    if (mustFallbackTechnique)
    {
        _surfaceToDrawCalls[surface].clear();

        if (numAttempts > 0 && effect->hasFallback(technique))
        {
            surface->setEffectAndTechnique(effect, effect->fallback(technique), false);

            return generateDrawCall(surface, numAttempts - 1);
        }
    }

    return _surfaceToDrawCalls[surface];
}

DrawCall::Ptr
DrawCallPool::initializeDrawCall(Surface::Ptr    surface,
                                 Pass::Ptr        pass,
                                 DrawCall::Ptr    drawCall)
{
<<<<<<< HEAD
    if (pass == nullptr)
        return nullptr;

    const auto    target            = surface->targets()[0];

    std::shared_ptr<data::Container>    fullTargetData        = target->data();
    std::shared_ptr<data::Container>    fullRendererData    = _renderer->targets()[0]->data();
    std::shared_ptr<data::Container>    fullRootData        = target->root()->data();

    ContainerPtr targetData        = nullptr;
    ContainerPtr rendererData    = nullptr;
    ContainerPtr rootData        = nullptr;

    if (drawCall)
    {
        targetData        = drawCall->targetData();
        rendererData    = drawCall->rendererData();
        rootData        = drawCall->rootData();

        //drawCall->unbind();
    }

    _renderer->setFilterSurface(surface);

    const auto&    targetFilters    = _renderer->filters(data::BindingSource::TARGET);
    const auto&    rendererFilters    = _renderer->filters(data::BindingSource::RENDERER);
    const auto&    rootFilters        = _renderer->filters(data::BindingSource::ROOT);

    targetData        = fullTargetData->filter(targetFilters);
    rendererData    = fullRendererData->filter(rendererFilters);
    rootData        = fullRootData->filter(rootFilters);

    // get drawcall's property name formatting function (dependent on filters!)
    auto geometryId    = targetData->getProviderIndex(surface->geometry()->data());
    auto materialId    = targetData->getProviderIndex(surface->material());

    std::unordered_map<std::string, std::string> drawCallVariables;

    drawCallVariables["geometryId"] = std::to_string(geometryId);
    drawCallVariables["materialId"] = std::to_string(materialId);

    FormatNameFunction formatNameFunc = std::bind(
        &DrawCallPool::formatPropertyName,
        shared_from_this(),
        std::placeholders::_1,
        drawCallVariables
    );

    auto program = getWorkingProgram(
        surface,
        pass,
        formatNameFunc,
        fullTargetData,
        fullRendererData,
        fullRootData,
        targetData,
        rendererData,
        rootData
    );

    if (!program)
        return nullptr;

    if (drawCall == nullptr)
        drawCall = DrawCall::create(pass);

    drawCall->configure(
        program,
        formatNameFunc,
        fullTargetData,
        fullRendererData,
        fullRootData,
        targetData,
        rendererData,
        rootData
    );
    return drawCall;
=======
	if (pass == nullptr)
		return nullptr;

	const auto	target			= surface->targets()[0];

	std::shared_ptr<data::Container>	fullTargetData		= target->data();
	std::shared_ptr<data::Container>	fullRendererData	= _renderer->targets()[0]->data();
	std::shared_ptr<data::Container>	fullRootData		= target->root()->data();

	ContainerPtr targetData		= nullptr;
	ContainerPtr rendererData	= nullptr;
	ContainerPtr rootData		= nullptr;

	if (drawCall)
	{
		targetData		= drawCall->targetData();
		rendererData	= drawCall->rendererData();
		rootData		= drawCall->rootData();

		//drawCall->unbind();
	}

	_renderer->setFilterSurface(surface);

	const auto&	targetFilters	= _renderer->filters(data::BindingSource::TARGET);
	const auto&	rendererFilters	= _renderer->filters(data::BindingSource::RENDERER);
	const auto&	rootFilters		= _renderer->filters(data::BindingSource::ROOT);

	targetData		= fullTargetData->filter(targetFilters);
	rendererData	= fullRendererData->filter(rendererFilters);
	rootData		= fullRootData->filter(rootFilters);

	// get drawcall's property name formatting function (dependent on filters!)
	auto geometryId	= targetData->getProviderIndex(surface->geometry()->data());
	auto materialId = targetData->getProviderIndex(surface->material());

	std::unordered_map<std::string, std::string> drawCallVariables;

	drawCallVariables["geometryId"] = std::to_string(geometryId);
	drawCallVariables["materialId"] = std::to_string(materialId);

	FormatNameFunction formatNameFunc = std::bind(
		&DrawCallPool::formatPropertyName, 
		shared_from_this(), 
		std::placeholders::_1, 
		drawCallVariables
	);
	
	auto program = getWorkingProgram(
		surface,
		pass,
		formatNameFunc, 
		fullTargetData,
		fullRendererData,
		fullRootData,
		targetData,
		rendererData,
		rootData
	);

	if (!program)
		return nullptr;
	
	if (drawCall == nullptr)
		drawCall = DrawCall::create(pass);

	drawCall->configure(
		program, 
		formatNameFunc,
		fullTargetData,
		fullRendererData,
		fullRootData,
		targetData, 
		rendererData, 
		rootData
	);
	return drawCall;
>>>>>>> c56dc51c
}


std::shared_ptr<Program>
DrawCallPool::getWorkingProgram(Surface::Ptr            surface,
                                Pass::Ptr                pass,
                                FormatNameFunction        formatNameFunc,
                                ContainerPtr            fullTargetData,
                                ContainerPtr            fullRendererData,
                                ContainerPtr            fullRootData,
                                ContainerPtr            targetData,
                                ContainerPtr            rendererData,
                                ContainerPtr            rootData)
{
    // get program signature from filtered data containers
    std::list<std::string>    booleanMacros;
    std::list<std::string>    integerMacros;
    std::list<std::string>    incorrectIntegerMacros;

    Program::Ptr program = pass->selectProgram(
        formatNameFunc,
        targetData,
        rendererData,
        rootData,
        booleanMacros,
        integerMacros,
        incorrectIntegerMacros
    );

    // forgive good macros
    for (auto& macroName : integerMacros)
    {
        if (_surfaceBadMacroToTechniques[surface].count(macroName) > 0)
        {
            auto&    macroTechniques = _surfaceBadMacroToTechniques[surface][macroName];
            auto    foundTechIt        = std::find(macroTechniques.begin(), macroTechniques.end(), surface->technique());

            if (foundTechIt != macroTechniques.end())
            {
                macroTechniques.erase(foundTechIt);

                if (macroTechniques.empty() && _surfaceBadMacroToChangedSlot[surface].count(macroName) > 0)
                    _surfaceBadMacroToChangedSlot[surface].erase(macroName);
            }
        }
    }

    // blame macros that made the current technique fail
    for (auto& macroName : incorrectIntegerMacros)
    {
        const auto& binding            = pass->macroBindings().find(macroName)->second;

        const auto& propertyName    = std::get<0>(binding);
        auto        source            = std::get<1>(binding);

        auto        container        = source == data::BindingSource::TARGET
            ? targetData
            : (source == data::BindingSource::RENDERER ? rendererData : rootData);

        auto        fullContainer    = source == data::BindingSource::TARGET
            ? fullTargetData
            : (source == data::BindingSource::RENDERER ? fullRendererData : fullRootData);

        const auto&    formattedName    = formatNameFunc(propertyName);

        const bool    inContainer        = container->hasProperty(formattedName);
        const bool    inFullContainer    = fullContainer->hasProperty(formattedName);

        if (inContainer)
        {
            if (container->isLengthProperty(formattedName)
                && fullContainer->hasProperty(formattedName))
            {
                auto slot = fullContainer->propertyReferenceChanged(formattedName)->connect([=](Container::Ptr c, const std::string& n){
                    surfaceBadMacroChangedHandler(surface, macroName);
                });

                _surfaceBadMacroToTechniques[surface][macroName].insert(surface->technique());
                _surfaceBadMacroToChangedSlot[surface][macroName] = slot;
            }
            else
            {
                auto slot = container->propertyReferenceChanged(formattedName)->connect([=](Container::Ptr c, const std::string& n){
                    surfaceBadMacroChangedHandler(surface, macroName);
                });

                _surfaceBadMacroToTechniques[surface][macroName].insert(surface->technique());
                _surfaceBadMacroToChangedSlot[surface][macroName] = slot;
            }
        }
        else if (fullContainer->hasProperty(propertyName))
        {
            auto slot = fullContainer->propertyReferenceChanged(propertyName)->connect([=](Container::Ptr c, const std::string& n){
                surfaceBadMacroChangedHandler(surface, macroName);
            });

            _surfaceBadMacroToTechniques[surface][macroName].insert(surface->technique());
            _surfaceBadMacroToChangedSlot[surface][macroName] = slot;
        }
    }

    return program;
}

void
DrawCallPool::deleteDrawCalls(Surface::Ptr surface)
{
    auto& drawCalls = _surfaceToDrawCalls[surface];

    while (!drawCalls.empty())
    {
        auto drawCall = drawCalls.front();
        drawCalls.pop_front();

        _drawcallToSurface.erase(drawCall);
        _drawcallToMacroChangedSlot.erase(drawCall);
        _drawcallToZSortNeededSlot.erase(drawCall);

        _drawCalls.remove(drawCall);
        _dirtyDrawCalls.erase(drawCall);
    }
}

void
DrawCallPool::drawcallMacroChangedHandler(DrawCall::Ptr            drawCall,
                                          Container::Ptr        container,
                                          const std::string&    propertyName)
{
    if (drawCall)
        _dirtyDrawCalls.insert(drawCall);
}

void
DrawCallPool::drawcallZSortNeededHandler(DrawCall::Ptr)
{
    _mustZSort = true;
}

void
DrawCallPool::surfaceBadMacroChangedHandler(Surface::Ptr        surface,
                                            const std::string&    macroName)
{
    if (surface == nullptr)
        return;

    auto effect = _renderer->effect() ? _renderer->effect() : surface->effect();

    if (_surfaceBadMacroToTechniques[surface].count(macroName) > 0)
    {
        const auto& techniques    = _surfaceBadMacroToTechniques[surface][macroName];

        if (!techniques.empty())
        {
            auto        techniqueIt    = _surfaceBadMacroToTechniques[surface][macroName].begin();
            const auto& technique    = *techniqueIt; // FIXME

            surface->setEffectAndTechnique(effect, technique);
        }
    }
}

void
DrawCallPool::rendererFilterChangedHandler(Renderer::Ptr                    renderer,
                                           DrawCallPool::AbstractFilterPtr    filter,
                                           data::BindingSource                source,
                                           SurfacePtr                        surface)
{
    if (surface != nullptr)
    {
        auto drawCalls = _surfaceToDrawCalls[surface];

        for (auto drawCall : drawCalls)
            _dirtyDrawCalls.insert(drawCall);
    }
    else
    {
        for (auto drawCallList : _surfaceToDrawCalls)
            _dirtyDrawCalls.insert(drawCallList.second.begin(), drawCallList.second.end());
    }

    _mustZSort = true;
}

void
DrawCallPool::refreshDrawCall(DrawCall::Ptr drawCall)
{
    if (_drawcallToSurface.count(drawCall) == 0)
        return;

    auto surface    = _drawcallToSurface[drawCall];
    auto effect        = _renderer->effect() ? _renderer->effect() : surface->effect();
    auto technique    = surface->technique();

    if (initializeDrawCall(surface, drawCall->pass(), drawCall) == nullptr)
    {
        // failed to update drawcall, try to fallback
        if (effect->hasFallback(technique))
            surface->setEffectAndTechnique(effect, effect->fallback(technique), true);
    }
}

std::string
DrawCallPool::formatPropertyName(const std::string&                                rawPropertyName,
                                 std::unordered_map<std::string, std::string>&    variableToValue)
{
    std::string propertyName = rawPropertyName;

    if (_variablePropertyNameToPosition.find(rawPropertyName) != _variablePropertyNameToPosition.end())
    {
        auto variablePosition = _variablePropertyNameToPosition[rawPropertyName];

        if (variablePosition.second != -1)
        {
            auto key = "${" + variablePosition.first + "}";
            propertyName.replace(variablePosition.second, key.size(), variableToValue[variablePosition.first]);
        }
    }
    else
    {
        auto variableIt = variableToValue.begin();
        bool changed = false;

        while (variableIt != variableToValue.end())
        {
            auto key = "${" + variableIt->first + "}";
            size_t position = rawPropertyName.rfind(key);

            if (position != std::string::npos)
            {
                propertyName.replace(position, key.size(), variableIt->second);
                _variablePropertyNameToPosition[rawPropertyName] = std::pair<std::string, int>(variableIt->first, position);
                changed = true;
            }
            variableIt++;
        }

        if (!changed)
            _variablePropertyNameToPosition[rawPropertyName] = std::pair<std::string, int>("", -1);
    }

    return propertyName;
}<|MERGE_RESOLUTION|>--- conflicted
+++ resolved
@@ -353,7 +353,6 @@
                                  Pass::Ptr        pass,
                                  DrawCall::Ptr    drawCall)
 {
-<<<<<<< HEAD
     if (pass == nullptr)
         return nullptr;
 
@@ -431,85 +430,6 @@
         rootData
     );
     return drawCall;
-=======
-	if (pass == nullptr)
-		return nullptr;
-
-	const auto	target			= surface->targets()[0];
-
-	std::shared_ptr<data::Container>	fullTargetData		= target->data();
-	std::shared_ptr<data::Container>	fullRendererData	= _renderer->targets()[0]->data();
-	std::shared_ptr<data::Container>	fullRootData		= target->root()->data();
-
-	ContainerPtr targetData		= nullptr;
-	ContainerPtr rendererData	= nullptr;
-	ContainerPtr rootData		= nullptr;
-
-	if (drawCall)
-	{
-		targetData		= drawCall->targetData();
-		rendererData	= drawCall->rendererData();
-		rootData		= drawCall->rootData();
-
-		//drawCall->unbind();
-	}
-
-	_renderer->setFilterSurface(surface);
-
-	const auto&	targetFilters	= _renderer->filters(data::BindingSource::TARGET);
-	const auto&	rendererFilters	= _renderer->filters(data::BindingSource::RENDERER);
-	const auto&	rootFilters		= _renderer->filters(data::BindingSource::ROOT);
-
-	targetData		= fullTargetData->filter(targetFilters);
-	rendererData	= fullRendererData->filter(rendererFilters);
-	rootData		= fullRootData->filter(rootFilters);
-
-	// get drawcall's property name formatting function (dependent on filters!)
-	auto geometryId	= targetData->getProviderIndex(surface->geometry()->data());
-	auto materialId = targetData->getProviderIndex(surface->material());
-
-	std::unordered_map<std::string, std::string> drawCallVariables;
-
-	drawCallVariables["geometryId"] = std::to_string(geometryId);
-	drawCallVariables["materialId"] = std::to_string(materialId);
-
-	FormatNameFunction formatNameFunc = std::bind(
-		&DrawCallPool::formatPropertyName, 
-		shared_from_this(), 
-		std::placeholders::_1, 
-		drawCallVariables
-	);
-	
-	auto program = getWorkingProgram(
-		surface,
-		pass,
-		formatNameFunc, 
-		fullTargetData,
-		fullRendererData,
-		fullRootData,
-		targetData,
-		rendererData,
-		rootData
-	);
-
-	if (!program)
-		return nullptr;
-	
-	if (drawCall == nullptr)
-		drawCall = DrawCall::create(pass);
-
-	drawCall->configure(
-		program, 
-		formatNameFunc,
-		fullTargetData,
-		fullRendererData,
-		fullRootData,
-		targetData, 
-		rendererData, 
-		rootData
-	);
-	return drawCall;
->>>>>>> c56dc51c
 }
 
 
