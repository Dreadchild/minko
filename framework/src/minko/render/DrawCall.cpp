--- conflicted
+++ resolved
@@ -30,13 +30,6 @@
 #include "minko/render/VertexBuffer.hpp"
 #include "minko/render/IndexBuffer.hpp"
 #include "minko/render/Texture.hpp"
-<<<<<<< HEAD
-#include "minko/render/Program.hpp"
-#include "minko/render/States.hpp"
-#include "minko/data/Container.hpp"
-#include "minko/math/Matrix4x4.hpp"
-
-=======
 #include "minko/render/CubeTexture.hpp"
 #include "minko/render/Program.hpp"
 #include "minko/render/States.hpp"
@@ -46,7 +39,6 @@
 
 #include "DrawCallZSorter.hpp"
 
->>>>>>> e7844959
 using namespace minko;
 using namespace minko::data;
 using namespace minko::math;
@@ -65,45 +57,30 @@
 	_uniformBindings(uniformBindings),
 	_stateBindings(stateBindings),
     _states(states),
-<<<<<<< HEAD
-    _textures(MAX_NUM_TEXTURES, 0),
-=======
     _textureIds(MAX_NUM_TEXTURES, 0),
->>>>>>> e7844959
     _textureLocations(MAX_NUM_TEXTURES, -1),
     _textureWrapMode(MAX_NUM_TEXTURES, WrapMode::CLAMP),
     _textureFilters(MAX_NUM_TEXTURES, TextureFilter::NEAREST),
     _textureMipFilters(MAX_NUM_TEXTURES, MipFilter::NONE),
-<<<<<<< HEAD
-    _vertexBuffers(MAX_NUM_VERTEXBUFFERS, 0),
-=======
     _vertexBufferIds(MAX_NUM_VERTEXBUFFERS, 0),
->>>>>>> e7844959
     _vertexBufferLocations(MAX_NUM_VERTEXBUFFERS, -1),
     _vertexSizes(MAX_NUM_VERTEXBUFFERS, -1),
     _vertexAttributeSizes(MAX_NUM_VERTEXBUFFERS, -1),
     _vertexAttributeOffsets(MAX_NUM_VERTEXBUFFERS, -1),
 	_target(nullptr),
-<<<<<<< HEAD
-	_referenceChangedSlots()
-=======
 	_referenceChangedSlots(),
 	_zsortNeeded(Signal<Ptr>::create()),
 	_zSorter(nullptr)
->>>>>>> e7844959
-{
-}
-
-void
-<<<<<<< HEAD
-=======
+{
+}
+
+void
 DrawCall::initialize()
 {
 	_zSorter = DrawCallZSorter::create(shared_from_this());
 }
 
 void
->>>>>>> e7844959
 DrawCall::configure(std::shared_ptr<Program>  program,
 					ContainerPtr              data,
 					ContainerPtr              rendererData,
@@ -115,416 +92,6 @@
 
 void
 DrawCall::bind(ContainerPtr data, ContainerPtr rendererData, ContainerPtr rootData)
-<<<<<<< HEAD
-{
-	reset();
-
-	_targetData		= data;
-	_rendererData	= rendererData;
-	_rootData		= rootData;
-
-	bindIndexBuffer();
-	bindProgramInputs();
-	bindStates();
-}
-
-void
-DrawCall::bindIndexBuffer()
-{
-	static const std::string propertyName = "geometry.indices";
-
-	_indexBuffer	= -1;
-	_numIndices		= 0;
-
-	// Note: index buffer can only be held by the target node's data container!
-	if (_targetData->hasProperty(propertyName))
-	{
-		auto indexBuffer	= _targetData->get<IndexBuffer::Ptr>(propertyName);
-		_indexBuffer		= indexBuffer->id();
-		_numIndices			= indexBuffer->data().size();
-	}
-
-	if (_referenceChangedSlots.count(propertyName) == 0)
-	{
-		_referenceChangedSlots[propertyName].push_back(
-			_targetData->propertyReferenceChanged(propertyName)->connect(std::bind(
-				&DrawCall::bindIndexBuffer,
-				shared_from_this())
-			)
-		);
-	}
-}
-
-void
-DrawCall::bindProgramInputs()
-{
-	if (_program == nullptr || _program->inputs() == nullptr)
-		return;
-
-	auto							programInputs		= _program->inputs();
-	const std::vector<std::string>&	inputNames			= programInputs->names();
-	unsigned int					numTextures			= 0;
-    unsigned int					numVertexBuffers	= 0;
-	
-	unsigned int					vertexBufferId		= 0;
-	unsigned int					textureId			= 0;
-	
-	for (unsigned int inputId = 0; inputId < inputNames.size(); ++inputId)
-	{
-		const std::string&	inputName	= inputNames[inputId];
-		const auto			type		= programInputs->type(inputName);
-		const int			location	= programInputs->location(inputName);
-
-		switch (type)
-		{
-		case ProgramInputs::Type::attribute:
-			{
-				bindVertexAttribute(inputName, location, vertexBufferId);
-				break;
-			}
-	
-		case ProgramInputs::Type::sampler2d:
-			{
-				auto& samplerState = _states->samplers().count(inputName)
-					? _states->samplers().at(inputName)
-					: _defaultSamplerState;
-
-				bindTextureSampler2D(inputName, location, textureId, samplerState);
-				break;
-			}
-	
-		default:
-			{
-				bindUniform(inputName, type, location);
-				break;
-			}
-	
-		case ProgramInputs::Type::unknown:
-			break;
-		}
-	}
-}
-
-void
-DrawCall::bindVertexAttribute(const std::string&	inputName,
-							  int					location,
-							  uint&					vertexBufferId)
-{
-#ifdef DEBUG
-	if (location < 0)
-		throw std::invalid_argument("location");
-	if (vertexBufferId >= MAX_NUM_VERTEXBUFFERS)
-		throw std::invalid_argument("vertexBufferId");
-#endif // DEBUG
-	
-	if (_attributeBindings.count(inputName))
-	{
-		auto& propertyName = std::get<0>(_attributeBindings.at(inputName));
-		const auto& container = getDataContainer(std::get<1>(_attributeBindings.at(inputName)));
-
-		++vertexBufferId;
-
-		if (container && container->hasProperty(propertyName))
-		{
-			auto vertexBuffer = container->get<VertexBuffer::Ptr>(propertyName);
-			auto attributeName = propertyName.substr(propertyName.find_last_of('.') + 1);
-
-#ifdef DEBUG
-			if (!vertexBuffer->hasAttribute(attributeName))
-				throw std::logic_error("missing required vertex attribute: " + attributeName);
-#endif
-
-			auto attribute = vertexBuffer->attribute(attributeName);
-
-			_vertexBuffers[vertexBufferId] = vertexBuffer->id();
-			_vertexBufferLocations[vertexBufferId] = location;
-			_vertexAttributeSizes[vertexBufferId] = std::get<1>(*attribute);
-			_vertexSizes[vertexBufferId] = vertexBuffer->vertexSize();
-			_vertexAttributeOffsets[vertexBufferId] = std::get<2>(*attribute);
-		}
-
-		if (_referenceChangedSlots.count(propertyName) == 0)
-		{
-#if defined(EMSCRIPTEN)
-			// See issue #1848 in Emscripten: https://github.com/kripken/emscripten/issues/1848
-			auto that = shared_from_this();
-			_referenceChangedSlots[propertyName].push_back(container->propertyReferenceChanged(propertyName)->connect([&, that](Container::Ptr, const std::string&) {
-				that->bindVertexAttribute(inputName, location, vertexBufferId);
-			}));
-#else
-			_referenceChangedSlots[propertyName].push_back(container->propertyReferenceChanged(propertyName)->connect(std::bind(
-				&DrawCall::bindVertexAttribute, shared_from_this(), inputName, location, vertexBufferId
-			)));
-#endif
-		}
-	}
-}
-
-void
-DrawCall::bindTextureSampler2D(const std::string&	inputName,
-							   int					location,
-							   uint&				textureId,
-   							   const SamplerState&	samplerState)
-{
-#ifdef DEBUG
-	if (location < 0)
-		throw std::invalid_argument("location");
-	if (textureId >= MAX_NUM_TEXTURES)
-		throw std::invalid_argument("textureId");
-#endif // DEBUG
-
-	if (_uniformBindings.count(inputName))
-	{
-		++textureId;
-
-		auto& propertyName = std::get<0>(_uniformBindings.at(inputName));
-		const auto& container = getDataContainer(std::get<1>(_uniformBindings.at(inputName)));
-
-		if (container && container->hasProperty(propertyName))
-		{
-			auto texture = container->get<Texture::Ptr>(propertyName)->id();
-
-			_textures[textureId] = texture;
-			_textureLocations[textureId] = location;
-			_textureWrapMode[textureId] = std::get<0>(samplerState);
-			_textureFilters[textureId] = std::get<1>(samplerState);
-			_textureMipFilters[textureId] = std::get<2>(samplerState);
-		}
-
-		if (_referenceChangedSlots.count(propertyName) == 0)			
-		{
-#if defined(EMSCRIPTEN)
-			// See issue #1848 in Emscripten: https://github.com/kripken/emscripten/issues/1848
-			auto that = shared_from_this();
-			_referenceChangedSlots[propertyName].push_back(container->propertyReferenceChanged(propertyName)->connect([&, that](Container::Ptr, const std::string&) {
-				that->bindTextureSampler2D(inputName, location, textureId, samplerState);
-			}));
-#else
-			_referenceChangedSlots[propertyName].push_back(container->propertyReferenceChanged(propertyName)->connect(std::bind(
-				&DrawCall::bindTextureSampler2D, shared_from_this(), inputName, location, textureId, samplerState
-			)));
-#endif
-		}
-	}
-}
-
-void
-DrawCall::bindUniform(const std::string&	inputName,
-					  ProgramInputs::Type	type,
-					  int					location)
-{
-#ifdef DEBUG
-	if (type == ProgramInputs::Type::sampler2d || type == ProgramInputs::Type::attribute)
-		throw std::invalid_argument("type");
-	if (location < 0)
-		throw std::invalid_argument("location");
-#endif // DEBUG
-
-	bool		isArray		= false;
-	auto		pos			= inputName.find_first_of('[');
-	std::string	bindingName	= inputName;
-
-	if (pos != std::string::npos)
-	{
-		bindingName = inputName.substr(0, pos);
-		isArray = true;
-	}
-	
-	if (_uniformBindings.count(bindingName))
-	{	
-		auto	propertyName	= std::get<0>(_uniformBindings.at(bindingName));
-		auto&	source			= std::get<1>(_uniformBindings.at(bindingName));
-		const auto&	container	= getDataContainer(source);
-
-		if (container)
-		{
-			if (isArray)
-				propertyName += inputName.substr(pos); // way to handle array of GLSL structs
-
-			if (container->hasProperty(propertyName))
-			{
-				// This case corresponds to base types uniforms or individual members of an GLSL struct array.
-
-				if (type == ProgramInputs::Type::float1 
-					/*&& container->propertyHasType<float>(propertyName, true)*/)
-						_uniformFloat[location]		= container->get<float>(propertyName);
-				else if (type == ProgramInputs::Type::float2 
-					/*&& container->propertyHasType<Vector2::Ptr>(propertyName, true)*/)
-						_uniformFloat2[location]	= container->get<Vector2::Ptr>(propertyName);
-				else if (type == ProgramInputs::Type::float3
-					/*&& container->propertyHasType<Vector3::Ptr>(propertyName, true)*/)
-						_uniformFloat3[location]	= container->get<Vector3::Ptr>(propertyName);
-				else if (type == ProgramInputs::Type::float4
-					/*&& container->propertyHasType<Vector4::Ptr>(propertyName, true)*/)
-						_uniformFloat4[location]	= container->get<Vector4::Ptr>(propertyName);
-				else if (type == ProgramInputs::Type::float16 
-					/*&& container->propertyHasType<Matrix4x4::Ptr>(propertyName, true)*/)
-						_uniformFloat16[location]	= &(container->get<Matrix4x4::Ptr>(propertyName)->data()[0]);
-				else
-					throw std::logic_error("unsupported uniform type.");
-			}
-			else if (isArray)
-			{
-				// This case corresponds to continuous base type arrays that are stored in data providers as std::vector<float>.
-				propertyName	= std::get<0>(_uniformBindings.at(bindingName));
-
-				bindUniformArray(propertyName, container, type, location);
-			}
-		}
-
-		if (_referenceChangedSlots.count(propertyName) == 0)			
-		{
-#if defined(EMSCRIPTEN)
-			// See issue #1848 in Emscripten: https://github.com/kripken/emscripten/issues/1848
-			auto that = shared_from_this();
-			_referenceChangedSlots[propertyName].push_back(container->propertyReferenceChanged(propertyName)->connect([&, that](Container::Ptr, const std::string&) {
-				that->bindUniform(inputName, type, location);
-			}));
-#else
-			_referenceChangedSlots[propertyName].push_back(container->propertyReferenceChanged(propertyName)->connect(std::bind(
-				&DrawCall::bindUniform, shared_from_this(), inputName, type, location
-			)));
-#endif		
-		}
-	}
-}
-
-void
-DrawCall::bindUniformArray(const std::string&	propertyName,
-						   Container::Ptr		container,
-						   ProgramInputs::Type	type,
-						   int					location)
-{
-	if (!container || 
-		!container->hasProperty(propertyName) || 
-		!container->propertyHasType<UniformArrayPtr>(propertyName, true))
-		return;
-
-	const auto& uniformArray = container->get<UniformArrayPtr>(propertyName);
-	if (uniformArray->first == 0 || uniformArray->second == nullptr)
-		return;
-
-	if (type == ProgramInputs::Type::float1)
-		_uniformFloats[location] = uniformArray;
-	else if (type == ProgramInputs::Type::float2)
-		_uniformFloats2[location] = uniformArray;
-	else if (type == ProgramInputs::Type::float3)
-		_uniformFloats3[location] = uniformArray;
-	else if (type == ProgramInputs::Type::float4)
-		_uniformFloats4[location] = uniformArray;
-	else if (type == ProgramInputs::Type::float16)
-		_uniformFloats16[location] = uniformArray;
-	else
-		throw std::logic_error("unsupported uniform type.");
-}
-
-void
-DrawCall::reset()
-{
-	_target = nullptr;
-
-	_uniformFloat.clear();
-	_uniformFloat2.clear();
-	_uniformFloat3.clear();
-	_uniformFloat4.clear();
-	_uniformFloat16.clear();
-
-	_uniformFloats.clear();
-	_uniformFloats2.clear();
-	_uniformFloats3.clear();
-	_uniformFloats4.clear();
-	_uniformFloats16.clear();
-
-	_textures			.clear();
-	_textureLocations	.clear();
-	_textureWrapMode	.clear();
-	_textureFilters		.clear();
-	_textureMipFilters	.clear();
-
-	_textures			.resize(MAX_NUM_TEXTURES, 0);
-	_textureLocations	.resize(MAX_NUM_TEXTURES, -1);
-	_textureWrapMode	.resize(MAX_NUM_TEXTURES, WrapMode::CLAMP);
-	_textureFilters		.resize(MAX_NUM_TEXTURES, TextureFilter::NEAREST);
-	_textureMipFilters	.resize(MAX_NUM_TEXTURES, MipFilter::NONE);
-
-	_vertexBuffers			.clear();
-	_vertexBufferLocations	.clear();
-	_vertexSizes			.clear();
-	_vertexAttributeSizes	.clear();
-	_vertexAttributeOffsets	.clear();
-
-	_vertexBuffers			.resize(MAX_NUM_VERTEXBUFFERS, 0);
-	_vertexBufferLocations	.resize(MAX_NUM_VERTEXBUFFERS, -1);
-	_vertexSizes			.resize(MAX_NUM_VERTEXBUFFERS, -1);
-	_vertexAttributeSizes	.resize(MAX_NUM_VERTEXBUFFERS, -1);
-	_vertexAttributeOffsets	.resize(MAX_NUM_VERTEXBUFFERS, -1);
-
-	_referenceChangedSlots.clear();
-}
-
-void
-DrawCall::bindStates()
-{
-	_blendMode = getDataProperty<Blending::Mode>(
-		_stateBindings, "blendMode", _states->blendingSourceFactor() | _states->blendingDestinationFactor()
-	);
-	_colorMask = getDataProperty<bool>(
-		_stateBindings, "colorMask", _states->colorMask()
-	);
-	_depthMask = getDataProperty<bool>(
-		_stateBindings, "depthMask", _states->depthMask()
-	);
-	_depthFunc = getDataProperty<CompareMode>(
-		_stateBindings, "depthFunc", _states->depthFunc()
-	);
-	_triangleCulling = getDataProperty<TriangleCulling>(
-		_stateBindings, "triangleCulling", _states->triangleCulling()
-	);
-	_stencilFunc = getDataProperty<CompareMode>(
-		_stateBindings, "stencilFunc", _states->stencilFunction()
-	);
-	_stencilRef = getDataProperty<int>(
-		_stateBindings, "stencilRef", _states->stencilReference()
-	);
-	_stencilMask = getDataProperty<uint>(
-		_stateBindings, "stencilMask", _states->stencilMask()
-	);
-	_stencilFailOp = getDataProperty<StencilOperation>(
-		_stateBindings, "stencilFailOp", _states->stencilFailOperation()
-	);
-	_stencilZFailOp = getDataProperty<StencilOperation>(
-		_stateBindings, "stencilZFailOp", _states->stencilDepthFailOperation()
-	);
-	_stencilZPassOp = getDataProperty<StencilOperation>(
-		_stateBindings, "stencilZPassOp", _states->stencilDepthPassOperation()
-	);
-	_scissorTest	= getDataProperty<bool>(
-		_stateBindings, "scissorTest", _states->scissorTest()
-	);
-	_scissorBox.x	= getDataProperty<int>(
-		_stateBindings, "scissorBox.x", _states->scissorBox().x
-	);
-	_scissorBox.y	= getDataProperty<int>(
-		_stateBindings, "scissorBox.y", _states->scissorBox().y
-	);
-	_scissorBox.width	= getDataProperty<int>(
-		_stateBindings, "scissorBox.width", _states->scissorBox().width
-	);
-	_scissorBox.height	= getDataProperty<int>(
-		_stateBindings, "scissorBox.height", _states->scissorBox().height
-	);
-
-	_target = getDataProperty<Texture::Ptr>(
-		_stateBindings, "target", _states->target()
-	);
-	
-    if (_target && !_target->isReady())
-        _target->upload();
-}
-
-void
-DrawCall::render(const AbstractContext::Ptr& context, std::shared_ptr<render::Texture> renderTarget)
-=======
 {
 	reset();
 
@@ -960,7 +527,6 @@
 
 void
 DrawCall::render(const AbstractContext::Ptr& context, AbstractTexture::Ptr renderTarget)
->>>>>>> e7844959
 {
 	if (!renderTarget)
 		renderTarget = _target;
@@ -978,10 +544,7 @@
 
     context->setProgram(_program->id());
 
-<<<<<<< HEAD
-=======
 	// float uniforms
->>>>>>> e7844959
     for (auto& uniformFloat : _uniformFloat)
         context->setUniform(uniformFloat.first, uniformFloat.second);
     for (auto& uniformFloat2 : _uniformFloat2)
@@ -1005,8 +568,6 @@
     for (auto& uniformFloat16 : _uniformFloat16)
         context->setUniform(uniformFloat16.first, 1, true, uniformFloat16.second);
 
-<<<<<<< HEAD
-=======
 	// integer uniforms
 	for (auto& uniformInt : _uniformInt)
 		context->setUniform(uniformInt.first, uniformInt.second);
@@ -1027,7 +588,6 @@
 	}
 
 	// arrays of float uniforms
->>>>>>> e7844959
 	for (auto& uniformFloats : _uniformFloats)
 		context->setUniforms	(uniformFloats.first,	uniformFloats.second->first,			uniformFloats.second->second);
 	for (auto& uniformFloats2 : _uniformFloats2)
@@ -1037,39 +597,6 @@
 	for (auto& uniformFloats4 : _uniformFloats4)
 		context->setUniforms4	(uniformFloats4.first,	uniformFloats4.second->first,			uniformFloats4.second->second);
 	for (auto& uniformFloats16 : _uniformFloats16)
-<<<<<<< HEAD
-		context->setUniform		(uniformFloats16.first,	uniformFloats16.second->first, true,	uniformFloats16.second->second);
-
-	auto textureOffset = 0;
-	for (auto textureLocationAndPtr : _program->textures())
-		context->setTextureAt(textureOffset++, textureLocationAndPtr.second->id(), textureLocationAndPtr.first);
-
-	for (uint textureId = 0; textureId < _textures.size() - textureOffset; ++textureId)
-    {
-        auto texture = _textures[textureId];
-
-        context->setTextureAt(textureOffset + textureId, texture, _textureLocations[textureId]);
-        if (texture > 0)
-            context->setSamplerStateAt(
-				textureOffset + textureId, _textureWrapMode[textureId], _textureFilters[textureId], _textureMipFilters[textureId]
-            );
-    }
-
-    for (uint vertexBufferId = 0; vertexBufferId < _vertexBuffers.size(); ++vertexBufferId)
-    {
-        auto vertexBuffer = _vertexBuffers[vertexBufferId];
-
-        if (vertexBuffer > 0)
-            context->setVertexBufferAt(
-                _vertexBufferLocations[vertexBufferId],
-                vertexBuffer,
-                _vertexAttributeSizes[vertexBufferId],
-                _vertexSizes[vertexBufferId],
-                _vertexAttributeOffsets[vertexBufferId]
-            );
-    }
-
-=======
 		context->setUniform		(uniformFloats16.first,	uniformFloats16.second->first, false,	uniformFloats16.second->second);
 
 	// arrays of integer uniforms
@@ -1145,7 +672,6 @@
 		}
 	}
 	
->>>>>>> e7844959
 	context->setColorMask(_colorMask);
 	context->setBlendMode(_blendMode);
 	context->setDepthTest(_depthMask, _depthFunc);
@@ -1153,13 +679,9 @@
 	context->setScissorTest(_scissorTest, _scissorBox);
     context->setTriangleCulling(_triangleCulling);
 
-<<<<<<< HEAD
-	if (_indexBuffer != -1)
-=======
 	if (_program->indexBuffer() && _program->indexBuffer()->isReady())
 		context->drawTriangles(_program->indexBuffer()->id(), _program->indexBuffer()->data().size() / 3);
 	else if (_indexBuffer != -1)
->>>>>>> e7844959
 		context->drawTriangles(_indexBuffer, _numIndices / 3);
 }
 
@@ -1176,19 +698,8 @@
 	return nullptr;
 }
 
-<<<<<<< HEAD
-/*
-bool
-DrawCall::dataHasProperty(const std::string& propertyName)
-{
-    return _targetData->hasProperty(propertyName) || _rendererData->hasProperty(propertyName)
-		|| _rootData->hasProperty(propertyName);
-}
-*/
-=======
 Vector3::Ptr
 DrawCall::getEyeSpacePosition(Vector3::Ptr output) 
 {
 	return _zSorter->getEyeSpacePosition(output);
-}
->>>>>>> e7844959
+}