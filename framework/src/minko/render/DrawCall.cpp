--- conflicted
+++ resolved
@@ -190,11 +190,7 @@
 	if (_attributeBindings.count(inputName))
 	{
 		auto& propertyName = std::get<0>(_attributeBindings.at(inputName));
-<<<<<<< HEAD
-		auto container = getDataContainer(std::get<1>(_attributeBindings.at(inputName)));
-=======
 		auto& container = getDataContainer(std::get<1>(_attributeBindings.at(inputName)));
->>>>>>> ce89af20
 
 		++vertexBufferId;
 
@@ -218,7 +214,6 @@
 		}
 
 		if (_referenceChangedSlots.count(propertyName) == 0)
-<<<<<<< HEAD
 		{
 #if defined(EMSCRIPTEN)
 			// See issue #1848 in Emscripten: https://github.com/kripken/emscripten/issues/1848
@@ -227,8 +222,6 @@
 				that->bindVertexAttribute(propertyName, location, vertexBufferId);
 			}));
 #else
-=======
->>>>>>> ce89af20
 			_referenceChangedSlots[propertyName].push_back(container->propertyReferenceChanged(propertyName)->connect(std::bind(
 				&DrawCall::bindVertexAttribute, shared_from_this(), propertyName, location, vertexBufferId
 			)));
@@ -255,11 +248,7 @@
 		++textureId;
 
 		auto& propertyName = std::get<0>(_uniformBindings.at(inputName));
-<<<<<<< HEAD
-		auto container = getDataContainer(std::get<1>(_uniformBindings.at(inputName)));
-=======
 		auto& container = getDataContainer(std::get<1>(_uniformBindings.at(inputName)));
->>>>>>> ce89af20
 
 		if (container && container->hasProperty(propertyName))
 		{
@@ -272,7 +261,6 @@
 			_textureMipFilters[textureId] = std::get<2>(samplerState);
 		}
 
-<<<<<<< HEAD
 		if (_referenceChangedSlots.count(propertyName) == 0)			
 		{
 #if defined(EMSCRIPTEN)
@@ -282,9 +270,6 @@
 				that->bindTextureSampler2D(propertyName, location, textureId, samplerState);
 			}));
 #else
-=======
-		if (_referenceChangedSlots.count(propertyName) == 0)
->>>>>>> ce89af20
 			_referenceChangedSlots[propertyName].push_back(container->propertyReferenceChanged(propertyName)->connect(std::bind(
 				&DrawCall::bindTextureSampler2D, shared_from_this(), propertyName, location, textureId, samplerState
 			)));
@@ -319,11 +304,7 @@
 	{	
 		auto propertyName = std::get<0>(_uniformBindings.at(bindingName));
 		auto& source = std::get<1>(_uniformBindings.at(bindingName));
-<<<<<<< HEAD
-		auto container = getDataContainer(source);
-=======
 		auto& container = getDataContainer(source);
->>>>>>> ce89af20
 
 		if (isArray)
 			propertyName += inputName.substr(pos);
@@ -344,7 +325,6 @@
 				throw std::logic_error("unsupported uniform type.");
 		}
 
-<<<<<<< HEAD
 		if (_referenceChangedSlots.count(propertyName) == 0)			
 		{
 #if defined(EMSCRIPTEN)
@@ -354,9 +334,6 @@
 				that->bindUniform(propertyName, type, location);
 			}));
 #else
-=======
-		if (_referenceChangedSlots.count(propertyName) == 0)
->>>>>>> ce89af20
 			_referenceChangedSlots[propertyName].push_back(container->propertyReferenceChanged(propertyName)->connect(std::bind(
 				&DrawCall::bindUniform, shared_from_this(), propertyName, type, location
 			)));
