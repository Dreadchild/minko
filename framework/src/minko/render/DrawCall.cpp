--- conflicted
+++ resolved
@@ -127,56 +127,30 @@
 			else if (type == ProgramInputs::Type::float2)
 			{
 				auto float2Value	= getDataProperty<std::shared_ptr<Vector2>>(name);
-<<<<<<< HEAD
-				auto x				= float2Value->x();
-				auto y				= float2Value->y();
-=======
->>>>>>> 3bb8023c
-
-				_func.push_back([=](AbstractContext::Ptr context)
-				{
-					context->setUniform(location, x, y);
+
+				_func.push_back([=](AbstractContext::Ptr context)
+				{
+					context->setUniform(location, float2Value->x(), float2Value->y());
 				});
 			}
 			else if (type == ProgramInputs::Type::float3)
 			{
 				auto float3Value	= getDataProperty<std::shared_ptr<Vector3>>(name);
-<<<<<<< HEAD
-				auto x				= float3Value->x();
-				auto y				= float3Value->y();
-				auto z				= float3Value->z();
-
-				_func.push_back([=](AbstractContext::Ptr context)
-				{
-					context->setUniform(location, x, y, z);
-=======
 
 				_func.push_back([=](AbstractContext::Ptr context)
 				{
 					context->setUniform(location, float3Value->x(), float3Value->y(), float3Value->z());
->>>>>>> 3bb8023c
 				});
 			}
 			else if (type == ProgramInputs::Type::float4)
 			{
 				auto float4Value	= getDataProperty<std::shared_ptr<Vector4>>(name);
-<<<<<<< HEAD
-				auto x				= float4Value->x();
-				auto y				= float4Value->y();
-				auto z				= float4Value->z();
-				auto w				= float4Value->w();
-
-				_func.push_back([=](AbstractContext::Ptr context)
-				{
-					context->setUniform(location, x, y, z, w);
-=======
 
 				_func.push_back([=](AbstractContext::Ptr context)
 				{
 					context->setUniform(
                         location, float4Value->x(), float4Value->y(), float4Value->z(), float4Value->w()
                     );
->>>>>>> 3bb8023c
 				});
 			}
 			else if (type == ProgramInputs::Type::float16)
@@ -218,7 +192,6 @@
 	});
 
 	bindStates();
-<<<<<<< HEAD
 
 	_func.push_back(drawTriangles);
 }
@@ -231,20 +204,6 @@
         _states->blendingSourceFactor() | _states->blendingDestinationFactor()
     );
 
-=======
-
-	_func.push_back(drawTriangles);
-}
-
-void
-DrawCall::bindStates()
-{
-	auto blendMode = getDataProperty<Blending::Mode>(
-        _stateBindings.count("blendMode") ? _stateBindings.at("blendMode") : "blendMode",
-        _states->blendingSourceFactor() | _states->blendingDestinationFactor()
-    );
-
->>>>>>> 3bb8023c
 	auto depthMask = getDataProperty<bool>(
 		_stateBindings.count("depthMask") ? _stateBindings.at("depthMask") : "depthMask",
         _states->depthMask()
