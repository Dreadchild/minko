/*
Copyright (c) 2013 Aerys

Permission is hereby granted, free of charge, to any person obtaining a copy of this software and
associated documentation files (the "Software"), to deal in the Software without restriction,
including without limitation the rights to use, copy, modify, merge, publish, distribute,
sublicense, and/or sell copies of the Software, and to permit persons to whom the Software is
furnished to do so, subject to the following conditions:

The above copyright notice and this permission notice shall be included in all copies or
substantial portions of the Software.

THE SOFTWARE IS PROVIDED "AS IS", WITHOUT WARRANTY OF ANY KIND, EXPRESS OR IMPLIED, INCLUDING
BUT NOT LIMITED TO THE WARRANTIES OF MERCHANTABILITY, FITNESS FOR A PARTICULAR PURPOSE AND
NONINFRINGEMENT. IN NO EVENT SHALL THE AUTHORS OR COPYRIGHT HOLDERS BE LIABLE FOR ANY CLAIM,
DAMAGES OR OTHER LIABILITY, WHETHER IN AN ACTION OF CONTRACT, TORT OR OTHERWISE, ARISING FROM,
OUT OF OR IN CONNECTION WITH THE SOFTWARE OR THE USE OR OTHER DEALINGS IN THE SOFTWARE.
*/

#include "minko/render/DrawCall.hpp"

#include "minko/render/AbstractContext.hpp"
#include "minko/render/CompareMode.hpp"
#include "minko/render/WrapMode.hpp"
#include "minko/render/TextureFilter.hpp"
#include "minko/render/StencilOperation.hpp"
#include "minko/render/MipFilter.hpp"
#include "minko/render/Blending.hpp"
#include "minko/render/TriangleCulling.hpp"
#include "minko/render/VertexBuffer.hpp"
#include "minko/render/IndexBuffer.hpp"
#include "minko/render/Texture.hpp"
#include "minko/render/Program.hpp"
#include "minko/render/States.hpp"
#include "minko/data/Container.hpp"
#include "minko/math/Matrix4x4.hpp"

using namespace minko;
using namespace minko::data;
using namespace minko::math;
using namespace minko::render;

SamplerState DrawCall::_defaultSamplerState = SamplerState(WrapMode::CLAMP, TextureFilter::NEAREST, MipFilter::NONE);
/*static*/ const unsigned int	DrawCall::MAX_NUM_TEXTURES		= 8;
/*static*/ const unsigned int	DrawCall::MAX_NUM_VERTEXBUFFERS	= 8;

DrawCall::DrawCall(const data::BindingMap&	attributeBindings,
				   const data::BindingMap&	uniformBindings,
				   const data::BindingMap&	stateBindings,
                   States::Ptr              states) :
	_program(nullptr),
	_attributeBindings(attributeBindings),
	_uniformBindings(uniformBindings),
	_stateBindings(stateBindings),
    _states(states),
    _textures(MAX_NUM_TEXTURES, 0),
    _textureLocations(MAX_NUM_TEXTURES, -1),
    _textureWrapMode(MAX_NUM_TEXTURES, WrapMode::CLAMP),
    _textureFilters(MAX_NUM_TEXTURES, TextureFilter::NEAREST),
    _textureMipFilters(MAX_NUM_TEXTURES, MipFilter::NONE),
    _vertexBuffers(MAX_NUM_VERTEXBUFFERS, 0),
    _vertexBufferLocations(MAX_NUM_VERTEXBUFFERS, -1),
    _vertexSizes(MAX_NUM_VERTEXBUFFERS, -1),
    _vertexAttributeSizes(MAX_NUM_VERTEXBUFFERS, -1),
    _vertexAttributeOffsets(MAX_NUM_VERTEXBUFFERS, -1),
	_target(nullptr),
	_referenceChangedSlots()
{
}

void
DrawCall::configure(std::shared_ptr<Program>  program,
					ContainerPtr              data,
					ContainerPtr              rendererData,
                    ContainerPtr              rootData)
{
    _program = program;
    bind(data, rendererData, rootData);
}

void
DrawCall::bind(ContainerPtr data, ContainerPtr rendererData, ContainerPtr rootData)
{
	reset();

	_targetData		= data;
	_rendererData	= rendererData;
	_rootData		= rootData;

	bindIndexBuffer();
	bindProgramInputs();
	bindStates();
}

void
DrawCall::bindIndexBuffer()
{
	static const std::string propertyName = "geometry.indices";

	_indexBuffer	= -1;
	_numIndices		= 0;

	// Note: index buffer can only be held by the target node's data container!
	if (_targetData->hasProperty(propertyName))
	{
		auto indexBuffer	= _targetData->get<IndexBuffer::Ptr>(propertyName);
		_indexBuffer		= indexBuffer->id();
		_numIndices			= indexBuffer->data().size();
	}

	if (_referenceChangedSlots.count(propertyName) == 0)
	{
		_referenceChangedSlots[propertyName].push_back(
			_targetData->propertyReferenceChanged(propertyName)->connect(std::bind(
				&DrawCall::bindIndexBuffer,
				shared_from_this())
			)
		);
	}
}

void
DrawCall::bindProgramInputs()
{
	if (_program == nullptr || _program->inputs() == nullptr)
		return;

	auto							programInputs		= _program->inputs();
	const std::vector<std::string>&	inputNames			= programInputs->names();
	unsigned int					numTextures			= 0;
    unsigned int					numVertexBuffers	= 0;
	
	unsigned int					vertexBufferId		= 0;
	unsigned int					textureId			= 0;
	
	for (unsigned int inputId = 0; inputId < inputNames.size(); ++inputId)
	{
		const std::string&	inputName	= inputNames[inputId];
		const auto			type		= programInputs->type(inputName);
		const int			location	= programInputs->location(inputName);

		switch (type)
		{
		case ProgramInputs::Type::attribute:
			{
				bindVertexAttribute(inputName, location, vertexBufferId);
				break;
			}
	
		case ProgramInputs::Type::sampler2d:
			{
				auto& samplerState = _states->samplers().count(inputName)
					? _states->samplers().at(inputName)
					: _defaultSamplerState;

				bindTextureSampler2D(inputName, location, textureId, samplerState);
				break;
			}
	
		default:
			{
				bindUniform(inputName, type, location);
				break;
			}
	
		case ProgramInputs::Type::unknown:
			break;
		}
	}
}

void
DrawCall::bindVertexAttribute(const std::string&	inputName,
							  int					location,
							  uint&					vertexBufferId)
{
#ifdef DEBUG
	if (location < 0)
		throw std::invalid_argument("location");
	if (vertexBufferId >= MAX_NUM_VERTEXBUFFERS)
		throw std::invalid_argument("vertexBufferId");
#endif // DEBUG
	
	if (_attributeBindings.count(inputName))
	{
		auto& propertyName = std::get<0>(_attributeBindings.at(inputName));
		const auto& container = getDataContainer(std::get<1>(_attributeBindings.at(inputName)));

		++vertexBufferId;

		if (container && container->hasProperty(propertyName))
		{
			auto vertexBuffer = container->get<VertexBuffer::Ptr>(propertyName);
			auto attributeName = propertyName.substr(propertyName.find_last_of('.') + 1);

#ifdef DEBUG
			if (!vertexBuffer->hasAttribute(attributeName))
				throw std::logic_error("missing required vertex attribute: " + attributeName);
#endif

			auto attribute = vertexBuffer->attribute(attributeName);

			_vertexBuffers[vertexBufferId] = vertexBuffer->id();
			_vertexBufferLocations[vertexBufferId] = location;
			_vertexAttributeSizes[vertexBufferId] = std::get<1>(*attribute);
			_vertexSizes[vertexBufferId] = vertexBuffer->vertexSize();
			_vertexAttributeOffsets[vertexBufferId] = std::get<2>(*attribute);
		}

		if (_referenceChangedSlots.count(propertyName) == 0)
		{
#if defined(EMSCRIPTEN)
			// See issue #1848 in Emscripten: https://github.com/kripken/emscripten/issues/1848
			auto that = shared_from_this();
			_referenceChangedSlots[propertyName].push_back(container->propertyReferenceChanged(propertyName)->connect([&, that](Container::Ptr, const std::string&) {
				that->bindVertexAttribute(inputName, location, vertexBufferId);
			}));
#else
			_referenceChangedSlots[propertyName].push_back(container->propertyReferenceChanged(propertyName)->connect(std::bind(
				&DrawCall::bindVertexAttribute, shared_from_this(), inputName, location, vertexBufferId
			)));
#endif
		}
	}
}

void
DrawCall::bindTextureSampler2D(const std::string&	inputName,
							   int					location,
							   uint&				textureId,
   							   const SamplerState&	samplerState)
{
#ifdef DEBUG
	if (location < 0)
		throw std::invalid_argument("location");
	if (textureId >= MAX_NUM_TEXTURES)
		throw std::invalid_argument("textureId");
#endif // DEBUG

	if (_uniformBindings.count(inputName))
	{
		++textureId;

		auto& propertyName = std::get<0>(_uniformBindings.at(inputName));
		const auto& container = getDataContainer(std::get<1>(_uniformBindings.at(inputName)));

		if (container && container->hasProperty(propertyName))
		{
			auto texture = container->get<Texture::Ptr>(propertyName)->id();

			_textures[textureId] = texture;
			_textureLocations[textureId] = location;
			_textureWrapMode[textureId] = std::get<0>(samplerState);
			_textureFilters[textureId] = std::get<1>(samplerState);
			_textureMipFilters[textureId] = std::get<2>(samplerState);
		}

		if (_referenceChangedSlots.count(propertyName) == 0)			
		{
#if defined(EMSCRIPTEN)
			// See issue #1848 in Emscripten: https://github.com/kripken/emscripten/issues/1848
			auto that = shared_from_this();
			_referenceChangedSlots[propertyName].push_back(container->propertyReferenceChanged(propertyName)->connect([&, that](Container::Ptr, const std::string&) {
				that->bindTextureSampler2D(inputName, location, textureId, samplerState);
			}));
#else
			_referenceChangedSlots[propertyName].push_back(container->propertyReferenceChanged(propertyName)->connect(std::bind(
				&DrawCall::bindTextureSampler2D, shared_from_this(), inputName, location, textureId, samplerState
			)));
#endif
		}
	}
}

void
DrawCall::bindUniform(const std::string&	inputName,
					  ProgramInputs::Type	type,
					  int					location)
{
#ifdef DEBUG
	if (type == ProgramInputs::Type::sampler2d || type == ProgramInputs::Type::attribute)
		throw std::invalid_argument("type");
	if (location < 0)
		throw std::invalid_argument("location");
#endif // DEBUG

	bool		isArray		= false;
	auto		pos			= inputName.find_first_of('[');
	std::string	bindingName	= inputName;

	if (pos != std::string::npos)
	{
		bindingName = inputName.substr(0, pos);
		isArray = true;
	}
	
	if (_uniformBindings.count(bindingName))
	{	
<<<<<<< HEAD
		auto propertyName = std::get<0>(_uniformBindings.at(bindingName));
		auto& source = std::get<1>(_uniformBindings.at(bindingName));
		const auto& container = getDataContainer(source);
=======
		auto	propertyName	= std::get<0>(_uniformBindings.at(bindingName));
		auto&	source			= std::get<1>(_uniformBindings.at(bindingName));
		const auto&	container	= getDataContainer(source);
>>>>>>> d9fb8be1

		if (container)
		{
			if (isArray)
				propertyName += inputName.substr(pos); // way to handle array of GLSL structs

			if (container->hasProperty(propertyName))
			{
				// This case corresponds to base types uniforms or individual members of an GLSL struct array.

				if (type == ProgramInputs::Type::float1 
					/*&& container->propertyHasType<float>(propertyName, true)*/)
						_uniformFloat[location]		= container->get<float>(propertyName);
				else if (type == ProgramInputs::Type::float2 
					/*&& container->propertyHasType<Vector2::Ptr>(propertyName, true)*/)
						_uniformFloat2[location]	= container->get<Vector2::Ptr>(propertyName);
				else if (type == ProgramInputs::Type::float3
					/*&& container->propertyHasType<Vector3::Ptr>(propertyName, true)*/)
						_uniformFloat3[location]	= container->get<Vector3::Ptr>(propertyName);
				else if (type == ProgramInputs::Type::float4
					/*&& container->propertyHasType<Vector4::Ptr>(propertyName, true)*/)
						_uniformFloat4[location]	= container->get<Vector4::Ptr>(propertyName);
				else if (type == ProgramInputs::Type::float16 
					/*&& container->propertyHasType<Matrix4x4::Ptr>(propertyName, true)*/)
						_uniformFloat16[location]	= &(container->get<Matrix4x4::Ptr>(propertyName)->data()[0]);
				else
					throw std::logic_error("unsupported uniform type.");
			}
			else if (isArray)
			{
				// This case corresponds to continuous base type arrays that are stored in data providers as std::vector<float>.
				propertyName	= std::get<0>(_uniformBindings.at(bindingName));

				bindUniformArray(propertyName, container, type, location);
			}
		}

		if (_referenceChangedSlots.count(propertyName) == 0)			
		{
#if defined(EMSCRIPTEN)
			// See issue #1848 in Emscripten: https://github.com/kripken/emscripten/issues/1848
			auto that = shared_from_this();
			_referenceChangedSlots[propertyName].push_back(container->propertyReferenceChanged(propertyName)->connect([&, that](Container::Ptr, const std::string&) {
				that->bindUniform(inputName, type, location);
			}));
#else
			_referenceChangedSlots[propertyName].push_back(container->propertyReferenceChanged(propertyName)->connect(std::bind(
				&DrawCall::bindUniform, shared_from_this(), inputName, type, location
			)));
#endif		
		}
	}
}

void
DrawCall::bindUniformArray(const std::string&	propertyName,
						   Container::Ptr		container,
						   ProgramInputs::Type	type,
						   int					location)
{
	if (!container || 
		!container->hasProperty(propertyName) || 
		!container->propertyHasType<UniformArrayPtr>(propertyName, true))
		return;

	const auto& uniformArray = container->get<UniformArrayPtr>(propertyName);
	if (uniformArray->first == 0 || uniformArray->second == nullptr)
		return;

	if (type == ProgramInputs::Type::float1)
		_uniformFloats[location] = uniformArray;
	else if (type == ProgramInputs::Type::float2)
		_uniformFloats2[location] = uniformArray;
	else if (type == ProgramInputs::Type::float3)
		_uniformFloats3[location] = uniformArray;
	else if (type == ProgramInputs::Type::float4)
		_uniformFloats4[location] = uniformArray;
	else if (type == ProgramInputs::Type::float16)
		_uniformFloats16[location] = uniformArray;
	else
		throw std::logic_error("unsupported uniform type.");
}

void
DrawCall::reset()
{
	_target = nullptr;

	_uniformFloat.clear();
	_uniformFloat2.clear();
	_uniformFloat3.clear();
	_uniformFloat4.clear();
	_uniformFloat16.clear();

	_uniformFloats.clear();
	_uniformFloats2.clear();
	_uniformFloats3.clear();
	_uniformFloats4.clear();
	_uniformFloats16.clear();

	_textures			.clear();
	_textureLocations	.clear();
	_textureWrapMode	.clear();
	_textureFilters		.clear();
	_textureMipFilters	.clear();

	_textures			.resize(MAX_NUM_TEXTURES, 0);
	_textureLocations	.resize(MAX_NUM_TEXTURES, -1);
	_textureWrapMode	.resize(MAX_NUM_TEXTURES, WrapMode::CLAMP);
	_textureFilters		.resize(MAX_NUM_TEXTURES, TextureFilter::NEAREST);
	_textureMipFilters	.resize(MAX_NUM_TEXTURES, MipFilter::NONE);

	_vertexBuffers			.clear();
	_vertexBufferLocations	.clear();
	_vertexSizes			.clear();
	_vertexAttributeSizes	.clear();
	_vertexAttributeOffsets	.clear();

	_vertexBuffers			.resize(MAX_NUM_VERTEXBUFFERS, 0);
	_vertexBufferLocations	.resize(MAX_NUM_VERTEXBUFFERS, -1);
	_vertexSizes			.resize(MAX_NUM_VERTEXBUFFERS, -1);
	_vertexAttributeSizes	.resize(MAX_NUM_VERTEXBUFFERS, -1);
	_vertexAttributeOffsets	.resize(MAX_NUM_VERTEXBUFFERS, -1);

	_referenceChangedSlots.clear();
}

void
DrawCall::bindStates()
{
	_blendMode = getDataProperty<Blending::Mode>(
		_stateBindings, "blendMode", _states->blendingSourceFactor() | _states->blendingDestinationFactor()
	);
	_colorMask = getDataProperty<bool>(
		_stateBindings, "colorMask", _states->colorMask()
	);
	_depthMask = getDataProperty<bool>(
		_stateBindings, "depthMask", _states->depthMask()
	);
	_depthFunc = getDataProperty<CompareMode>(
		_stateBindings, "depthFunc", _states->depthFunc()
	);
	_triangleCulling = getDataProperty<TriangleCulling>(
		_stateBindings, "triangleCulling", _states->triangleCulling()
	);
	_stencilFunc = getDataProperty<CompareMode>(
		_stateBindings, "stencilFunc", _states->stencilFunction()
	);
	_stencilRef = getDataProperty<int>(
		_stateBindings, "stencilRef", _states->stencilReference()
	);
	_stencilMask = getDataProperty<uint>(
		_stateBindings, "stencilMask", _states->stencilMask()
	);
	_stencilFailOp = getDataProperty<StencilOperation>(
		_stateBindings, "stencilFailOp", _states->stencilFailOperation()
	);
	_stencilZFailOp = getDataProperty<StencilOperation>(
		_stateBindings, "stencilZFailOp", _states->stencilDepthFailOperation()
	);
	_stencilZPassOp = getDataProperty<StencilOperation>(
		_stateBindings, "stencilZPassOp", _states->stencilDepthPassOperation()
	);
	_target = getDataProperty<Texture::Ptr>(
		_stateBindings, "target", _states->target()
	);
	
    if (_target && !_target->isReady())
        _target->upload();
}

void
DrawCall::render(const AbstractContext::Ptr& context, std::shared_ptr<render::Texture> renderTarget)
{
	if (!renderTarget)
		renderTarget = _target;

    if (renderTarget)
    {
    	if (renderTarget->id() != context->renderTarget())
    	{
	        context->setRenderToTexture(renderTarget->id(), true);
	        context->clear();
	    }
    }
    else
        context->setRenderToBackBuffer();

    context->setProgram(_program->id());

    for (auto& uniformFloat : _uniformFloat)
        context->setUniform(uniformFloat.first, uniformFloat.second);
    for (auto& uniformFloat2 : _uniformFloat2)
    {
        auto& float2 = uniformFloat2.second;

        context->setUniform(uniformFloat2.first, float2->x(), float2->y());
    }
    for (auto& uniformFloat3 : _uniformFloat3)
    {
        auto& float3 = uniformFloat3.second;

        context->setUniform(uniformFloat3.first, float3->x(), float3->y(), float3->z());
    }
    for (auto& uniformFloat4 : _uniformFloat4)
    {
        auto& float4 = uniformFloat4.second;

        context->setUniform(uniformFloat4.first, float4->x(), float4->y(), float4->z(), float4->w());
    }
    for (auto& uniformFloat16 : _uniformFloat16)
        context->setUniform(uniformFloat16.first, 1, true, uniformFloat16.second);

	for (auto& uniformFloats : _uniformFloats)
		context->setUniforms	(uniformFloats.first,	uniformFloats.second->first,			uniformFloats.second->second);
	for (auto& uniformFloats2 : _uniformFloats2)
		context->setUniforms2	(uniformFloats2.first,	uniformFloats2.second->first,			uniformFloats2.second->second);
	for (auto& uniformFloats3 : _uniformFloats3)
		context->setUniforms3	(uniformFloats3.first,	uniformFloats3.second->first,			uniformFloats3.second->second);
	for (auto& uniformFloats4 : _uniformFloats4)
		context->setUniforms4	(uniformFloats4.first,	uniformFloats4.second->first,			uniformFloats4.second->second);
	for (auto& uniformFloats16 : _uniformFloats16)
		context->setUniform		(uniformFloats16.first,	uniformFloats16.second->first, true,	uniformFloats16.second->second);

	auto textureOffset = 0;
	for (auto textureLocationAndPtr : _program->textures())
		context->setTextureAt(textureOffset++, textureLocationAndPtr.second->id(), textureLocationAndPtr.first);

	for (uint textureId = 0; textureId < _textures.size() - textureOffset; ++textureId)
    {
        auto texture = _textures[textureId];

        context->setTextureAt(textureOffset + textureId, texture, _textureLocations[textureId]);
        if (texture > 0)
            context->setSamplerStateAt(
				textureOffset + textureId, _textureWrapMode[textureId], _textureFilters[textureId], _textureMipFilters[textureId]
            );
    }

    for (uint vertexBufferId = 0; vertexBufferId < _vertexBuffers.size(); ++vertexBufferId)
    {
        auto vertexBuffer = _vertexBuffers[vertexBufferId];

        if (vertexBuffer > 0)
            context->setVertexBufferAt(
                _vertexBufferLocations[vertexBufferId],
                vertexBuffer,
                _vertexAttributeSizes[vertexBufferId],
                _vertexSizes[vertexBufferId],
                _vertexAttributeOffsets[vertexBufferId]
            );
    }

	context->setColorMask(_colorMask);
	context->setBlendMode(_blendMode);
	context->setDepthTest(_depthMask, _depthFunc);
	context->setStencilTest(_stencilFunc, _stencilRef, _stencilMask, _stencilFailOp, _stencilZFailOp, _stencilZPassOp);

    context->setTriangleCulling(_triangleCulling);

	if (_indexBuffer != -1)
		context->drawTriangles(_indexBuffer, _numIndices / 3);
}

Container::Ptr
DrawCall::getDataContainer(const data::BindingSource& source) const
{
	if (source == data::BindingSource::TARGET)
		return _targetData;
	else if (source == data::BindingSource::RENDERER)
		return _rendererData;
	else if (source == data::BindingSource::ROOT)
		return _rootData;

	return nullptr;
}

/*
bool
DrawCall::dataHasProperty(const std::string& propertyName)
{
    return _targetData->hasProperty(propertyName) || _rendererData->hasProperty(propertyName)
		|| _rootData->hasProperty(propertyName);
}
*/<|MERGE_RESOLUTION|>--- conflicted
+++ resolved
@@ -296,15 +296,9 @@
 	
 	if (_uniformBindings.count(bindingName))
 	{	
-<<<<<<< HEAD
-		auto propertyName = std::get<0>(_uniformBindings.at(bindingName));
-		auto& source = std::get<1>(_uniformBindings.at(bindingName));
-		const auto& container = getDataContainer(source);
-=======
 		auto	propertyName	= std::get<0>(_uniformBindings.at(bindingName));
 		auto&	source			= std::get<1>(_uniformBindings.at(bindingName));
 		const auto&	container	= getDataContainer(source);
->>>>>>> d9fb8be1
 
 		if (container)
 		{
