/*
Copyright (c) 2013 Aerys

Permission is hereby granted, free of charge, to any person obtaining a copy of this software and
associated documentation files (the "Software"), to deal in the Software without restriction,
including without limitation the rights to use, copy, modify, merge, publish, distribute,
sublicense, and/or sell copies of the Software, and to permit persons to whom the Software is
furnished to do so, subject to the following conditions:

The above copyright notice and this permission notice shall be included in all copies or
substantial portions of the Software.

THE SOFTWARE IS PROVIDED "AS IS", WITHOUT WARRANTY OF ANY KIND, EXPRESS OR IMPLIED, INCLUDING
BUT NOT LIMITED TO THE WARRANTIES OF MERCHANTABILITY, FITNESS FOR A PARTICULAR PURPOSE AND
NONINFRINGEMENT. IN NO EVENT SHALL THE AUTHORS OR COPYRIGHT HOLDERS BE LIABLE FOR ANY CLAIM,
DAMAGES OR OTHER LIABILITY, WHETHER IN AN ACTION OF CONTRACT, TORT OR OTHERWISE, ARISING FROM,
OUT OF OR IN CONNECTION WITH THE SOFTWARE OR THE USE OR OTHER DEALINGS IN THE SOFTWARE.
*/

#include "DrawCall.hpp"

#include "minko/render/AbstractContext.hpp"
#include "minko/render/CompareMode.hpp"
#include "minko/render/WrapMode.hpp"
#include "minko/render/TextureFilter.hpp"
#include "minko/render/MipFilter.hpp"
#include "minko/render/Blending.hpp"
#include "minko/render/TriangleCulling.hpp"
#include "minko/render/VertexBuffer.hpp"
#include "minko/render/IndexBuffer.hpp"
#include "minko/render/Texture.hpp"
#include "minko/render/Program.hpp"
#include "minko/render/States.hpp"
#include "minko/data/Container.hpp"
#include "minko/math/Matrix4x4.hpp"

using namespace minko;
using namespace minko::data;
using namespace minko::math;
using namespace minko::render;

SamplerState DrawCall::_defaultSamplerState = SamplerState(WrapMode::CLAMP, TextureFilter::NEAREST, MipFilter::NONE);
/*static*/ const unsigned int	DrawCall::MAX_NUM_TEXTURES		= 8;
/*static*/ const unsigned int	DrawCall::MAX_NUM_VERTEXBUFFERS	= 8;

DrawCall::DrawCall(const data::BindingMap&	attributeBindings,
				   const data::BindingMap&	uniformBindings,
				   const data::BindingMap&	stateBindings,
                   States::Ptr              states) :
	_program(nullptr),
	_attributeBindings(attributeBindings),
	_uniformBindings(uniformBindings),
	_stateBindings(stateBindings),
    _states(states),
    _textures(MAX_NUM_TEXTURES, -1),
    _textureLocations(MAX_NUM_TEXTURES, -1),
    _textureWrapMode(MAX_NUM_TEXTURES, WrapMode::CLAMP),
    _textureFilters(MAX_NUM_TEXTURES, TextureFilter::NEAREST),
    _textureMipFilters(MAX_NUM_TEXTURES, MipFilter::NONE),
    _vertexBuffers(MAX_NUM_VERTEXBUFFERS, -1),
    _vertexBufferLocations(MAX_NUM_VERTEXBUFFERS, -1),
    _vertexSizes(MAX_NUM_VERTEXBUFFERS, -1),
    _vertexAttributeSizes(MAX_NUM_VERTEXBUFFERS, -1),
    _vertexAttributeOffsets(MAX_NUM_VERTEXBUFFERS, -1),
<<<<<<< HEAD
	_target(nullptr)
=======
	_referenceChangedSlots()
>>>>>>> 24721c6e
{
}

void
DrawCall::configure(std::shared_ptr<Program>  program,
                    ContainerPtr              data,
                    ContainerPtr              rootData)
{
    _program = program;
    bind(data, rootData);
}

void
DrawCall::bind(ContainerPtr data, ContainerPtr rootData)
{
	reset();

	_data		= data;
	_rootData	= rootData;

	auto indexBuffer	= getDataProperty<IndexBuffer::Ptr>("geometry.indices");

    _indexBuffer	= indexBuffer->id();
    _numIndices		= indexBuffer->data().size();

<<<<<<< HEAD
	unsigned int numTextures	    = 0;
    unsigned int numVertexBuffers   = 0;
    auto programInputs				= _program->inputs();
=======
	bindProgramInputs();
	bindStates();
}
>>>>>>> 24721c6e

void
DrawCall::bindProgramInputs()
{
	if (_program == nullptr || _program->inputs() == nullptr)
		return;

<<<<<<< HEAD
	const std::vector<std::string>& inputNames	= programInputs->names();
    for (unsigned int inputId = 0; inputId < inputNames.size(); ++inputId)
	{
		auto type = bindProperty(inputNames[inputId], 
								 numVertexBuffers, 
								 numTextures);

		if (type == ProgramInputs::Type::attribute)
			++numVertexBuffers;
		else if (type == ProgramInputs::Type::sampler2d)
			++numTextures;
=======
	auto							programInputs		= _program->inputs();
	const std::vector<std::string>&	inputNames			= programInputs->names();
	unsigned int					numTextures			= 0;
    unsigned int					numVertexBuffers	= 0;
	
	unsigned int					vertexBufferId		= 0;
	unsigned int					textureId			= 0;
	for (unsigned int inputId = 0; inputId < inputNames.size(); ++inputId)
	{
		const std::string&	inputName	= inputNames[inputId];
		const auto			type		= programInputs->type(inputName);
		const int			location	= programInputs->location(inputName);

		switch (type)
		{
		case ProgramInputs::Type::attribute:
			{
				auto				propertyNameIt	= _attributeBindings.find(inputName);
				const std::string&	propertyName	= propertyNameIt == _attributeBindings.end() ? inputName : propertyNameIt->second;
				Container::Ptr		container		= getDataContainer(propertyName);
				if (container)
					bindVertexAttribute(container, propertyName, location, vertexBufferId);
				++vertexBufferId;
				break;
			}
	
		case ProgramInputs::Type::sampler2d:
			{
				auto				propertyNameIt	= _uniformBindings.find(inputName);
				const std::string&	propertyName	= propertyNameIt == _uniformBindings.end() ? inputName : propertyNameIt->second;
				Container::Ptr		container		= getDataContainer(propertyName);
				if (container)
					bindTextureSampler2D(container, propertyName, location, textureId);
				++textureId;
				break;
			}
	
		default:
			{
				auto				propertyNameIt	= _uniformBindings.find(inputName);
				const std::string&	propertyName	= propertyNameIt == _uniformBindings.end() ? inputName : propertyNameIt->second;
				Container::Ptr		container		= getDataContainer(propertyName);
				if (container)
					bindUniform(container, propertyName, type, location);
				break;
			}
	
		case ProgramInputs::Type::unknown:
			break;
		}
>>>>>>> 24721c6e
	}
}

void
DrawCall::bindVertexAttribute(Container::Ptr		container,
							  const std::string&	propertyName,
							  int					location,
							  int					vertexBufferId)
{
#ifdef DEBUG
	if (location < 0)
		throw std::invalid_argument("location");
	if (vertexBufferId < 0 || vertexBufferId >= MAX_NUM_VERTEXBUFFERS)
		throw std::invalid_argument("vertexBufferId");
	if (container==nullptr || !container->hasProperty(propertyName))
		throw;
#endif // DEBUG

	auto vertexBuffer	= container->get<VertexBuffer::Ptr>(propertyName);
	auto attributeName  = propertyName.substr(propertyName.find_last_of('.') + 1);
	auto attribute		= vertexBuffer->attribute(attributeName);
	
	_vertexBuffers[vertexBufferId]			= vertexBuffer->id();
	_vertexBufferLocations[vertexBufferId]	= location;
	_vertexAttributeSizes[vertexBufferId]	= std::get<1>(*attribute);
	_vertexSizes[vertexBufferId]			= vertexBuffer->vertexSize();
	_vertexAttributeOffsets[vertexBufferId]	= std::get<2>(*attribute);

	if (_referenceChangedSlots.count(propertyName) == 0)
		_referenceChangedSlots[propertyName] = container->propertyReferenceChanged(propertyName)->connect(std::bind(
			&DrawCall::bindVertexAttribute,
			shared_from_this(),
			std::placeholders::_1,
			std::placeholders::_2,
			location,
			vertexBufferId
		));
}

void
DrawCall::bindTextureSampler2D(Container::Ptr		container,
							   const std::string&	propertyName,
							   int					location,
							   int					textureId)
{
#ifdef DEBUG
	if (location < 0)
		throw std::invalid_argument("location");
	if (textureId < 0 || textureId >= MAX_NUM_TEXTURES)
		throw std::invalid_argument("textureId");
	if (container==nullptr || !container->hasProperty(propertyName))
		throw;
#endif // DEBUG
	
	auto texture        = container->get<Texture::Ptr>(propertyName)->id();
	auto& samplerState  = _states->samplers().count(propertyName)
	    ? _states->samplers().at(propertyName)
	    : _defaultSamplerState;
	
	_textures[textureId]			= texture;
	_textureLocations[textureId]	= location;
	_textureWrapMode[textureId]		= std::get<0>(samplerState);
	_textureFilters[textureId]		= std::get<1>(samplerState);
	_textureMipFilters[textureId]	= std::get<2>(samplerState);

	if (_referenceChangedSlots.count(propertyName) == 0)
		_referenceChangedSlots[propertyName] = container->propertyReferenceChanged(propertyName)->connect(std::bind(
			&DrawCall::bindTextureSampler2D,
			shared_from_this(),
			std::placeholders::_1,
			std::placeholders::_2,
			location,
			textureId
		));
}

void
DrawCall::bindUniform(Container::Ptr		container,
					  const std::string&	propertyName,
					  ProgramInputs::Type	type,
					  int					location)
{
#ifdef DEBUG
	if (type == ProgramInputs::Type::sampler2d || type == ProgramInputs::Type::attribute)
		throw std::invalid_argument("type");
	if (location < 0)
		throw std::invalid_argument("location");
	if (container==nullptr || !container->hasProperty(propertyName))
		throw;
#endif // DEBUG

	if (type == ProgramInputs::Type::float1)
	     _uniformFloat[location] = container->get<float>(propertyName);
	else if (type == ProgramInputs::Type::float2)
	     _uniformFloat2[location] = container->get<std::shared_ptr<Vector2>>(propertyName);
	else if (type == ProgramInputs::Type::float3)
	     _uniformFloat3[location] = container->get<std::shared_ptr<Vector3>>(propertyName);
	else if (type == ProgramInputs::Type::float4)
	     _uniformFloat4[location] = container->get<std::shared_ptr<Vector4>>(propertyName);
	else if (type == ProgramInputs::Type::float16)
	     _uniformFloat16[location] = &(container->get<Matrix4x4::Ptr>(propertyName)->data()[0]);
	else
		throw std::logic_error("unsupported uniform type.");

	if (_referenceChangedSlots.count(propertyName) == 0)
		_referenceChangedSlots[propertyName] = container->propertyReferenceChanged(propertyName)->connect(std::bind(
			&DrawCall::bindUniform,
			shared_from_this(),
			std::placeholders::_1,
			std::placeholders::_2,
			type,
			location
		));
}

ProgramInputs::Type
DrawCall::bindProperty(const std::string& name, 
					   int vertexBufferId,
					   int textureId)
{
	if (_program == nullptr || !_program->inputs()->hasName(name))
		return ProgramInputs::Type::unknown;

	const ProgramInputs::Type type = _program->inputs()->type(name);
	switch (_program->inputs()->type(name))
	{
	case ProgramInputs::Type::attribute:
		bindVertexAttribute(name, vertexBufferId);
		break;

	case ProgramInputs::Type::sampler2d:
		bindTextureSampler2D(name, textureId);
		break;

	default:
		bindUniform(name);

	case ProgramInputs::Type::unknown:
		break;
	}

	return type;
}

void
DrawCall::bindVertexAttribute(const std::string& name, 
							  int vertexBufferId)
{
#ifdef DEBUG
	if (vertexBufferId < 0 || vertexBufferId >= MAX_NUM_VERTEXBUFFERS)
		throw std::invalid_argument("vertexBufferId");
#endif // DEBUG

	if (_program == nullptr)
		return;

	const int location = _program->inputs()->location(name);
	if (location < 0)
		return;

	auto foundNameIt = _attributeBindings.find(name);
	const std::string& propertyName = foundNameIt != _attributeBindings.end()
		? foundNameIt->second
		: name;
	
	if (!dataHasProperty(propertyName))
		return;
	
	auto vertexBuffer	= getDataProperty<VertexBuffer::Ptr>(propertyName);
	auto attributeName  = propertyName.substr(propertyName.find_last_of('.') + 1);
	auto attribute		= vertexBuffer->attribute(attributeName);
	
	_vertexBuffers[vertexBufferId]			= vertexBuffer->id();
	_vertexBufferLocations[vertexBufferId]	= location;
	_vertexAttributeSizes[vertexBufferId]	= std::get<1>(*attribute);
	_vertexSizes[vertexBufferId]			= vertexBuffer->vertexSize();
	_vertexAttributeOffsets[vertexBufferId]	= std::get<2>(*attribute);
}

void
DrawCall::bindTextureSampler2D(const std::string& name, 
							   int textureId)
{
#ifdef DEBUG
	if (textureId < 0 || textureId >= MAX_NUM_TEXTURES)
		throw std::invalid_argument("textureId");
#endif // DEBUG

	if (_program == nullptr)
		return;

	const int location = _program->inputs()->location(name);
	if (location < 0)
		return;

	auto foundNameIt = _uniformBindings.find(name);
	const std::string& propertyName = foundNameIt != _uniformBindings.end()
		? foundNameIt->second
		: name;
	
	auto texture        = getDataProperty<Texture::Ptr>(propertyName)->id();
	auto& samplerState  = _states->samplers().count(name)
	    ? _states->samplers().at(name)
	    : _defaultSamplerState;
	
	_textures[textureId]			= texture;
	_textureLocations[textureId]	= location;
	_textureWrapMode[textureId]		= std::get<0>(samplerState);
	_textureFilters[textureId]		= std::get<1>(samplerState);
	_textureMipFilters[textureId]	= std::get<2>(samplerState);
}

void
DrawCall::bindUniform(const std::string& name)
{
	if (_program == nullptr)
		return;

	const ProgramInputs::Type	type		= _program->inputs()->type(name);
	const int					location	= _program->inputs()->location(name);
	if (type == ProgramInputs::Type::unknown || location < 0)
		return;

#ifdef DEBUG
	if (type == ProgramInputs::Type::sampler2d || type == ProgramInputs::Type::attribute)
		throw;
#endif // DEBUG

	auto foundNameIt = _uniformBindings.find(name);
	const std::string& propertyName = foundNameIt != _uniformBindings.end()
		? foundNameIt->second
		: name;

	if (!dataHasProperty(propertyName))
		return;

	if (type == ProgramInputs::Type::float1)
	     _uniformFloat[location] = getDataProperty<float>(propertyName);
	else if (type == ProgramInputs::Type::float2)
	     _uniformFloat2[location] = getDataProperty<std::shared_ptr<Vector2>>(propertyName);
	else if (type == ProgramInputs::Type::float3)
	     _uniformFloat3[location] = getDataProperty<std::shared_ptr<Vector3>>(propertyName);
	else if (type == ProgramInputs::Type::float4)
	     _uniformFloat4[location] = getDataProperty<std::shared_ptr<Vector4>>(propertyName);
	else if (type == ProgramInputs::Type::float16)
	     _uniformFloat16[location] = &(getDataProperty<Matrix4x4::Ptr>(propertyName)->data()[0]);
	else
		throw std::logic_error("unsupported uniform type.");
}

void
DrawCall::reset()
{
	_target = nullptr;

	_uniformFloat.clear();
	_uniformFloat2.clear();
	_uniformFloat3.clear();
	_uniformFloat4.clear();
	_uniformFloat16.clear();

	_textures			.clear();
	_textureLocations	.clear();
	_textureWrapMode	.clear();
	_textureFilters		.clear();
	_textureMipFilters	.clear();

	_textures			.resize(MAX_NUM_TEXTURES, -1);
	_textureLocations	.resize(MAX_NUM_TEXTURES, -1);
	_textureWrapMode	.resize(MAX_NUM_TEXTURES, WrapMode::CLAMP);
	_textureFilters		.resize(MAX_NUM_TEXTURES, TextureFilter::NEAREST);
	_textureMipFilters	.resize(MAX_NUM_TEXTURES, MipFilter::NONE);

	_vertexBuffers			.clear();
	_vertexBufferLocations	.clear();
	_vertexSizes			.clear();
	_vertexAttributeSizes	.clear();
	_vertexAttributeOffsets	.clear();

	_vertexBuffers			.resize(MAX_NUM_VERTEXBUFFERS, -1);
	_vertexBufferLocations	.resize(MAX_NUM_VERTEXBUFFERS, -1);
	_vertexSizes			.resize(MAX_NUM_VERTEXBUFFERS, -1);
	_vertexAttributeSizes	.resize(MAX_NUM_VERTEXBUFFERS, -1);
	_vertexAttributeOffsets	.resize(MAX_NUM_VERTEXBUFFERS, -1);
<<<<<<< HEAD
=======

	_propertyChangedSlots.clear();
	_referenceChangedSlots.clear();
>>>>>>> 24721c6e
}

void
DrawCall::bindStates()
{
	_blendMode = getDataProperty<Blending::Mode>(
        _stateBindings.count("blendMode") ? _stateBindings.at("blendMode") : "blendMode",
        _states->blendingSourceFactor() | _states->blendingDestinationFactor()
    );

	_depthMask = getDataProperty<bool>(
		_stateBindings.count("depthMask") ? _stateBindings.at("depthMask") : "depthMask",
        _states->depthMask()
	);
	_depthFunc = getDataProperty<CompareMode>(
		_stateBindings.count("depthFunc") ? _stateBindings.at("depthFunc") : "depthFunc",
        _states->depthFun()
	);

    _triangleCulling = getDataProperty<TriangleCulling>(
		_stateBindings.count("triangleCulling") ? _stateBindings.at("triangleCulling") : "triangleCulling",
        _states->triangleCulling()
	);

    _target = getDataProperty<Texture::Ptr>(
    	_stateBindings.count("target") ? _stateBindings.at("target") : "target",
        _states->target()
    );
	
    if (_target && !_target->isReady())
        _target->upload();
}

void
DrawCall::render(const AbstractContext::Ptr& context)
{
    if (_target)
        context->setRenderToTexture(_target->id(), true);
    else
        context->setRenderToBackBuffer();

    context->setProgram(_program->id());

    for (auto& uniformFloat : _uniformFloat)
        context->setUniform(uniformFloat.first, uniformFloat.second);
    for (auto& uniformFloat2 : _uniformFloat2)
    {
        auto& float2 = uniformFloat2.second;

        context->setUniform(uniformFloat2.first, float2->x(), float2->y());
    }
    for (auto& uniformFloat3 : _uniformFloat3)
    {
        auto& float3 = uniformFloat3.second;

        context->setUniform(uniformFloat3.first, float3->x(), float3->y(), float3->z());
    }
    for (auto& uniformFloat4 : _uniformFloat4)
    {
        auto& float4 = uniformFloat4.second;

        context->setUniform(uniformFloat4.first, float4->x(), float4->y(), float4->z(), float4->w());
    }
    for (auto& uniformFloat16 : _uniformFloat16)
        context->setUniform(uniformFloat16.first, 1, true, uniformFloat16.second);

    for (uint textureId = 0; textureId < _textures.size(); ++textureId)
    {
        auto texture = _textures[textureId];

        context->setTextureAt(textureId, texture, _textureLocations[textureId]);
        if (texture > 0)
            context->setSamplerStateAt(
                textureId, _textureWrapMode[textureId], _textureFilters[textureId], _textureMipFilters[textureId]
            );
    }

    for (uint vertexBufferId = 0; vertexBufferId < _vertexBuffers.size(); ++vertexBufferId)
    {
        auto vertexBuffer = _vertexBuffers[vertexBufferId];

        if (vertexBuffer > 0)
            context->setVertexBufferAt(
                _vertexBufferLocations[vertexBufferId],
                vertexBuffer,
                _vertexAttributeSizes[vertexBufferId],
                _vertexSizes[vertexBufferId],
                _vertexAttributeOffsets[vertexBufferId]
            );
    }

	context->setBlendMode(_blendMode);
	context->setDepthTest(_depthMask, _depthFunc);
    context->setTriangleCulling(_triangleCulling);

    context->drawTriangles(_indexBuffer, _numIndices / 3);
}

void
DrawCall::watchProperty(const std::string& propertyName)
{
    /*
    _propertyChangedSlots.push_back(_data->propertyChanged(propertyName)->connect(std::bind(
        &DrawCall::boundPropertyChangedHandler,
        shared_from_this(),
        std::placeholders::_1,
        std::placeholders::_2
    )));
    */
}



void
DrawCall::propertyChangedHandler(std::shared_ptr<data::Container>  data,
                                 const std::string&                propertyName)
{

}

Container::Ptr
DrawCall::getDataContainer(const std::string& propertyName) const
{
	if (_data == nullptr || _rootData == nullptr)
		return nullptr;
	else if (_data->hasProperty(propertyName))
		return _data;
	else if (_rootData->hasProperty(propertyName))
		return _rootData;
	else
		return nullptr;
}

bool
DrawCall::dataHasProperty(const std::string& propertyName)
{
    return _data->hasProperty(propertyName) || _rootData->hasProperty(propertyName);
}<|MERGE_RESOLUTION|>--- conflicted
+++ resolved
@@ -62,11 +62,8 @@
     _vertexSizes(MAX_NUM_VERTEXBUFFERS, -1),
     _vertexAttributeSizes(MAX_NUM_VERTEXBUFFERS, -1),
     _vertexAttributeOffsets(MAX_NUM_VERTEXBUFFERS, -1),
-<<<<<<< HEAD
-	_target(nullptr)
-=======
+	_target(nullptr),
 	_referenceChangedSlots()
->>>>>>> 24721c6e
 {
 }
 
@@ -92,15 +89,9 @@
     _indexBuffer	= indexBuffer->id();
     _numIndices		= indexBuffer->data().size();
 
-<<<<<<< HEAD
-	unsigned int numTextures	    = 0;
-    unsigned int numVertexBuffers   = 0;
-    auto programInputs				= _program->inputs();
-=======
 	bindProgramInputs();
 	bindStates();
 }
->>>>>>> 24721c6e
 
 void
 DrawCall::bindProgramInputs()
@@ -108,19 +99,6 @@
 	if (_program == nullptr || _program->inputs() == nullptr)
 		return;
 
-<<<<<<< HEAD
-	const std::vector<std::string>& inputNames	= programInputs->names();
-    for (unsigned int inputId = 0; inputId < inputNames.size(); ++inputId)
-	{
-		auto type = bindProperty(inputNames[inputId], 
-								 numVertexBuffers, 
-								 numTextures);
-
-		if (type == ProgramInputs::Type::attribute)
-			++numVertexBuffers;
-		else if (type == ProgramInputs::Type::sampler2d)
-			++numTextures;
-=======
 	auto							programInputs		= _program->inputs();
 	const std::vector<std::string>&	inputNames			= programInputs->names();
 	unsigned int					numTextures			= 0;
@@ -171,7 +149,6 @@
 		case ProgramInputs::Type::unknown:
 			break;
 		}
->>>>>>> 24721c6e
 	}
 }
 
@@ -287,141 +264,6 @@
 		));
 }
 
-ProgramInputs::Type
-DrawCall::bindProperty(const std::string& name, 
-					   int vertexBufferId,
-					   int textureId)
-{
-	if (_program == nullptr || !_program->inputs()->hasName(name))
-		return ProgramInputs::Type::unknown;
-
-	const ProgramInputs::Type type = _program->inputs()->type(name);
-	switch (_program->inputs()->type(name))
-	{
-	case ProgramInputs::Type::attribute:
-		bindVertexAttribute(name, vertexBufferId);
-		break;
-
-	case ProgramInputs::Type::sampler2d:
-		bindTextureSampler2D(name, textureId);
-		break;
-
-	default:
-		bindUniform(name);
-
-	case ProgramInputs::Type::unknown:
-		break;
-	}
-
-	return type;
-}
-
-void
-DrawCall::bindVertexAttribute(const std::string& name, 
-							  int vertexBufferId)
-{
-#ifdef DEBUG
-	if (vertexBufferId < 0 || vertexBufferId >= MAX_NUM_VERTEXBUFFERS)
-		throw std::invalid_argument("vertexBufferId");
-#endif // DEBUG
-
-	if (_program == nullptr)
-		return;
-
-	const int location = _program->inputs()->location(name);
-	if (location < 0)
-		return;
-
-	auto foundNameIt = _attributeBindings.find(name);
-	const std::string& propertyName = foundNameIt != _attributeBindings.end()
-		? foundNameIt->second
-		: name;
-	
-	if (!dataHasProperty(propertyName))
-		return;
-	
-	auto vertexBuffer	= getDataProperty<VertexBuffer::Ptr>(propertyName);
-	auto attributeName  = propertyName.substr(propertyName.find_last_of('.') + 1);
-	auto attribute		= vertexBuffer->attribute(attributeName);
-	
-	_vertexBuffers[vertexBufferId]			= vertexBuffer->id();
-	_vertexBufferLocations[vertexBufferId]	= location;
-	_vertexAttributeSizes[vertexBufferId]	= std::get<1>(*attribute);
-	_vertexSizes[vertexBufferId]			= vertexBuffer->vertexSize();
-	_vertexAttributeOffsets[vertexBufferId]	= std::get<2>(*attribute);
-}
-
-void
-DrawCall::bindTextureSampler2D(const std::string& name, 
-							   int textureId)
-{
-#ifdef DEBUG
-	if (textureId < 0 || textureId >= MAX_NUM_TEXTURES)
-		throw std::invalid_argument("textureId");
-#endif // DEBUG
-
-	if (_program == nullptr)
-		return;
-
-	const int location = _program->inputs()->location(name);
-	if (location < 0)
-		return;
-
-	auto foundNameIt = _uniformBindings.find(name);
-	const std::string& propertyName = foundNameIt != _uniformBindings.end()
-		? foundNameIt->second
-		: name;
-	
-	auto texture        = getDataProperty<Texture::Ptr>(propertyName)->id();
-	auto& samplerState  = _states->samplers().count(name)
-	    ? _states->samplers().at(name)
-	    : _defaultSamplerState;
-	
-	_textures[textureId]			= texture;
-	_textureLocations[textureId]	= location;
-	_textureWrapMode[textureId]		= std::get<0>(samplerState);
-	_textureFilters[textureId]		= std::get<1>(samplerState);
-	_textureMipFilters[textureId]	= std::get<2>(samplerState);
-}
-
-void
-DrawCall::bindUniform(const std::string& name)
-{
-	if (_program == nullptr)
-		return;
-
-	const ProgramInputs::Type	type		= _program->inputs()->type(name);
-	const int					location	= _program->inputs()->location(name);
-	if (type == ProgramInputs::Type::unknown || location < 0)
-		return;
-
-#ifdef DEBUG
-	if (type == ProgramInputs::Type::sampler2d || type == ProgramInputs::Type::attribute)
-		throw;
-#endif // DEBUG
-
-	auto foundNameIt = _uniformBindings.find(name);
-	const std::string& propertyName = foundNameIt != _uniformBindings.end()
-		? foundNameIt->second
-		: name;
-
-	if (!dataHasProperty(propertyName))
-		return;
-
-	if (type == ProgramInputs::Type::float1)
-	     _uniformFloat[location] = getDataProperty<float>(propertyName);
-	else if (type == ProgramInputs::Type::float2)
-	     _uniformFloat2[location] = getDataProperty<std::shared_ptr<Vector2>>(propertyName);
-	else if (type == ProgramInputs::Type::float3)
-	     _uniformFloat3[location] = getDataProperty<std::shared_ptr<Vector3>>(propertyName);
-	else if (type == ProgramInputs::Type::float4)
-	     _uniformFloat4[location] = getDataProperty<std::shared_ptr<Vector4>>(propertyName);
-	else if (type == ProgramInputs::Type::float16)
-	     _uniformFloat16[location] = &(getDataProperty<Matrix4x4::Ptr>(propertyName)->data()[0]);
-	else
-		throw std::logic_error("unsupported uniform type.");
-}
-
 void
 DrawCall::reset()
 {
@@ -456,12 +298,9 @@
 	_vertexSizes			.resize(MAX_NUM_VERTEXBUFFERS, -1);
 	_vertexAttributeSizes	.resize(MAX_NUM_VERTEXBUFFERS, -1);
 	_vertexAttributeOffsets	.resize(MAX_NUM_VERTEXBUFFERS, -1);
-<<<<<<< HEAD
-=======
 
 	_propertyChangedSlots.clear();
 	_referenceChangedSlots.clear();
->>>>>>> 24721c6e
 }
 
 void
