/*
Copyright (c) 2013 Aerys

Permission is hereby granted, free of charge, to any person obtaining a copy of this software and
associated documentation files (the "Software"), to deal in the Software without restriction,
including without limitation the rights to use, copy, modify, merge, publish, distribute,
sublicense, and/or sell copies of the Software, and to permit persons to whom the Software is
furnished to do so, subject to the following conditions:

The above copyright notice and this permission notice shall be included in all copies or
substantial portions of the Software.

THE SOFTWARE IS PROVIDED "AS IS", WITHOUT WARRANTY OF ANY KIND, EXPRESS OR IMPLIED, INCLUDING
BUT NOT LIMITED TO THE WARRANTIES OF MERCHANTABILITY, FITNESS FOR A PARTICULAR PURPOSE AND
NONINFRINGEMENT. IN NO EVENT SHALL THE AUTHORS OR COPYRIGHT HOLDERS BE LIABLE FOR ANY CLAIM,
DAMAGES OR OTHER LIABILITY, WHETHER IN AN ACTION OF CONTRACT, TORT OR OTHERWISE, ARISING FROM,
OUT OF OR IN CONNECTION WITH THE SOFTWARE OR THE USE OR OTHER DEALINGS IN THE SOFTWARE.
*/

#include "DrawCall.hpp"

#include "minko/render/AbstractContext.hpp"
#include "minko/render/CompareMode.hpp"
#include "minko/render/WrapMode.hpp"
#include "minko/render/TextureFilter.hpp"
#include "minko/render/MipFilter.hpp"
#include "minko/render/Blending.hpp"
#include "minko/render/TriangleCulling.hpp"
#include "minko/render/VertexBuffer.hpp"
#include "minko/render/IndexBuffer.hpp"
#include "minko/render/Texture.hpp"
#include "minko/render/Program.hpp"
#include "minko/render/States.hpp"
#include "minko/data/Container.hpp"
#include "minko/math/Matrix4x4.hpp"

using namespace minko;
using namespace minko::data;
using namespace minko::math;
using namespace minko::render;

SamplerState DrawCall::_defaultSamplerState = SamplerState(WrapMode::CLAMP, TextureFilter::NEAREST, MipFilter::NONE);
/*static*/ const unsigned int	DrawCall::MAX_NUM_TEXTURES		= 8;
/*static*/ const unsigned int	DrawCall::MAX_NUM_VERTEXBUFFERS	= 8;

DrawCall::DrawCall(const data::BindingMap&	attributeBindings,
				   const data::BindingMap&	uniformBindings,
				   const data::BindingMap&	stateBindings,
                   States::Ptr              states) :
	_program(nullptr),
	_attributeBindings(attributeBindings),
	_uniformBindings(uniformBindings),
	_stateBindings(stateBindings),
    _states(states),
    _textures(MAX_NUM_TEXTURES, -1),
    _textureLocations(MAX_NUM_TEXTURES, -1),
    _textureWrapMode(MAX_NUM_TEXTURES, WrapMode::CLAMP),
    _textureFilters(MAX_NUM_TEXTURES, TextureFilter::NEAREST),
    _textureMipFilters(MAX_NUM_TEXTURES, MipFilter::NONE),
    _vertexBuffers(MAX_NUM_VERTEXBUFFERS, -1),
    _vertexBufferLocations(MAX_NUM_VERTEXBUFFERS, -1),
    _vertexSizes(MAX_NUM_VERTEXBUFFERS, -1),
    _vertexAttributeSizes(MAX_NUM_VERTEXBUFFERS, -1),
    _vertexAttributeOffsets(MAX_NUM_VERTEXBUFFERS, -1),
	_target(nullptr),
	_referenceChangedSlots()
{
}

void
DrawCall::configure(std::shared_ptr<Program>  program,
                    ContainerPtr              data,
                    ContainerPtr              rootData)
{
    _program = program;
    bind(data, rootData);
}

void
DrawCall::bind(ContainerPtr data, ContainerPtr rootData)
{
	reset();

	_data		= data;
	_rootData	= rootData;

	auto indexBuffer	= getDataProperty<IndexBuffer::Ptr>("geometry.indices");

    _indexBuffer	= indexBuffer->id();
    _numIndices		= indexBuffer->data().size();

	bindProgramInputs();
	bindStates();
}

void
DrawCall::bindProgramInputs()
{
	if (_program == nullptr || _program->inputs() == nullptr)
		return;

	auto							programInputs		= _program->inputs();
	const std::vector<std::string>&	inputNames			= programInputs->names();
	unsigned int					numTextures			= 0;
    unsigned int					numVertexBuffers	= 0;
	
	unsigned int					vertexBufferId		= 0;
	unsigned int					textureId			= 0;
	for (unsigned int inputId = 0; inputId < inputNames.size(); ++inputId)
	{
		const std::string&	inputName	= inputNames[inputId];
		const auto			type		= programInputs->type(inputName);
		const int			location	= programInputs->location(inputName);

		switch (type)
		{
		case ProgramInputs::Type::attribute:
			{
				auto				propertyNameIt	= _attributeBindings.find(inputName);
				const std::string&	propertyName	= propertyNameIt == _attributeBindings.end() ? inputName : propertyNameIt->second;
				Container::Ptr		container		= getDataContainer(propertyName);
				if (container)
					bindVertexAttribute(container, propertyName, location, vertexBufferId);
				++vertexBufferId;
				break;
			}
	
		case ProgramInputs::Type::sampler2d:
			{
				auto				propertyNameIt	= _uniformBindings.find(inputName);
				const std::string&	propertyName	= propertyNameIt == _uniformBindings.end() ? inputName : propertyNameIt->second;
				Container::Ptr		container		= getDataContainer(propertyName);
				if (container)
					bindTextureSampler2D(container, inputName, propertyName, location, textureId);
				++textureId;
				break;
			}
	
		default:
			{
				auto				propertyNameIt	= _uniformBindings.find(inputName);
				const std::string&	propertyName	= propertyNameIt == _uniformBindings.end() ? inputName : propertyNameIt->second;
				Container::Ptr		container		= getDataContainer(propertyName);
				if (container)
					bindUniform(container, propertyName, type, location);
				break;
			}
	
		case ProgramInputs::Type::unknown:
			break;
		}
	}
}

void
DrawCall::bindVertexAttribute(Container::Ptr		container,
							  const std::string&	propertyName,
							  int					location,
							  int					vertexBufferId)
{
#ifdef DEBUG
	if (container==nullptr)
		throw std::invalid_argument("container");
	if (location < 0)
		throw std::invalid_argument("location");
	if (vertexBufferId < 0 || vertexBufferId >= MAX_NUM_VERTEXBUFFERS)
		throw std::invalid_argument("vertexBufferId");
<<<<<<< HEAD
	if (container == nullptr || !container->hasProperty(propertyName))
		throw;
=======
>>>>>>> 00124ea7
#endif // DEBUG

	if (!container->hasProperty(propertyName))
		return;

	auto vertexBuffer	= container->get<VertexBuffer::Ptr>(propertyName);
	auto attributeName  = propertyName.substr(propertyName.find_last_of('.') + 1);

#ifdef DEBUG
	if (!vertexBuffer->hasAttribute(attributeName))
		throw std::logic_error("missing required vertex attribute: " + attributeName);
#endif

	auto attribute		= vertexBuffer->attribute(attributeName);
	
	_vertexBuffers[vertexBufferId]			= vertexBuffer->id();
	_vertexBufferLocations[vertexBufferId]	= location;
	_vertexAttributeSizes[vertexBufferId]	= std::get<1>(*attribute);
	_vertexSizes[vertexBufferId]			= vertexBuffer->vertexSize();
	_vertexAttributeOffsets[vertexBufferId]	= std::get<2>(*attribute);

	if (_referenceChangedSlots.count(propertyName) == 0)
		_referenceChangedSlots[propertyName] = container->propertyReferenceChanged(propertyName)->connect(std::bind(
			&DrawCall::bindVertexAttribute,
			shared_from_this(),
			std::placeholders::_1,
			std::placeholders::_2,
			location,
			vertexBufferId
		));
}

void
DrawCall::bindTextureSampler2D(Container::Ptr		container,
							   const std::string&	inputName,
							   const std::string&	propertyName,
							   int					location,
							   int					textureId)
{
#ifdef DEBUG
	if (container==nullptr)
		throw std::invalid_argument("container");
	if (location < 0)
		throw std::invalid_argument("location");
	if (textureId < 0 || textureId >= MAX_NUM_TEXTURES)
		throw std::invalid_argument("textureId");
#endif // DEBUG

	if (!container->hasProperty(propertyName))
		return;
	
	auto texture        = container->get<Texture::Ptr>(propertyName)->id();
	auto& samplerState  = _states->samplers().count(inputName)
	    ? _states->samplers().at(inputName)
	    : _defaultSamplerState;
	
	_textures[textureId]			= texture;
	_textureLocations[textureId]	= location;
	_textureWrapMode[textureId]		= std::get<0>(samplerState);
	_textureFilters[textureId]		= std::get<1>(samplerState);
	_textureMipFilters[textureId]	= std::get<2>(samplerState);

	if (_referenceChangedSlots.count(propertyName) == 0)
		_referenceChangedSlots[propertyName] = container->propertyReferenceChanged(propertyName)->connect(std::bind(
			&DrawCall::bindTextureSampler2D,
			shared_from_this(),
			std::placeholders::_1,
			inputName,
			std::placeholders::_2,
			location,
			textureId
		));
}

void
DrawCall::bindUniform(Container::Ptr		container,
					  const std::string&	propertyName,
					  ProgramInputs::Type	type,
					  int					location)
{
#ifdef DEBUG
	if (container==nullptr)
		throw std::invalid_argument("container");
	if (type == ProgramInputs::Type::sampler2d || type == ProgramInputs::Type::attribute)
		throw std::invalid_argument("type");
	if (location < 0)
		throw std::invalid_argument("location");
#endif // DEBUG

	if (!container->hasProperty(propertyName))
		return;

	if (type == ProgramInputs::Type::float1)
	     _uniformFloat[location] = container->get<float>(propertyName);
	else if (type == ProgramInputs::Type::float2)
	     _uniformFloat2[location] = container->get<std::shared_ptr<Vector2>>(propertyName);
	else if (type == ProgramInputs::Type::float3)
	     _uniformFloat3[location] = container->get<std::shared_ptr<Vector3>>(propertyName);
	else if (type == ProgramInputs::Type::float4)
		_uniformFloat4[location] = container->get<std::shared_ptr<Vector4>>(propertyName);	
	else if (type == ProgramInputs::Type::float16)
	     _uniformFloat16[location] = &(container->get<Matrix4x4::Ptr>(propertyName)->data()[0]);
	else
		throw std::logic_error("unsupported uniform type.");

	if (_referenceChangedSlots.count(propertyName) == 0)
		_referenceChangedSlots[propertyName] = container->propertyReferenceChanged(propertyName)->connect(std::bind(
			&DrawCall::bindUniform,
			shared_from_this(),
			std::placeholders::_1,
			std::placeholders::_2,
			type,
			location
		));
}

void
DrawCall::reset()
{
	_target = nullptr;

	_uniformFloat.clear();
	_uniformFloat2.clear();
	_uniformFloat3.clear();
	_uniformFloat4.clear();
	_uniformFloat16.clear();

	_textures			.clear();
	_textureLocations	.clear();
	_textureWrapMode	.clear();
	_textureFilters		.clear();
	_textureMipFilters	.clear();

	_textures			.resize(MAX_NUM_TEXTURES, -1);
	_textureLocations	.resize(MAX_NUM_TEXTURES, -1);
	_textureWrapMode	.resize(MAX_NUM_TEXTURES, WrapMode::CLAMP);
	_textureFilters		.resize(MAX_NUM_TEXTURES, TextureFilter::NEAREST);
	_textureMipFilters	.resize(MAX_NUM_TEXTURES, MipFilter::NONE);

	_vertexBuffers			.clear();
	_vertexBufferLocations	.clear();
	_vertexSizes			.clear();
	_vertexAttributeSizes	.clear();
	_vertexAttributeOffsets	.clear();

	_vertexBuffers			.resize(MAX_NUM_VERTEXBUFFERS, -1);
	_vertexBufferLocations	.resize(MAX_NUM_VERTEXBUFFERS, -1);
	_vertexSizes			.resize(MAX_NUM_VERTEXBUFFERS, -1);
	_vertexAttributeSizes	.resize(MAX_NUM_VERTEXBUFFERS, -1);
	_vertexAttributeOffsets	.resize(MAX_NUM_VERTEXBUFFERS, -1);

	_propertyChangedSlots.clear();
	_referenceChangedSlots.clear();
}

void
DrawCall::bindStates()
{
	_blendMode = getDataProperty<Blending::Mode>(
        _stateBindings.count("blendMode") ? _stateBindings.at("blendMode") : "blendMode",
        _states->blendingSourceFactor() | _states->blendingDestinationFactor()
    );

	_depthMask = getDataProperty<bool>(
		_stateBindings.count("depthMask") ? _stateBindings.at("depthMask") : "depthMask",
        _states->depthMask()
	);
	_depthFunc = getDataProperty<CompareMode>(
		_stateBindings.count("depthFunc") ? _stateBindings.at("depthFunc") : "depthFunc",
        _states->depthFun()
	);

    _triangleCulling = getDataProperty<TriangleCulling>(
		_stateBindings.count("triangleCulling") ? _stateBindings.at("triangleCulling") : "triangleCulling",
        _states->triangleCulling()
	);

    _target = getDataProperty<Texture::Ptr>(
    	_stateBindings.count("target") ? _stateBindings.at("target") : "target",
        _states->target()
    );
	
    if (_target && !_target->isReady())
        _target->upload();
}

void
DrawCall::render(const AbstractContext::Ptr& context, std::shared_ptr<render::Texture> renderTarget)
{
	if (!renderTarget)
		renderTarget = _target;

    if (renderTarget)
    {
    	if (renderTarget->id() != context->renderTarget())
    	{
	        context->setRenderToTexture(renderTarget->id(), true);
	        context->clear();
	    }
    }
    else
        context->setRenderToBackBuffer();

    context->setProgram(_program->id());

    for (auto& uniformFloat : _uniformFloat)
        context->setUniform(uniformFloat.first, uniformFloat.second);
    for (auto& uniformFloat2 : _uniformFloat2)
    {
        auto& float2 = uniformFloat2.second;

        context->setUniform(uniformFloat2.first, float2->x(), float2->y());
    }
    for (auto& uniformFloat3 : _uniformFloat3)
    {
        auto& float3 = uniformFloat3.second;

        context->setUniform(uniformFloat3.first, float3->x(), float3->y(), float3->z());
    }
    for (auto& uniformFloat4 : _uniformFloat4)
    {
        auto& float4 = uniformFloat4.second;

        context->setUniform(uniformFloat4.first, float4->x(), float4->y(), float4->z(), float4->w());
    }
    for (auto& uniformFloat16 : _uniformFloat16)
        context->setUniform(uniformFloat16.first, 1, true, uniformFloat16.second);

    for (uint textureId = 0; textureId < _textures.size(); ++textureId)
    {
        auto texture = _textures[textureId];

        context->setTextureAt(textureId, texture, _textureLocations[textureId]);
        if (texture > 0)
            context->setSamplerStateAt(
                textureId, _textureWrapMode[textureId], _textureFilters[textureId], _textureMipFilters[textureId]
            );
    }

    for (uint vertexBufferId = 0; vertexBufferId < _vertexBuffers.size(); ++vertexBufferId)
    {
        auto vertexBuffer = _vertexBuffers[vertexBufferId];

        if (vertexBuffer > 0)
            context->setVertexBufferAt(
                _vertexBufferLocations[vertexBufferId],
                vertexBuffer,
                _vertexAttributeSizes[vertexBufferId],
                _vertexSizes[vertexBufferId],
                _vertexAttributeOffsets[vertexBufferId]
            );
    }

	context->setBlendMode(_blendMode);
	context->setDepthTest(_depthMask, _depthFunc);
    context->setTriangleCulling(_triangleCulling);

    context->drawTriangles(_indexBuffer, _numIndices / 3);
}

void
DrawCall::watchProperty(const std::string& propertyName)
{
    /*
    _propertyChangedSlots.push_back(_data->propertyChanged(propertyName)->connect(std::bind(
        &DrawCall::boundPropertyChangedHandler,
        shared_from_this(),
        std::placeholders::_1,
        std::placeholders::_2
    )));
    */
}



void
DrawCall::propertyChangedHandler(std::shared_ptr<data::Container>  data,
                                 const std::string&                propertyName)
{

}

Container::Ptr
DrawCall::getDataContainer(const std::string& propertyName) const
{
	if (_data == nullptr || _rootData == nullptr)
		return nullptr;
	else if (_data->hasProperty(propertyName))
		return _data;
	else if (_rootData->hasProperty(propertyName))
		return _rootData;
	else
		return nullptr;
}

bool
DrawCall::dataHasProperty(const std::string& propertyName)
{
    return _data->hasProperty(propertyName) || _rootData->hasProperty(propertyName);
}<|MERGE_RESOLUTION|>--- conflicted
+++ resolved
@@ -165,11 +165,6 @@
 		throw std::invalid_argument("location");
 	if (vertexBufferId < 0 || vertexBufferId >= MAX_NUM_VERTEXBUFFERS)
 		throw std::invalid_argument("vertexBufferId");
-<<<<<<< HEAD
-	if (container == nullptr || !container->hasProperty(propertyName))
-		throw;
-=======
->>>>>>> 00124ea7
 #endif // DEBUG
 
 	if (!container->hasProperty(propertyName))
