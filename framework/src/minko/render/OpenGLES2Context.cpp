<<<<<<< HEAD
/*
Copyright (c) 2013 Aerys

Permission is hereby granted, free of charge, to any person obtaining a copy of this software and
associated documentation files (the "Software"), to deal in the Software without restriction,
including without limitation the rights to use, copy, modify, merge, publish, distribute,
sublicense, and/or sell copies of the Software, and to permit persons to whom the Software is
furnished to do so, subject to the following conditions:

The above copyright notice and this permission notice shall be included in all copies or
substantial portions of the Software.

THE SOFTWARE IS PROVIDED "AS IS", WITHOUT WARRANTY OF ANY KIND, EXPRESS OR IMPLIED, INCLUDING
BUT NOT LIMITED TO THE WARRANTIES OF MERCHANTABILITY, FITNESS FOR A PARTICULAR PURPOSE AND
NONINFRINGEMENT. IN NO EVENT SHALL THE AUTHORS OR COPYRIGHT HOLDERS BE LIABLE FOR ANY CLAIM,
DAMAGES OR OTHER LIABILITY, WHETHER IN AN ACTION OF CONTRACT, TORT OR OTHERWISE, ARISING FROM,
OUT OF OR IN CONNECTION WITH THE SOFTWARE OR THE USE OR OTHER DEALINGS IN THE SOFTWARE.
*/

#include "minko/render/OpenGLES2Context.hpp"

#include <iomanip>
#include "minko/render/CompareMode.hpp"
#include "minko/render/WrapMode.hpp"
#include "minko/render/TextureFilter.hpp"
#include "minko/render/MipFilter.hpp"
#include "minko/render/TriangleCulling.hpp"
#include "minko/render/StencilOperation.hpp"

#define GL_GLEXT_PROTOTYPES
#ifdef __APPLE__
# include <OpenGL/gl.h>
# include <GLUT/glut.h>
#elif MINKO_ANGLE
# include "GLES2/gl2.h"
# include "minko/math/Matrix4x4.hpp"
#elif _WIN32
# include "GL/glew.h"
#elif EMSCRIPTEN
# include <GLES2/gl2.h>
# include <EGL/egl.h>
#else
# include <GL/gl.h>
# include <GL/glu.h>
#endif

#ifdef MINKO_GLSL_OPTIMIZER
# include "glsl_optimizer.h"
#endif

using namespace minko;
using namespace minko::render;

OpenGLES2Context::BlendFactorsMap OpenGLES2Context::_blendingFactors = OpenGLES2Context::initializeBlendFactorsMap();
OpenGLES2Context::BlendFactorsMap
OpenGLES2Context::initializeBlendFactorsMap()
{
    BlendFactorsMap m;

    m[static_cast<uint>(Blending::Source::ZERO)]                       = GL_ZERO;
    m[static_cast<uint>(Blending::Source::ONE)]                        = GL_ONE;
    m[static_cast<uint>(Blending::Source::SRC_COLOR)]                  = GL_SRC_COLOR;
    m[static_cast<uint>(Blending::Source::ONE_MINUS_SRC_COLOR)]        = GL_ONE_MINUS_SRC_COLOR;
    m[static_cast<uint>(Blending::Source::SRC_ALPHA)]                  = GL_SRC_ALPHA;
    m[static_cast<uint>(Blending::Source::ONE_MINUS_SRC_ALPHA)]        = GL_ONE_MINUS_SRC_ALPHA;
    m[static_cast<uint>(Blending::Source::DST_ALPHA)]                  = GL_DST_ALPHA;
    m[static_cast<uint>(Blending::Source::ONE_MINUS_DST_ALPHA)]        = GL_ONE_MINUS_DST_ALPHA;

    m[static_cast<uint>(Blending::Destination::ZERO)]                  = GL_ZERO;
    m[static_cast<uint>(Blending::Destination::ONE)]                   = GL_ONE;
    m[static_cast<uint>(Blending::Destination::DST_COLOR)]             = GL_DST_COLOR;
    m[static_cast<uint>(Blending::Destination::ONE_MINUS_DST_COLOR)]   = GL_ONE_MINUS_DST_COLOR;
    m[static_cast<uint>(Blending::Destination::ONE_MINUS_DST_ALPHA)]   = GL_ONE_MINUS_DST_ALPHA;
    m[static_cast<uint>(Blending::Destination::ONE_MINUS_SRC_ALPHA)]   = GL_ONE_MINUS_SRC_ALPHA;
    m[static_cast<uint>(Blending::Destination::DST_ALPHA)]             = GL_DST_ALPHA;
    m[static_cast<uint>(Blending::Destination::ONE_MINUS_DST_ALPHA)]   = GL_ONE_MINUS_DST_ALPHA;

    return m;
}

OpenGLES2Context::CompareFuncsMap OpenGLES2Context::_compareFuncs = OpenGLES2Context::initializeDepthFuncsMap();
OpenGLES2Context::CompareFuncsMap
OpenGLES2Context::initializeDepthFuncsMap()
{
	CompareFuncsMap m;

	m[CompareMode::ALWAYS]			= GL_ALWAYS;
	m[CompareMode::EQUAL]			= GL_EQUAL;
	m[CompareMode::GREATER]			= GL_GREATER;
	m[CompareMode::GREATER_EQUAL]	= GL_GEQUAL;
	m[CompareMode::LESS]			= GL_LESS;
	m[CompareMode::LESS_EQUAL]		= GL_LEQUAL;
	m[CompareMode::NEVER]			= GL_NEVER;
	m[CompareMode::NOT_EQUAL]		= GL_NOTEQUAL;

	return m;
}

OpenGLES2Context::StencilOperationMap OpenGLES2Context::_stencilOps = OpenGLES2Context::initializeStencilOperationsMap();
OpenGLES2Context::StencilOperationMap
OpenGLES2Context::initializeStencilOperationsMap()
{
	StencilOperationMap m;

	m[StencilOperation::KEEP]		= GL_KEEP;
	m[StencilOperation::ZERO]		= GL_ZERO;
	m[StencilOperation::REPLACE]	= GL_REPLACE;
	m[StencilOperation::INCR]		= GL_INCR;
	m[StencilOperation::INCR_WRAP]	= GL_INCR_WRAP;
	m[StencilOperation::DECR]		= GL_DECR;
	m[StencilOperation::DECR_WRAP]	= GL_DECR_WRAP;
	m[StencilOperation::INVERT]		= GL_INVERT;

	return m;
}

OpenGLES2Context::OpenGLES2Context() :
	_errorsEnabled(false),
	_textures(),
    _textureSizes(),
    _textureHasMipmaps(),
	_viewportX(0),
	_viewportY(0),
	_viewportWidth(0),
	_viewportHeight(0),
	_currentTarget(0),
	_currentIndexBuffer(0),
	_currentVertexBuffer(8, 0),
	_currentVertexSize(8, -1),
	_currentVertexStride(8, -1),
	_currentVertexOffset(8, -1),
	_currentTexture(8, 0),
	_currentProgram(0),
    _currentTriangleCulling(TriangleCulling::BACK),
    _currentWrapMode(),
    _currentTextureFilter(),
    _currentMipFilter(),
    _currentBlendMode(Blending::Mode::DEFAULT),
	_currentColorMask(true),
    _currentDepthMask(true),
    _currentDepthFunc(CompareMode::UNSET),
	_currentStencilFunc(CompareMode::UNSET),
	_currentStencilRef(0),
	_currentStencilMask(0x1),
	_currentStencilFailOp(StencilOperation::UNSET),
	_currentStencilZFailOp(StencilOperation::UNSET),
	_currentStencilZPassOp(StencilOperation::UNSET)
{
#if defined _WIN32 && !defined MINKO_ANGLE
    glewInit();
#endif

	glEnable(GL_DEPTH_TEST);
	glEnable(GL_STENCIL_TEST);
    glEnable(GL_BLEND);
    glEnable(GL_CULL_FACE);
    glCullFace(GL_BACK);
    glFrontFace(GL_CCW);

    _driverInfo = std::string(reinterpret_cast<const char*>(glGetString(GL_VENDOR)))
        + " " + std::string(reinterpret_cast<const char*>(glGetString(GL_RENDERER)))
        + " " + std::string(reinterpret_cast<const char*>(glGetString(GL_VERSION)));

	// init. viewport x, y, width and height
	std::vector<int> viewportSettings(4);
	glGetIntegerv(GL_VIEWPORT, &viewportSettings[0]);
	_viewportX = viewportSettings[0];
	_viewportY = viewportSettings[1];
	_viewportWidth = viewportSettings[2];
	_viewportHeight = viewportSettings[3];

	setColorMask(true);
	setDepthTest(true, CompareMode::LESS);
	setStencilTest(CompareMode::ALWAYS, 0, 0x1, StencilOperation::KEEP, StencilOperation::KEEP, StencilOperation::KEEP);
}

OpenGLES2Context::~OpenGLES2Context()
{
	for (auto& vertexBuffer : _vertexBuffers)
		glDeleteBuffers(1, &vertexBuffer);

	for (auto& indexBuffer : _indexBuffers)
		glDeleteBuffers(1, &indexBuffer);

	for (auto& texture : _textures)
		deleteTexture(texture);

	for (auto& program : _programs)
		glDeleteProgram(program);

	for (auto& vertexShader : _vertexShaders)
		glDeleteShader(vertexShader);

	for (auto& fragmentShader : _fragmentShaders)
		glDeleteShader(fragmentShader);
}

void
OpenGLES2Context::configureViewport(const uint x,
				  				    const uint y,
				  				    const uint width,
				  				    const uint height)
{
	if (x != _viewportX || y != _viewportY || width != _viewportWidth || height != _viewportHeight)
	{
		_viewportX = x;
		_viewportY = y;
		_viewportWidth = width;
		_viewportHeight = height;

		glViewport(x, y, width, height);
	}
}

void
OpenGLES2Context::clear(float 	red,
					    float 	green,
					    float 	blue,
					    float 	alpha,
					    float 	depth,
					    uint 	stencil,
					    uint 	mask)
{
	// http://www.opengl.org/sdk/docs/man/xhtml/glClearColor.xml
	//
	// void glClearColor(GLfloat red, GLfloat green, GLfloat blue, GLfloat alpha);
	// red, green, blue, alpha Specify the red, green, blue, and alpha values used when the color buffers are cleared.
	// The initial values are all 0.
	//
	// glClearColor specify clear values for the color buffers
	glClearColor(red, green, blue, alpha);

	// http://www.opengl.org/sdk/docs/man/xhtml/glClearDepth.xml
	//
	// void glClearDepth(GLdouble depth);
	// void glClearDepthf(GLfloat depth);
	// depth Specifies the depth value used when the depth buffer is cleared. The initial value is 1.
	//
	// glClearDepth specify the clear value for the depth buffer
#ifdef GL_ES_VERSION_2_0
	glClearDepthf(depth);
#else
	glClearDepth(depth);
#endif

	// http://www.opengl.org/sdk/docs/man/xhtml/glClearStencil.xml
	//
	// void glClearStencil(GLint s)
	// Specifies the index used when the stencil buffer is cleared. The initial value is 0.
	//
	// glClearStencil specify the clear value for the stencil buffer
#ifndef MINKO_NO_STENCIL
	glClearStencil(stencil);
#endif

	// http://www.opengl.org/sdk/docs/man/xhtml/glClear.xml
	//
	// void glClear(GLbitfield mask);
	// mask
	// Bitwise OR of masks that indicate the buffers to be cleared. The three masks are GL_COLOR_BUFFER_BIT,
	// GL_DEPTH_BUFFER_BIT, and GL_STENCIL_BUFFER_BIT.
	//
	// glClear clear buffers to preset values
	mask = (GL_COLOR_BUFFER_BIT | GL_DEPTH_BUFFER_BIT | GL_STENCIL_BUFFER_BIT) & mask;
	if (mask & GL_DEPTH_BUFFER_BIT)
		glDepthMask(_currentDepthMask = true);
	glClear(mask);
}

void
OpenGLES2Context::present()
{
	// http://www.opengl.org/sdk/docs/man/xhtml/glFlush.xml
	//
	// force execution of GL commands in finite time
	//glFlush();
	
    setRenderToBackBuffer();
}

void
OpenGLES2Context::drawTriangles(const uint indexBuffer, const int numTriangles)
{
	if (_currentIndexBuffer != indexBuffer)
	{
		_currentIndexBuffer = indexBuffer;

		glBindBuffer(GL_ELEMENT_ARRAY_BUFFER, indexBuffer);
	}

	// http://www.opengl.org/sdk/docs/man/xhtml/glDrawElements.xml
	//
	// void glDrawElements(GLenum mode, GLsizei count, GLenum type, const GLvoid* indices);
	// mode Specifies what kind of primitives to render.
	// count Specifies the number of elements to be rendered.
	// type Specifies the type of the values in indices.
	// indices Specifies a pointer to the location where the indices are stored.
	//
	// glDrawElements render primitives from array data
	glDrawElements(GL_TRIANGLES, numTriangles * 3, GL_UNSIGNED_SHORT, (void*)0);

    checkForErrors();
}

const uint
OpenGLES2Context::createVertexBuffer(const uint size)
{
	uint vertexBuffer;

	// http://www.opengl.org/sdk/docs/man/xhtml/glGenBuffers.xml
	//
	// void glGenBuffers(GLsizei n, GLuint* buffers);
	// n Specifies the number of buffer object names to be vertexBufferd.
	// buffers Specifies an array in which the generated buffer object names are stored.
	//
	// glGenBuffers returns n buffer object names in buffers. There is no
	// guarantee that the names form a contiguous set of integers; however,
	// it is guaranteed that none of the returned names was in use immediately
	// before the call to glGenBuffers.
	glGenBuffers(1, &vertexBuffer);

	// http://www.opengl.org/sdk/docs/man/xhtml/glBindBuffer.xml
	//
	// void glBindBuffer(GLenum target, GLuint buffer);
	// target Specifies the target to which the buffer object is bound.
	// buffer Specifies the name of a buffer object.
	//
	// glBindBuffer binds a buffer object to the specified buffer binding point.
	glBindBuffer(GL_ARRAY_BUFFER, vertexBuffer);

	// http://www.opengl.org/sdk/docs/man/xhtml/glBufferData.xml
	//
	// void glBufferData(GLenum target, GLsizeiptr size, const GLvoid* data, GLenum usage)
	// target Specifies the target buffer object.
	// size Specifies the size in bytes of the buffer object's new data store.
	// data Specifies a pointer to data that will be copied into the data store for initialization, or NULL if no data is to be copied.
	// usage Specifies the expected usage pattern of the data store.
	//
	// glBufferData creates and initializes a buffer object's data store
	glBufferData(GL_ARRAY_BUFFER, size * sizeof(GLfloat), 0, GL_STATIC_DRAW);

	_vertexBuffers.push_back(vertexBuffer);

    checkForErrors();

	return vertexBuffer;
}

void
OpenGLES2Context::uploadVertexBufferData(const uint vertexBuffer,
									     const uint offset,
									     const uint size,
									     void* 				data)
{
	glBindBuffer(GL_ARRAY_BUFFER, vertexBuffer);

	// http://www.opengl.org/sdk/docs/man/xhtml/glBufferSubData.xml
	//
	// void glBufferSubData(GLenum target, GLintptr offset, GLsizeiptr size, const GLvoid* data);
	// target Specifies the target buffer object
	// offset Specifies the offset into the buffer object's data store where data replacement will begin, measured in bytes.
	// size Specifies the size in bytes of the data store region being replaced.
	// data Specifies a pointer to the new data that will be copied into the data store.
	//
	// glBufferSubData updates a subset of a buffer object's data store
	glBufferSubData(GL_ARRAY_BUFFER, offset * sizeof(GLfloat), size * sizeof(GLfloat), data);

    checkForErrors();
}

void
OpenGLES2Context::deleteVertexBuffer(const uint vertexBuffer)
{
	for (auto& currentVertexBuffer : _currentVertexBuffer)
		if (currentVertexBuffer == vertexBuffer)
			currentVertexBuffer = 0;

	_vertexBuffers.erase(std::find(_vertexBuffers.begin(), _vertexBuffers.end(), vertexBuffer));

	// http://www.opengl.org/sdk/docs/man/xhtml/glDeleteBuffers.xml
	//
	// void glDeleteBuffers(GLsizei n, const GLuint* buffers)
	// n Specifies the number of buffer objects to be deleted.
	// buffers Specifies an array of buffer objects to be deleted.
	//
	// glDeleteBuffers deletes n buffer objects named by the elements of the array buffers. After a buffer object is
	// deleted, it has no contents, and its name is free for reuse (for example by glGenBuffers). If a buffer object
	// that is currently bound is deleted, the binding reverts to 0 (the absence of any buffer object).
	glDeleteBuffers(1, &vertexBuffer);

    checkForErrors();
}

void
OpenGLES2Context::setVertexBufferAt(const uint	position,
								    const uint	vertexBuffer,
								    const uint	size,
								    const uint	stride,
								    const uint	offset)
{
	auto currentVertexBuffer = _currentVertexBuffer[position];

	if (currentVertexBuffer == vertexBuffer
		&& _currentVertexSize[position] == size
		&& _currentVertexStride[position] == stride
		&& _currentVertexOffset[position] == position)
		return ;

	_currentVertexBuffer[position] = vertexBuffer;
	_currentVertexSize[position] = size;
	_currentVertexStride[position] = stride;
	_currentVertexOffset[position] = offset;

	if (vertexBuffer > 0)
		glEnableVertexAttribArray(position);
	else
	{
		glDisableVertexAttribArray(position);
		
		return;
	}

	glBindBuffer(GL_ARRAY_BUFFER, vertexBuffer);

	// http://www.khronos.org/opengles/sdk/docs/man/xhtml/glVertexAttribPointer.xml
	glVertexAttribPointer(
		position,
		size,
		GL_FLOAT,
		GL_FALSE,
		sizeof(GLfloat) * stride,
		(void*)(sizeof(GLfloat) * offset)
	);

    checkForErrors();
}

const uint
OpenGLES2Context::createIndexBuffer(const uint size)
{
	uint indexBuffer;

	glGenBuffers(1, &indexBuffer);
	glBindBuffer(GL_ELEMENT_ARRAY_BUFFER, indexBuffer);

	_currentIndexBuffer = indexBuffer;

	glBufferData(GL_ELEMENT_ARRAY_BUFFER, size * sizeof(GLushort), 0, GL_STATIC_DRAW);

	_indexBuffers.push_back(indexBuffer);

    checkForErrors();

	return indexBuffer;
}

void
OpenGLES2Context::uploaderIndexBufferData(const uint 	indexBuffer,
										  const uint 	offset,
										  const uint 	size,
										  void*					data)
{
	glBindBuffer(GL_ELEMENT_ARRAY_BUFFER, indexBuffer);

	_currentIndexBuffer = indexBuffer;
	
	glBufferSubData(GL_ELEMENT_ARRAY_BUFFER, offset * sizeof(GLushort), size * sizeof(GLushort), data);

    checkForErrors();
}

void
OpenGLES2Context::deleteIndexBuffer(const uint indexBuffer)
{
	if (_currentIndexBuffer == indexBuffer)
		_currentIndexBuffer = 0;

	_indexBuffers.erase(std::find(_indexBuffers.begin(), _indexBuffers.end(), indexBuffer));

	glDeleteBuffers(1, &indexBuffer);

    checkForErrors();
}

const uint
OpenGLES2Context::createTexture(uint 	width,
							    uint 	height,
							    bool			mipMapping,
                                bool            optimizeForRenderToTexture)
{
	uint texture;

	// make sure width is a power of 2
	if (!((width != 0) && !(width & (width - 1))))
		throw std::invalid_argument("width");

	// make sure height is a power of 2
	if (!((height != 0) && !(height & (height - 1))))
		throw std::invalid_argument("height");

	// http://www.opengl.org/sdk/docs/man/xhtml/glGenTextures.xml
	//
	// void glGenTextures(GLsizei n, GLuint* textures)
	// n Specifies the number of texture names to be generated.
	// textures Specifies an array in which the generated texture names are stored.
	//
	// glGenTextures generate texture names
	glGenTextures(1, &texture);

	// http://www.opengl.org/sdk/docs/man/xhtml/glBindTexture.xml
	//
	// void glBindTexture(GLenum target, GLuint texture);
	// target Specifies the target to which the texture is bound.
	// texture Specifies the name of a texture.
	//
	// glBindTexture bind a named texture to a texturing target
	glBindTexture(GL_TEXTURE_2D, texture);

    // default sampler states
    glTexParameteri(GL_TEXTURE_2D, GL_TEXTURE_WRAP_S, GL_CLAMP_TO_EDGE);
    glTexParameteri(GL_TEXTURE_2D, GL_TEXTURE_WRAP_T, GL_CLAMP_TO_EDGE);
    glTexParameteri(GL_TEXTURE_2D, GL_TEXTURE_MIN_FILTER, GL_NEAREST);
    glTexParameteri(GL_TEXTURE_2D, GL_TEXTURE_MAG_FILTER, GL_NEAREST);

  	_textures.push_back(texture);
    _textureSizes[texture] = std::make_pair(width, height);
    _textureHasMipmaps[texture] = mipMapping;
    _currentWrapMode[texture] = WrapMode::CLAMP;
    _currentTextureFilter[texture] = TextureFilter::NEAREST;
    _currentMipFilter[texture] = MipFilter::NONE;

	// http://www.opengl.org/sdk/docs/man/xhtml/glTexImage2D.xml
	//
	// void glTexImage2D(GLenum target, GLint level, GLint internalFormat, GLsizei width, GLsizei height, GLint border,
	// GLenum format, GLenum type, const GLvoid* data);
	// target Specifies the target texture.
	// level Specifies the level-of-detail number. Level 0 is the base image level. Level n is the nth mipmap reduction
	// image. If target is GL_TEXTURE_RECTANGLE or GL_PROXY_TEXTURE_RECTANGLE, level must be 0.
	// internalFormat Specifies the number of color components in the texture. Must be one of base internal formats given in Table 1,
	// one of the sized internal formats given in Table 2, or one of the compressed internal formats given in Table 3,
	// below.
	// width Specifies the width of the texture image.
	// height Specifies the height of the texture image.
	// border This value must be 0.
	// format Specifies the format of the pixel data.
	// type Specifies the data type of the pixel data
	// data Specifies a pointer to the image data in memory.
	//
	// glTexImage2D specify a two-dimensional texture image
	if (mipMapping)
    {
        uint level = 0;
        uint h = height;
        uint w = width;
		
		for (uint size = width > height ? width : height;
			 size > 0;
			 size = size >> 1, w = w >> 1, h = h >> 1)
		{
			glTexImage2D(GL_TEXTURE_2D, level++, GL_RGBA, w, h, 0, GL_RGBA, GL_UNSIGNED_BYTE, 0);
		}
    }
	else
		glTexImage2D(GL_TEXTURE_2D, 0, GL_RGBA, width, height, 0, GL_RGBA, GL_UNSIGNED_BYTE, 0);

    if (optimizeForRenderToTexture)
        createRTTBuffers(texture, width, height);

    checkForErrors();

	return texture;
}

void
OpenGLES2Context::uploadTextureData(const uint 	texture,
								    uint 		width,
								    uint 		height,
								    uint 		mipLevel,
								    void*				data)
{
	glBindTexture(GL_TEXTURE_2D, texture);
	glTexImage2D(GL_TEXTURE_2D, mipLevel, GL_RGBA, width, height, 0, GL_RGBA, GL_UNSIGNED_BYTE, data);

    checkForErrors();
}

void
OpenGLES2Context::deleteTexture(const uint texture)
{
	_textures.erase(std::find(_textures.begin(), _textures.end(), texture));

	glDeleteTextures(1, &texture);

    if (_frameBuffers.count(texture))
    {
        glDeleteFramebuffers(1, &_frameBuffers[texture]);
        _frameBuffers.erase(texture);

        glDeleteRenderbuffers(1, &_renderBuffers[texture]);
        _renderBuffers.erase(texture);
    }

    _textureSizes.erase(texture);
    _textureHasMipmaps.erase(texture);
    _currentWrapMode.erase(texture);
    _currentTextureFilter.erase(texture);
    _currentMipFilter.erase(texture);

    checkForErrors();
}

void
OpenGLES2Context::setTextureAt(const uint	position,
							   const int	texture,
							   const int	location)
{
	auto textureIsValid = texture > 0;

    if (_currentTexture[position] != texture)
	{
		_currentTexture[position] = texture;

		glActiveTexture(GL_TEXTURE0 + position);
		glBindTexture(GL_TEXTURE_2D, texture);
	}

	if (textureIsValid && location >= 0)
		glUniform1i(location, position);

    checkForErrors();
}

void
OpenGLES2Context::setSamplerStateAt(const uint position, WrapMode wrapping, TextureFilter filtering, MipFilter mipFiltering)
{
    auto texture    = _currentTexture[position];
    auto active     = false;

    // disable mip mapping if mip maps are not available
    if (!_textureHasMipmaps[_currentTexture[position]])
        mipFiltering = MipFilter::NONE;

    if (_currentWrapMode[texture] != wrapping)
    {
        _currentWrapMode[texture] = wrapping;

        glActiveTexture(GL_TEXTURE0 + position);
        active = true;

        switch (wrapping)
        {
        case WrapMode::CLAMP :
            glTexParameteri(GL_TEXTURE_2D, GL_TEXTURE_WRAP_S, GL_CLAMP_TO_EDGE);
            glTexParameteri(GL_TEXTURE_2D, GL_TEXTURE_WRAP_T, GL_CLAMP_TO_EDGE);
            break;
        case WrapMode::REPEAT :
            glTexParameteri(GL_TEXTURE_2D, GL_TEXTURE_WRAP_S, GL_REPEAT);
            glTexParameteri(GL_TEXTURE_2D, GL_TEXTURE_WRAP_T, GL_REPEAT);
            break;
        }
    }
    
    if (_currentTextureFilter[texture] != filtering || _currentMipFilter[texture] != mipFiltering)
    {
        _currentTextureFilter[texture] = filtering;
        _currentMipFilter[texture] = mipFiltering;

        if (!active)
            glActiveTexture(GL_TEXTURE0 + position);

        switch (filtering)
        {
        case TextureFilter::NEAREST :
            switch (mipFiltering)
            {
            case MipFilter::NONE :
                glTexParameteri(GL_TEXTURE_2D, GL_TEXTURE_MIN_FILTER, GL_NEAREST);
                break;
            case MipFilter::NEAREST :
                glTexParameteri(GL_TEXTURE_2D, GL_TEXTURE_MIN_FILTER, GL_NEAREST_MIPMAP_NEAREST);
                break;
            case MipFilter::LINEAR :
                glTexParameteri(GL_TEXTURE_2D, GL_TEXTURE_MIN_FILTER, GL_NEAREST_MIPMAP_LINEAR);
                break;
            }

            glTexParameteri(GL_TEXTURE_2D, GL_TEXTURE_MAG_FILTER, GL_NEAREST);
            break;
        case TextureFilter::LINEAR :
            switch (mipFiltering)
            {
            case MipFilter::NONE :
                glTexParameteri(GL_TEXTURE_2D, GL_TEXTURE_MIN_FILTER, GL_LINEAR);
                break;
            case MipFilter::NEAREST :
                glTexParameteri(GL_TEXTURE_2D, GL_TEXTURE_MIN_FILTER, GL_LINEAR_MIPMAP_NEAREST);
                break;
            case MipFilter::LINEAR :
                glTexParameteri(GL_TEXTURE_2D, GL_TEXTURE_MIN_FILTER, GL_LINEAR_MIPMAP_LINEAR);
                break;
            }

            glTexParameteri(GL_TEXTURE_2D, GL_TEXTURE_MAG_FILTER, GL_LINEAR);
            break;
        }
    }

    checkForErrors();
}

const uint
OpenGLES2Context::createProgram()
{
	auto handle = glCreateProgram();
	
	checkForErrors();
	_programs.push_back(handle);

	return handle;
}

void
OpenGLES2Context::attachShader(const uint program, const uint shader)
{
	glAttachShader(program, shader);

    checkForErrors();
}

void
OpenGLES2Context::linkProgram(const uint program)
{
	glLinkProgram(program);

#ifdef DEBUG
    auto errors = getProgramInfoLogs(program);

    if (!errors.empty())
	{
    	std::cout << errors << std::endl;
	}
#endif

    checkForErrors();
}

void
OpenGLES2Context::deleteProgram(const uint program)
{
	_programs.erase(std::find(_programs.begin(), _programs.end(), program));

	glDeleteProgram(program);

    checkForErrors();
}

void
OpenGLES2Context::compileShader(const uint shader)
{
	glCompileShader(shader);

#ifdef DEBUG
    auto errors = getShaderCompilationLogs(shader);

    if (!errors.empty())
    {
		std::stringstream	stream;
		stream << "glShaderSource_" << shader << ".txt";

		const std::string&	filename	= stream.str();

		saveShaderSourceToFile(filename, shader);

		std::cerr << "\nERRORS\n------\n" << errors << std::endl;
		std::cerr << "\nerrorneous shader source saved to \'" << filename << "\'" << std::endl;
		throw;
	}
#endif

    checkForErrors();
}

void
OpenGLES2Context::setProgram(const uint program)
{
	if (_currentProgram == program)
		return;

	_currentProgram = program;

	glUseProgram(program);

    checkForErrors();
}

void
OpenGLES2Context::setShaderSource(const uint shader,
							      const std::string& source)
{
#ifdef MINKO_GLSL_OPTIMIZER
	glslopt_ctx* glslOptimizer = glslopt_initialize(true);
    std::string src = "#version 100\n" + source;
	const char* sourceString = src.c_str();

    auto type = std::find(_vertexShaders.begin(), _vertexShaders.end(), shader) != _vertexShaders.end()
        ? kGlslOptShaderVertex
        : kGlslOptShaderFragment;

    auto optimizedShader = glslopt_optimize(glslOptimizer, type, sourceString, 0);
    if (glslopt_get_status(optimizedShader))
    {
        auto optimizedSource = glslopt_get_output(optimizedShader);
        glShaderSource(shader, 1, &optimizedSource, 0);
    }
    else
    {
		std::stringstream stream(source);
		std::string line;

        std::cerr << glslopt_get_log(optimizedShader) << std::endl;
		for (auto i = 0; std::getline(stream, line); ++i)
			std::cerr << i << "\t" << line << std::endl;

        throw std::invalid_argument("source");
    }
    glslopt_shader_delete(optimizedShader);
    glslopt_cleanup(glslOptimizer);
#else
# ifdef GL_ES_VERSION_2_0
	std::string src = "#version 100\n" + source;
# else
    std::string src = "#version 120\n" + source;
#endif
	const char* sourceString = src.c_str();

    glShaderSource(shader, 1, &sourceString, 0);
#endif

    checkForErrors();
}

void
OpenGLES2Context::saveShaderSourceToFile(const std::string& filename, uint shader)
{
	std::string	source;
	getShaderSource(shader, source);

#ifndef MINKO_GLSL_OPTIMIZER
	std::cout << "\nSHADER SOURCE\n-------------" << std::endl;
	unsigned int i		= 0;
	unsigned int line	= 1;
	while(i < source.size())
	{
		std::string lineString;
		while(i < source.size() && source[i] != '\n')
			lineString.push_back(source[i++]);
		++i;

#ifndef EMSCRIPTEN
		std::cerr
#else
		std::cout
#endif // EMSCRIPTEN
			<< "(" << std::setfill('0') << std::setw(4) << line << ") " << lineString << std::endl;

		++line;
	}
#endif //MINKO_GLSL_OPTIMIZER

#ifndef EMSCRIPTEN
	std::ofstream	file;

	file.open(filename.c_str());
	if (!file.is_open())
		return;
	file << source;
	file.close();
#endif // EMSCRIPTEN
}

void
OpenGLES2Context::getShaderSource(uint shader, std::string& source)
{
	source.clear();

	GLint	bufferSize	= 0;
	GLsizei	length		= 0;

	glGetShaderiv(shader, GL_SHADER_SOURCE_LENGTH, &bufferSize);
	if (bufferSize == 0)
		return;

	source.resize(bufferSize);
	glGetShaderSource(shader, bufferSize, &length, &source[0]);
	checkForErrors();
}


const uint
OpenGLES2Context::createVertexShader()
{
	uint vertexShader = glCreateShader(GL_VERTEX_SHADER);

	_vertexShaders.push_back(vertexShader);

	checkForErrors();

	return vertexShader;
}

void
OpenGLES2Context::deleteVertexShader(const uint vertexShader)
{
	_vertexShaders.erase(std::find(_vertexShaders.begin(), _vertexShaders.end(), vertexShader));

	glDeleteShader(vertexShader);

    checkForErrors();
}

const uint
OpenGLES2Context::createFragmentShader()
{
	uint fragmentShader = glCreateShader(GL_FRAGMENT_SHADER);

	_fragmentShaders.push_back(fragmentShader);

	checkForErrors();

	return fragmentShader;
}

void
OpenGLES2Context::deleteFragmentShader(const uint fragmentShader)
{
	_fragmentShaders.erase(std::find(_fragmentShaders.begin(), _fragmentShaders.end(), fragmentShader));

	glDeleteShader(fragmentShader);

    checkForErrors();
}

std::shared_ptr<ProgramInputs>
OpenGLES2Context::getProgramInputs(const uint program)
{
	std::vector<std::string> names;
	std::vector<ProgramInputs::Type> types;
	std::vector<uint> locations;

	setProgram(program);
	fillUniformInputs(program, names, types, locations);
	fillAttributeInputs(program, names, types, locations);

	return ProgramInputs::create(shared_from_this(), program, names, types, locations);
}

void
OpenGLES2Context::fillUniformInputs(const uint					program,
								    std::vector<std::string>&			names,
								    std::vector<ProgramInputs::Type>&	types,
								    std::vector<uint>&			locations)
{
	int total = -1;
	int maxUniformNameLength = -1;

	glGetProgramiv(program, GL_ACTIVE_UNIFORM_MAX_LENGTH, &maxUniformNameLength);
	glGetProgramiv(program, GL_ACTIVE_UNIFORMS, &total);

	for (int i = 0; i < total; ++i)
	{
    	int nameLength = -1;
    	int size = -1;
    	GLenum type = GL_ZERO;
    	std::vector<char> name(maxUniformNameLength);

    	glGetActiveUniform(program, i, maxUniformNameLength, &nameLength, &size, &type, &name[0]);
    	checkForErrors();

	    name[nameLength] = 0;

	    ProgramInputs::Type inputType = ProgramInputs::Type::unknown;

	    switch (type)
	    {
	    	case GL_FLOAT:
	    		inputType = ProgramInputs::Type::float1;
	    		break;
	    	case GL_INT:
	    		inputType = ProgramInputs::Type::int1;
	    		break;
	    	case GL_FLOAT_VEC2:
	    		inputType = ProgramInputs::Type::float2;
	    		break;
	    	case GL_INT_VEC2:
	    		inputType = ProgramInputs::Type::int2;
		    	break;
	    	case GL_FLOAT_VEC3:
	    		inputType = ProgramInputs::Type::float3;
	    		break;
	    	case GL_INT_VEC3:
	    		inputType = ProgramInputs::Type::int3;
	    		break;
	    	case GL_FLOAT_VEC4:
	    		inputType = ProgramInputs::Type::float4;
	    		break;
	    	case GL_INT_VEC4:
	    		inputType = ProgramInputs::Type::int4;
	    		break;
	    	case GL_FLOAT_MAT3:
	    		inputType = ProgramInputs::Type::float9;
		    	break;
	    	case GL_FLOAT_MAT4:
	    		inputType = ProgramInputs::Type::float16;
	    		break;
			case GL_SAMPLER_2D:
				inputType = ProgramInputs::Type::sampler2d;
				break;
			default:
				throw std::logic_error("unsupported type");
	    }

	    int location = glGetUniformLocation(program, &name[0]);

	    if (location >= 0 && inputType != ProgramInputs::Type::unknown)
	    {
		    names.push_back(std::string(&name[0], nameLength));
		    types.push_back(inputType);
		    locations.push_back(location);
		}
	}
}

void
OpenGLES2Context::fillAttributeInputs(const uint				program,
									 std::vector<std::string>&			names,
								     std::vector<ProgramInputs::Type>&	types,
								     std::vector<uint>&			locations)
{
	int total = -1;
	int maxAttributeNameLength = -1;

	glGetProgramiv(program, GL_ACTIVE_ATTRIBUTE_MAX_LENGTH, &maxAttributeNameLength);
	glGetProgramiv(program, GL_ACTIVE_ATTRIBUTES, &total);

	for (int i = 0; i < total; ++i)
	{
    	int nameLength = -1;
    	int size = -1;
    	GLenum type = GL_ZERO;
    	std::vector<char> name(maxAttributeNameLength);

		glGetActiveAttrib(program, i, maxAttributeNameLength, &nameLength, &size, &type, &name[0]);
	    checkForErrors();

	    name[nameLength] = 0;

	    ProgramInputs::Type inputType = ProgramInputs::Type::attribute;

		int location = glGetAttribLocation(program, &name[0]);

	    if (location >= 0)
	    {
		    names.push_back(std::string(&name[0], nameLength));
		    types.push_back(inputType);
		    locations.push_back(location);
		}
	}
}

std::string
OpenGLES2Context::getShaderCompilationLogs(const uint shader)
{
	int compileStatus = -1;

	glGetShaderiv(shader, GL_COMPILE_STATUS, &compileStatus);

	if (compileStatus != GL_TRUE)
	{
		int logsLength = -1;
		char buffer[1024];
		int bufferLength = -1;

		glGetShaderSource(shader, 1024, &bufferLength, buffer);

		glGetShaderiv(shader, GL_INFO_LOG_LENGTH, &logsLength);

		if (logsLength > 0)
		{
			std::vector<char> logs(logsLength);

			glGetShaderInfoLog(shader, logsLength, &logsLength, &logs[0]);

			return std::string(&logs[0]);
		}
	}

	return std::string();
}

std::string
OpenGLES2Context::getProgramInfoLogs(const uint program)
{
	int programInfoMaxLength = -1;
	int programInfoLength = -1;

	glGetProgramiv(program, GL_INFO_LOG_LENGTH, &programInfoMaxLength);

	if (programInfoMaxLength <= 0)
		return std::string();

	std::vector<char> programInfo(programInfoMaxLength);

	glGetProgramInfoLog(program, programInfoMaxLength, &programInfoLength, &programInfo[0]);

	return std::string(&programInfo[0]);
}

void
OpenGLES2Context::setUniform(const uint& location, const int& value)
{
	glUniform1i(location, value);
	checkForErrors();
}

void
OpenGLES2Context::setUniform(const uint& location, const int& v1, const int& v2)
{
	glUniform2i(location, v1, v2);
	checkForErrors();
}

void
OpenGLES2Context::setUniform(const uint& location, const int& v1, const int& v2, const int& v3)
{
	glUniform3i(location, v1, v2, v3);
	checkForErrors();
}

void
OpenGLES2Context::setUniform(const uint& location, const int& v1, const int& v2, const int& v3, const int& v4)
{
	glUniform4i(location, v1, v2, v3, v4);
	checkForErrors();
}

void
OpenGLES2Context::setUniform(const uint& location, const float& value)
{
	glUniform1f(location, value);
	checkForErrors();
}

void
OpenGLES2Context::setUniform(const uint& location, const float& v1, const float& v2)
{
	glUniform2f(location, v1, v2);
	checkForErrors();
}

void
OpenGLES2Context::setUniform(const uint& location, const float& v1, const float& v2, const float& v3)
{
	glUniform3f(location, v1, v2, v3);
	checkForErrors();
}

void
OpenGLES2Context::setUniform(const uint& location, const float& v1, const float& v2, const float& v3, const float& v4)
{
	glUniform4f(location, v1, v2, v3, v4);
	checkForErrors();
}

void
OpenGLES2Context::setUniforms(uint location, uint size, const float* values)
{
	glUniform1fv(location, size, values);
	checkForErrors();
}

void
OpenGLES2Context::setUniforms2(uint location, uint size, const float* values)
{
	glUniform2fv(location, size, values);
	checkForErrors();
}

void
OpenGLES2Context::setUniforms3(uint location, uint size, const float* values)
{
	glUniform3fv(location, size, values);
	checkForErrors();
}

void
OpenGLES2Context::setUniforms4(uint location, uint size, const float* values)
{
	glUniform4fv(location, size, values);
	checkForErrors();
}

void
OpenGLES2Context::setUniform(const uint& location, const uint& size, bool transpose, const float* values)
{
#ifdef GL_ES_VERSION_2_0
    if (transpose)
    {
		float tmp[16];
		for (int i = 0; i < 4; i++)
			for (int j = 0; j < 4; j++)
				tmp[i * 4 + j] = values[j * 4 + i];

        glUniformMatrix4fv(location, size, false, tmp);
    }
    else
    {
        glUniformMatrix4fv(location, size, transpose, values);
    }
#else

	glUniformMatrix4fv(location, size, transpose, values);
#endif
	checkForErrors();
}

void
OpenGLES2Context::setBlendMode(Blending::Source source, Blending::Destination destination)
{
	if ((static_cast<uint>(source) | static_cast<uint>(destination)) != static_cast<uint>(_currentBlendMode))
	{
		_currentBlendMode = (Blending::Mode)((uint)source | (uint)destination);

		glBlendFunc(
			_blendingFactors[static_cast<uint>(source) & 0x00ff],
			_blendingFactors[static_cast<uint>(destination) & 0xff00]
		);
	}

    checkForErrors();
}

void
OpenGLES2Context::setBlendMode(Blending::Mode blendMode)
{
	if (blendMode != _currentBlendMode)
	{
		_currentBlendMode = blendMode;

		glBlendFunc(
			_blendingFactors[static_cast<uint>(blendMode) & 0x00ff],
			_blendingFactors[static_cast<uint>(blendMode) & 0xff00]
		);
	}

    checkForErrors();
}

void
OpenGLES2Context::setDepthTest(bool depthMask, CompareMode depthFunc)
{
	if (depthMask != _currentDepthMask || depthFunc != _currentDepthFunc)
	{
		_currentDepthMask = depthMask;
		_currentDepthFunc = depthFunc;

		glDepthMask(depthMask);
		glDepthFunc(_compareFuncs[depthFunc]);
	}

    checkForErrors();
}

void
OpenGLES2Context::setColorMask(bool colorMask)
{
	if (_currentColorMask != colorMask)
	{
		_currentColorMask = colorMask;

		glColorMask(colorMask, colorMask, colorMask, colorMask);
	}

	checkForErrors();
}

void
OpenGLES2Context::setStencilTest(CompareMode stencilFunc, 
								 int stencilRef, 
								 uint stencilMask, 
								 StencilOperation stencilFailOp,
								 StencilOperation stencilZFailOp,
								 StencilOperation stencilZPassOp)
{
#ifndef MINKO_NO_STENCIL
	if (stencilFunc != _currentStencilFunc 
		|| stencilRef != _currentStencilRef 
		|| stencilMask != _currentStencilMask)
	{
		_currentStencilFunc	= stencilFunc;
		_currentStencilRef	= stencilRef;
		_currentStencilMask	= stencilMask;

		glStencilFunc(_compareFuncs[stencilFunc], stencilRef, stencilMask);
	}

	checkForErrors();

	if (stencilFailOp != _currentStencilFailOp
		|| stencilZFailOp != _currentStencilZFailOp
		|| stencilZPassOp != _currentStencilZPassOp)
	{
		_currentStencilFailOp	= stencilFailOp;
		_currentStencilZFailOp	= stencilZFailOp;
		_currentStencilZPassOp	= stencilZPassOp;

		glStencilOp(_stencilOps[stencilFailOp], _stencilOps[stencilZFailOp], _stencilOps[stencilZPassOp]);
	}

	checkForErrors();
#endif
}


void
OpenGLES2Context::readPixels(unsigned int x, unsigned int y, unsigned int width, unsigned int height, unsigned char* pixels)
{
	glReadPixels(x, y, width, height, GL_RGBA, GL_UNSIGNED_BYTE, pixels);

	checkForErrors();
}

void
OpenGLES2Context::setScissorTest(bool						scissorTest, 
								 const render::ScissorBox&	scissorBox)
{
	if (scissorTest)
	{
		glEnable(GL_SCISSOR_TEST);

		int		x = 0;
		int		y = 0;
		uint	width = 0;
		uint	height = 0;

		if (scissorBox.width < 0 || scissorBox.height < 0)
		{
			x		= _viewportX;
			y		= _viewportY;
			width	= _viewportWidth;
			height	= _viewportHeight;
		}
		else
		{
			x		= scissorBox.x;
			y		= scissorBox.y;
			width	= scissorBox.width;
			height	= scissorBox.height;
		}

		glScissor(x, y, width, height);
	}
	else
		glDisable(GL_SCISSOR_TEST);

	checkForErrors();
}

void
OpenGLES2Context::readPixels(unsigned char* pixels)
{
	glReadPixels(_viewportX, _viewportY, _viewportWidth, _viewportHeight, GL_RGBA, GL_UNSIGNED_BYTE, pixels);

    checkForErrors();
}

void
OpenGLES2Context::setTriangleCulling(TriangleCulling triangleCulling)
{
    if (triangleCulling == _currentTriangleCulling)
        return;

    if (_currentTriangleCulling == TriangleCulling::NONE)
        glEnable(GL_CULL_FACE);
    _currentTriangleCulling = triangleCulling;

    switch (triangleCulling)
    {
    case TriangleCulling::NONE:
        glDisable(GL_CULL_FACE);
        break;
    case TriangleCulling::BACK :
        glCullFace(GL_BACK);
        break;
    case TriangleCulling::FRONT :
        glCullFace(GL_FRONT);
        break;
    case TriangleCulling::BOTH :
        glCullFace(GL_FRONT_AND_BACK);
        break;
    }

    checkForErrors();
}

void
OpenGLES2Context::setRenderToBackBuffer()
{
    if (_currentTarget == 0)
        return;

    glBindFramebuffer(GL_FRAMEBUFFER, 0);
    glBindRenderbuffer(GL_RENDERBUFFER, 0);
    glViewport(_viewportX, _viewportY, _viewportWidth, _viewportHeight);

    _currentTarget = 0;

    checkForErrors();
}

void
OpenGLES2Context::setRenderToTexture(uint texture, bool enableDepthAndStencil)
{
    if (texture == _currentTarget)
        return;

    if (_frameBuffers.count(texture) == 0)
        throw std::logic_error("this texture cannot be used for RTT");

    _currentTarget = texture;

	glBindFramebuffer(GL_FRAMEBUFFER, _frameBuffers[texture]);
	checkForErrors();

    if (enableDepthAndStencil)
		glBindRenderbuffer(GL_RENDERBUFFER, _renderBuffers[texture]);
	checkForErrors();

    auto textureSize = _textureSizes[texture];

    glViewport(0, 0, textureSize.first, textureSize.second);

    checkForErrors();
}

void
OpenGLES2Context::createRTTBuffers(uint texture, uint width, uint height)
{
    uint frameBuffer = -1;

    // create a framebuffer object
    glGenFramebuffers(1, &frameBuffer);
    // bind the framebuffer object
    glBindFramebuffer(GL_FRAMEBUFFER, frameBuffer);
    // attach a texture to the FBO
    glFramebufferTexture2D(GL_FRAMEBUFFER, GL_COLOR_ATTACHMENT0, GL_TEXTURE_2D, texture, 0);

    uint renderBuffer = -1;

    // gen renderbuffer
    glGenRenderbuffers(1, &renderBuffer);
    // bind renderbuffer
    glBindRenderbuffer(GL_RENDERBUFFER, renderBuffer);
    // init as a depth buffer
#ifdef GL_ES_VERSION_2_0
	glRenderbufferStorage(GL_RENDERBUFFER, GL_DEPTH_COMPONENT16, width, height);
#else
    glRenderbufferStorage(GL_RENDERBUFFER, GL_DEPTH_COMPONENT24, width, height);
#endif
	// FIXME: create & attach stencil buffer

    // attach to the FBO for depth
    glFramebufferRenderbuffer(GL_FRAMEBUFFER, GL_DEPTH_ATTACHMENT, GL_RENDERBUFFER, renderBuffer);

    auto status = glCheckFramebufferStatus(GL_FRAMEBUFFER);
    if (status != GL_FRAMEBUFFER_COMPLETE)
        throw;

    _frameBuffers[texture] = frameBuffer;
    _renderBuffers[texture] = renderBuffer;

    // unbind
    glBindFramebuffer(GL_FRAMEBUFFER, 0);
    glBindRenderbuffer(GL_RENDERBUFFER, 0);

    checkForErrors();
}

uint
OpenGLES2Context::getError()
{
	auto error = glGetError();

	switch(error)
	{
	default:
		break;
	case GL_INVALID_ENUM:
		std::cerr << "GL_INVALID_ENUM" << std::endl;
		break;
	case GL_INVALID_FRAMEBUFFER_OPERATION:
		std::cerr << "GL_INVALID_FRAMEBUFFER_OPERATION" << std::endl;
		break;
	case GL_INVALID_VALUE:
		std::cerr << "GL_INVALID_VALUE" << std::endl;
		break;
	case GL_INVALID_OPERATION:
		std::cerr << "GL_INVALID_OPERATION" << std::endl;
		break;
	case GL_OUT_OF_MEMORY:
		std::cerr << "GL_OUT_OF_MEMORY" << std::endl;
		break;
	}

    return error;
}

void
OpenGLES2Context::generateMipmaps(uint texture)
{
    glBindTexture(GL_TEXTURE_2D, texture);
    glGenerateMipmap(GL_TEXTURE_2D);

    checkForErrors();
}
=======
/*
Copyright (c) 2013 Aerys

Permission is hereby granted, free of charge, to any person obtaining a copy of this software and
associated documentation files (the "Software"), to deal in the Software without restriction,
including without limitation the rights to use, copy, modify, merge, publish, distribute,
sublicense, and/or sell copies of the Software, and to permit persons to whom the Software is
furnished to do so, subject to the following conditions:

The above copyright notice and this permission notice shall be included in all copies or
substantial portions of the Software.

THE SOFTWARE IS PROVIDED "AS IS", WITHOUT WARRANTY OF ANY KIND, EXPRESS OR IMPLIED, INCLUDING
BUT NOT LIMITED TO THE WARRANTIES OF MERCHANTABILITY, FITNESS FOR A PARTICULAR PURPOSE AND
NONINFRINGEMENT. IN NO EVENT SHALL THE AUTHORS OR COPYRIGHT HOLDERS BE LIABLE FOR ANY CLAIM,
DAMAGES OR OTHER LIABILITY, WHETHER IN AN ACTION OF CONTRACT, TORT OR OTHERWISE, ARISING FROM,
OUT OF OR IN CONNECTION WITH THE SOFTWARE OR THE USE OR OTHER DEALINGS IN THE SOFTWARE.
*/

#include "minko/render/OpenGLES2Context.hpp"

#include "minko/render/CompareMode.hpp"
#include "minko/render/WrapMode.hpp"
#include "minko/render/TextureFilter.hpp"
#include "minko/render/MipFilter.hpp"
#include "minko/render/TriangleCulling.hpp"
#include "minko/render/StencilOperation.hpp"
#include "minko/math/Matrix4x4.hpp"

#include <iomanip>

#define GL_GLEXT_PROTOTYPES
#ifdef __APPLE__
# include <OpenGL/gl.h>
# include <GLUT/glut.h>
#elif MINKO_ANGLE
# include "GLES2/gl2.h"
#elif _WIN32
# include "GL/glew.h"
#elif EMSCRIPTEN
# include <GLES2/gl2.h>
# include <EGL/egl.h>
#elif __ANDROID__
# include <GLES2/gl2.h>
#else
# include <GL/gl.h>
# include <GL/glu.h>
#endif

#ifdef MINKO_GLSL_OPTIMIZER
# include "glsl_optimizer.h"
#endif

using namespace minko;
using namespace minko::render;

OpenGLES2Context::BlendFactorsMap OpenGLES2Context::_blendingFactors = OpenGLES2Context::initializeBlendFactorsMap();
OpenGLES2Context::BlendFactorsMap
OpenGLES2Context::initializeBlendFactorsMap()
{
    BlendFactorsMap m;

    m[static_cast<uint>(Blending::Source::ZERO)]                       = GL_ZERO;
    m[static_cast<uint>(Blending::Source::ONE)]                        = GL_ONE;
    m[static_cast<uint>(Blending::Source::SRC_COLOR)]                  = GL_SRC_COLOR;
    m[static_cast<uint>(Blending::Source::ONE_MINUS_SRC_COLOR)]        = GL_ONE_MINUS_SRC_COLOR;
    m[static_cast<uint>(Blending::Source::SRC_ALPHA)]                  = GL_SRC_ALPHA;
    m[static_cast<uint>(Blending::Source::ONE_MINUS_SRC_ALPHA)]        = GL_ONE_MINUS_SRC_ALPHA;
    m[static_cast<uint>(Blending::Source::DST_ALPHA)]                  = GL_DST_ALPHA;
    m[static_cast<uint>(Blending::Source::ONE_MINUS_DST_ALPHA)]        = GL_ONE_MINUS_DST_ALPHA;

    m[static_cast<uint>(Blending::Destination::ZERO)]                  = GL_ZERO;
    m[static_cast<uint>(Blending::Destination::ONE)]                   = GL_ONE;
    m[static_cast<uint>(Blending::Destination::DST_COLOR)]             = GL_DST_COLOR;
    m[static_cast<uint>(Blending::Destination::ONE_MINUS_DST_COLOR)]   = GL_ONE_MINUS_DST_COLOR;
    m[static_cast<uint>(Blending::Destination::ONE_MINUS_DST_ALPHA)]   = GL_ONE_MINUS_DST_ALPHA;
    m[static_cast<uint>(Blending::Destination::ONE_MINUS_SRC_ALPHA)]   = GL_ONE_MINUS_SRC_ALPHA;
    m[static_cast<uint>(Blending::Destination::DST_ALPHA)]             = GL_DST_ALPHA;
    m[static_cast<uint>(Blending::Destination::ONE_MINUS_DST_ALPHA)]   = GL_ONE_MINUS_DST_ALPHA;

    return m;
}

OpenGLES2Context::CompareFuncsMap OpenGLES2Context::_compareFuncs = OpenGLES2Context::initializeDepthFuncsMap();
OpenGLES2Context::CompareFuncsMap
OpenGLES2Context::initializeDepthFuncsMap()
{
	CompareFuncsMap m;

	m[CompareMode::ALWAYS]			= GL_ALWAYS;
	m[CompareMode::EQUAL]			= GL_EQUAL;
	m[CompareMode::GREATER]			= GL_GREATER;
	m[CompareMode::GREATER_EQUAL]	= GL_GEQUAL;
	m[CompareMode::LESS]			= GL_LESS;
	m[CompareMode::LESS_EQUAL]		= GL_LEQUAL;
	m[CompareMode::NEVER]			= GL_NEVER;
	m[CompareMode::NOT_EQUAL]		= GL_NOTEQUAL;

	return m;
}

OpenGLES2Context::StencilOperationMap OpenGLES2Context::_stencilOps = OpenGLES2Context::initializeStencilOperationsMap();
OpenGLES2Context::StencilOperationMap
OpenGLES2Context::initializeStencilOperationsMap()
{
	StencilOperationMap m;

	m[StencilOperation::KEEP]		= GL_KEEP;
	m[StencilOperation::ZERO]		= GL_ZERO;
	m[StencilOperation::REPLACE]	= GL_REPLACE;
	m[StencilOperation::INCR]		= GL_INCR;
	m[StencilOperation::INCR_WRAP]	= GL_INCR_WRAP;
	m[StencilOperation::DECR]		= GL_DECR;
	m[StencilOperation::DECR_WRAP]	= GL_DECR_WRAP;
	m[StencilOperation::INVERT]		= GL_INVERT;

	return m;
}

OpenGLES2Context::OpenGLES2Context() :
	_errorsEnabled(false),
	_textures(),
    _textureSizes(),
    _textureHasMipmaps(),
	_viewportX(0),
	_viewportY(0),
	_viewportWidth(0),
	_viewportHeight(0),
	_currentTarget(0),
	_currentIndexBuffer(0),
	_currentVertexBuffer(8, 0),
	_currentVertexSize(8, -1),
	_currentVertexStride(8, -1),
	_currentVertexOffset(8, -1),
	_currentTexture(8, 0),
	_currentProgram(0),
    _currentTriangleCulling(TriangleCulling::BACK),
    _currentWrapMode(),
    _currentTextureFilter(),
    _currentMipFilter(),
    _currentBlendMode(Blending::Mode::DEFAULT),
	_currentColorMask(true),
    _currentDepthMask(true),
    _currentDepthFunc(CompareMode::UNSET),
	_currentStencilFunc(CompareMode::UNSET),
	_currentStencilRef(0),
	_currentStencilMask(0x1),
	_currentStencilFailOp(StencilOperation::UNSET),
	_currentStencilZFailOp(StencilOperation::UNSET),
	_currentStencilZPassOp(StencilOperation::UNSET)
{
#if defined _WIN32 && !defined MINKO_ANGLE
    glewInit();
#endif

	glEnable(GL_DEPTH_TEST);
	glEnable(GL_STENCIL_TEST);
    glEnable(GL_BLEND);
    glEnable(GL_CULL_FACE);
    glCullFace(GL_BACK);
    glFrontFace(GL_CCW);

    _driverInfo = std::string(reinterpret_cast<const char*>(glGetString(GL_VENDOR)))
        + " " + std::string(reinterpret_cast<const char*>(glGetString(GL_RENDERER)))
        + " " + std::string(reinterpret_cast<const char*>(glGetString(GL_VERSION)));

	// init. viewport x, y, width and height
	std::vector<int> viewportSettings(4);
	glGetIntegerv(GL_VIEWPORT, &viewportSettings[0]);
	_viewportX = viewportSettings[0];
	_viewportY = viewportSettings[1];
	_viewportWidth = viewportSettings[2];
	_viewportHeight = viewportSettings[3];

	setColorMask(true);
	setDepthTest(true, CompareMode::LESS);
	setStencilTest(CompareMode::ALWAYS, 0, 0x1, StencilOperation::KEEP, StencilOperation::KEEP, StencilOperation::KEEP);
}

OpenGLES2Context::~OpenGLES2Context()
{
	for (auto& vertexBuffer : _vertexBuffers)
		glDeleteBuffers(1, &vertexBuffer);

	for (auto& indexBuffer : _indexBuffers)
		glDeleteBuffers(1, &indexBuffer);

	for (auto& texture : _textures)
		deleteTexture(texture);

	for (auto& program : _programs)
		glDeleteProgram(program);

	for (auto& vertexShader : _vertexShaders)
		glDeleteShader(vertexShader);

	for (auto& fragmentShader : _fragmentShaders)
		glDeleteShader(fragmentShader);
}

void
OpenGLES2Context::configureViewport(const uint x,
				  				    const uint y,
				  				    const uint width,
				  				    const uint height)
{
	if (x != _viewportX || y != _viewportY || width != _viewportWidth || height != _viewportHeight)
	{
		_viewportX = x;
		_viewportY = y;
		_viewportWidth = width;
		_viewportHeight = height;

		glViewport(x, y, width, height);
	}
}

void
OpenGLES2Context::clear(float 	red,
					    float 	green,
					    float 	blue,
					    float 	alpha,
					    float 	depth,
					    uint 	stencil,
					    uint 	mask)
{
	// http://www.opengl.org/sdk/docs/man/xhtml/glClearColor.xml
	//
	// void glClearColor(GLfloat red, GLfloat green, GLfloat blue, GLfloat alpha);
	// red, green, blue, alpha Specify the red, green, blue, and alpha values used when the color buffers are cleared.
	// The initial values are all 0.
	//
	// glClearColor specify clear values for the color buffers
	glClearColor(red, green, blue, alpha);

	// http://www.opengl.org/sdk/docs/man/xhtml/glClearDepth.xml
	//
	// void glClearDepth(GLdouble depth);
	// void glClearDepthf(GLfloat depth);
	// depth Specifies the depth value used when the depth buffer is cleared. The initial value is 1.
	//
	// glClearDepth specify the clear value for the depth buffer
#ifdef GL_ES_VERSION_2_0
	glClearDepthf(depth);
#else
	glClearDepth(depth);
#endif

	// http://www.opengl.org/sdk/docs/man/xhtml/glClearStencil.xml
	//
	// void glClearStencil(GLint s)
	// Specifies the index used when the stencil buffer is cleared. The initial value is 0.
	//
	// glClearStencil specify the clear value for the stencil buffer
#ifndef MINKO_NO_STENCIL
	glClearStencil(stencil);
#endif

	// http://www.opengl.org/sdk/docs/man/xhtml/glClear.xml
	//
	// void glClear(GLbitfield mask);
	// mask
	// Bitwise OR of masks that indicate the buffers to be cleared. The three masks are GL_COLOR_BUFFER_BIT,
	// GL_DEPTH_BUFFER_BIT, and GL_STENCIL_BUFFER_BIT.
	//
	// glClear clear buffers to preset values
	mask = (GL_COLOR_BUFFER_BIT | GL_DEPTH_BUFFER_BIT | GL_STENCIL_BUFFER_BIT) & mask;
	if (mask & GL_DEPTH_BUFFER_BIT)
		glDepthMask(_currentDepthMask = true);
	glClear(mask);
}

void
OpenGLES2Context::present()
{
	// http://www.opengl.org/sdk/docs/man/xhtml/glFlush.xml
	//
	// force execution of GL commands in finite time
	//glFlush();
	
    setRenderToBackBuffer();
}

void
OpenGLES2Context::drawTriangles(const uint indexBuffer, const int numTriangles)
{
	if (_currentIndexBuffer != indexBuffer)
	{
		_currentIndexBuffer = indexBuffer;

		glBindBuffer(GL_ELEMENT_ARRAY_BUFFER, indexBuffer);
	}

	// http://www.opengl.org/sdk/docs/man/xhtml/glDrawElements.xml
	//
	// void glDrawElements(GLenum mode, GLsizei count, GLenum type, const GLvoid* indices);
	// mode Specifies what kind of primitives to render.
	// count Specifies the number of elements to be rendered.
	// type Specifies the type of the values in indices.
	// indices Specifies a pointer to the location where the indices are stored.
	//
	// glDrawElements render primitives from array data
	glDrawElements(GL_TRIANGLES, numTriangles * 3, GL_UNSIGNED_SHORT, (void*)0);

    checkForErrors();
}

const uint
OpenGLES2Context::createVertexBuffer(const uint size)
{
	uint vertexBuffer;

	// http://www.opengl.org/sdk/docs/man/xhtml/glGenBuffers.xml
	//
	// void glGenBuffers(GLsizei n, GLuint* buffers);
	// n Specifies the number of buffer object names to be vertexBufferd.
	// buffers Specifies an array in which the generated buffer object names are stored.
	//
	// glGenBuffers returns n buffer object names in buffers. There is no
	// guarantee that the names form a contiguous set of integers; however,
	// it is guaranteed that none of the returned names was in use immediately
	// before the call to glGenBuffers.
	glGenBuffers(1, &vertexBuffer);

	// http://www.opengl.org/sdk/docs/man/xhtml/glBindBuffer.xml
	//
	// void glBindBuffer(GLenum target, GLuint buffer);
	// target Specifies the target to which the buffer object is bound.
	// buffer Specifies the name of a buffer object.
	//
	// glBindBuffer binds a buffer object to the specified buffer binding point.
	glBindBuffer(GL_ARRAY_BUFFER, vertexBuffer);

	// http://www.opengl.org/sdk/docs/man/xhtml/glBufferData.xml
	//
	// void glBufferData(GLenum target, GLsizeiptr size, const GLvoid* data, GLenum usage)
	// target Specifies the target buffer object.
	// size Specifies the size in bytes of the buffer object's new data store.
	// data Specifies a pointer to data that will be copied into the data store for initialization, or NULL if no data is to be copied.
	// usage Specifies the expected usage pattern of the data store.
	//
	// glBufferData creates and initializes a buffer object's data store
	glBufferData(GL_ARRAY_BUFFER, size * sizeof(GLfloat), 0, GL_STATIC_DRAW);

	_vertexBuffers.push_back(vertexBuffer);

    checkForErrors();

	return vertexBuffer;
}

void
OpenGLES2Context::uploadVertexBufferData(const uint vertexBuffer,
									     const uint offset,
									     const uint size,
									     void* 				data)
{
	glBindBuffer(GL_ARRAY_BUFFER, vertexBuffer);

	// http://www.opengl.org/sdk/docs/man/xhtml/glBufferSubData.xml
	//
	// void glBufferSubData(GLenum target, GLintptr offset, GLsizeiptr size, const GLvoid* data);
	// target Specifies the target buffer object
	// offset Specifies the offset into the buffer object's data store where data replacement will begin, measured in bytes.
	// size Specifies the size in bytes of the data store region being replaced.
	// data Specifies a pointer to the new data that will be copied into the data store.
	//
	// glBufferSubData updates a subset of a buffer object's data store
	glBufferSubData(GL_ARRAY_BUFFER, offset * sizeof(GLfloat), size * sizeof(GLfloat), data);

    checkForErrors();
}

void
OpenGLES2Context::deleteVertexBuffer(const uint vertexBuffer)
{
	for (auto& currentVertexBuffer : _currentVertexBuffer)
		if (currentVertexBuffer == vertexBuffer)
			currentVertexBuffer = 0;

	_vertexBuffers.erase(std::find(_vertexBuffers.begin(), _vertexBuffers.end(), vertexBuffer));

	// http://www.opengl.org/sdk/docs/man/xhtml/glDeleteBuffers.xml
	//
	// void glDeleteBuffers(GLsizei n, const GLuint* buffers)
	// n Specifies the number of buffer objects to be deleted.
	// buffers Specifies an array of buffer objects to be deleted.
	//
	// glDeleteBuffers deletes n buffer objects named by the elements of the array buffers. After a buffer object is
	// deleted, it has no contents, and its name is free for reuse (for example by glGenBuffers). If a buffer object
	// that is currently bound is deleted, the binding reverts to 0 (the absence of any buffer object).
	glDeleteBuffers(1, &vertexBuffer);

    checkForErrors();
}

void
OpenGLES2Context::setVertexBufferAt(const uint	position,
								    const uint	vertexBuffer,
								    const uint	size,
								    const uint	stride,
								    const uint	offset)
{
	auto currentVertexBuffer = _currentVertexBuffer[position];

	if (currentVertexBuffer == vertexBuffer
		&& _currentVertexSize[position] == size
		&& _currentVertexStride[position] == stride
		&& _currentVertexOffset[position] == position)
		return ;

	_currentVertexBuffer[position] = vertexBuffer;
	_currentVertexSize[position] = size;
	_currentVertexStride[position] = stride;
	_currentVertexOffset[position] = offset;

	if (vertexBuffer > 0)
		glEnableVertexAttribArray(position);
	else
	{
		glDisableVertexAttribArray(position);
		
		return;
	}

	glBindBuffer(GL_ARRAY_BUFFER, vertexBuffer);

	// http://www.khronos.org/opengles/sdk/docs/man/xhtml/glVertexAttribPointer.xml
	glVertexAttribPointer(
		position,
		size,
		GL_FLOAT,
		GL_FALSE,
		sizeof(GLfloat) * stride,
		(void*)(sizeof(GLfloat) * offset)
	);

    checkForErrors();
}

const uint
OpenGLES2Context::createIndexBuffer(const uint size)
{
	uint indexBuffer;

	glGenBuffers(1, &indexBuffer);
	glBindBuffer(GL_ELEMENT_ARRAY_BUFFER, indexBuffer);

	_currentIndexBuffer = indexBuffer;

	glBufferData(GL_ELEMENT_ARRAY_BUFFER, size * sizeof(GLushort), 0, GL_STATIC_DRAW);

	_indexBuffers.push_back(indexBuffer);

    checkForErrors();

	return indexBuffer;
}

void
OpenGLES2Context::uploaderIndexBufferData(const uint 	indexBuffer,
										  const uint 	offset,
										  const uint 	size,
										  void*					data)
{
	glBindBuffer(GL_ELEMENT_ARRAY_BUFFER, indexBuffer);

	_currentIndexBuffer = indexBuffer;
	
	glBufferSubData(GL_ELEMENT_ARRAY_BUFFER, offset * sizeof(GLushort), size * sizeof(GLushort), data);

    checkForErrors();
}

void
OpenGLES2Context::deleteIndexBuffer(const uint indexBuffer)
{
	if (_currentIndexBuffer == indexBuffer)
		_currentIndexBuffer = 0;

	_indexBuffers.erase(std::find(_indexBuffers.begin(), _indexBuffers.end(), indexBuffer));

	glDeleteBuffers(1, &indexBuffer);

    checkForErrors();
}

const uint
OpenGLES2Context::createTexture(uint 	width,
							    uint 	height,
							    bool			mipMapping,
                                bool            optimizeForRenderToTexture)
{
	uint texture;

	// make sure width is a power of 2
	if (!((width != 0) && !(width & (width - 1))))
		throw std::invalid_argument("width");

	// make sure height is a power of 2
	if (!((height != 0) && !(height & (height - 1))))
		throw std::invalid_argument("height");

	// http://www.opengl.org/sdk/docs/man/xhtml/glGenTextures.xml
	//
	// void glGenTextures(GLsizei n, GLuint* textures)
	// n Specifies the number of texture names to be generated.
	// textures Specifies an array in which the generated texture names are stored.
	//
	// glGenTextures generate texture names
	glGenTextures(1, &texture);

	// http://www.opengl.org/sdk/docs/man/xhtml/glBindTexture.xml
	//
	// void glBindTexture(GLenum target, GLuint texture);
	// target Specifies the target to which the texture is bound.
	// texture Specifies the name of a texture.
	//
	// glBindTexture bind a named texture to a texturing target
	glBindTexture(GL_TEXTURE_2D, texture);

    // default sampler states
    glTexParameteri(GL_TEXTURE_2D, GL_TEXTURE_WRAP_S, GL_CLAMP_TO_EDGE);
    glTexParameteri(GL_TEXTURE_2D, GL_TEXTURE_WRAP_T, GL_CLAMP_TO_EDGE);
    glTexParameteri(GL_TEXTURE_2D, GL_TEXTURE_MIN_FILTER, GL_NEAREST);
    glTexParameteri(GL_TEXTURE_2D, GL_TEXTURE_MAG_FILTER, GL_NEAREST);

  	_textures.push_back(texture);
    _textureSizes[texture] = std::make_pair(width, height);
    _textureHasMipmaps[texture] = mipMapping;
    _currentWrapMode[texture] = WrapMode::CLAMP;
    _currentTextureFilter[texture] = TextureFilter::NEAREST;
    _currentMipFilter[texture] = MipFilter::NONE;

	// http://www.opengl.org/sdk/docs/man/xhtml/glTexImage2D.xml
	//
	// void glTexImage2D(GLenum target, GLint level, GLint internalFormat, GLsizei width, GLsizei height, GLint border,
	// GLenum format, GLenum type, const GLvoid* data);
	// target Specifies the target texture.
	// level Specifies the level-of-detail number. Level 0 is the base image level. Level n is the nth mipmap reduction
	// image. If target is GL_TEXTURE_RECTANGLE or GL_PROXY_TEXTURE_RECTANGLE, level must be 0.
	// internalFormat Specifies the number of color components in the texture. Must be one of base internal formats given in Table 1,
	// one of the sized internal formats given in Table 2, or one of the compressed internal formats given in Table 3,
	// below.
	// width Specifies the width of the texture image.
	// height Specifies the height of the texture image.
	// border This value must be 0.
	// format Specifies the format of the pixel data.
	// type Specifies the data type of the pixel data
	// data Specifies a pointer to the image data in memory.
	//
	// glTexImage2D specify a two-dimensional texture image
	if (mipMapping)
    {
        uint level = 0;
        uint h = height;
        uint w = width;
		
		for (uint size = width > height ? width : height;
			 size > 0;
			 size = size >> 1, w = w >> 1, h = h >> 1)
		{
			glTexImage2D(GL_TEXTURE_2D, level++, GL_RGBA, w, h, 0, GL_RGBA, GL_UNSIGNED_BYTE, 0);
		}
    }
	else
		glTexImage2D(GL_TEXTURE_2D, 0, GL_RGBA, width, height, 0, GL_RGBA, GL_UNSIGNED_BYTE, 0);

    if (optimizeForRenderToTexture)
        createRTTBuffers(texture, width, height);

    checkForErrors();

	return texture;
}

void
OpenGLES2Context::uploadTextureData(const uint 	texture,
								    uint 		width,
								    uint 		height,
								    uint 		mipLevel,
								    void*				data)
{
	glBindTexture(GL_TEXTURE_2D, texture);
	glTexImage2D(GL_TEXTURE_2D, mipLevel, GL_RGBA, width, height, 0, GL_RGBA, GL_UNSIGNED_BYTE, data);

    checkForErrors();
}

void
OpenGLES2Context::deleteTexture(const uint texture)
{
	_textures.erase(std::find(_textures.begin(), _textures.end(), texture));

	glDeleteTextures(1, &texture);

    if (_frameBuffers.count(texture))
    {
        glDeleteFramebuffers(1, &_frameBuffers[texture]);
        _frameBuffers.erase(texture);

        glDeleteRenderbuffers(1, &_renderBuffers[texture]);
        _renderBuffers.erase(texture);
    }

    _textureSizes.erase(texture);
    _textureHasMipmaps.erase(texture);
    _currentWrapMode.erase(texture);
    _currentTextureFilter.erase(texture);
    _currentMipFilter.erase(texture);

    checkForErrors();
}

void
OpenGLES2Context::setTextureAt(const uint	position,
							   const int	texture,
							   const int	location)
{
	auto textureIsValid = texture > 0;

    if (_currentTexture[position] != texture)
	{
		_currentTexture[position] = texture;

		glActiveTexture(GL_TEXTURE0 + position);
		glBindTexture(GL_TEXTURE_2D, texture);
	}

	if (textureIsValid && location >= 0)
		glUniform1i(location, position);

    checkForErrors();
}

void
OpenGLES2Context::setSamplerStateAt(const uint position, WrapMode wrapping, TextureFilter filtering, MipFilter mipFiltering)
{
    auto texture    = _currentTexture[position];
    auto active     = false;

    // disable mip mapping if mip maps are not available
    if (!_textureHasMipmaps[_currentTexture[position]])
        mipFiltering = MipFilter::NONE;

    if (_currentWrapMode[texture] != wrapping)
    {
        _currentWrapMode[texture] = wrapping;

        glActiveTexture(GL_TEXTURE0 + position);
        active = true;

        switch (wrapping)
        {
        case WrapMode::CLAMP :
            glTexParameteri(GL_TEXTURE_2D, GL_TEXTURE_WRAP_S, GL_CLAMP_TO_EDGE);
            glTexParameteri(GL_TEXTURE_2D, GL_TEXTURE_WRAP_T, GL_CLAMP_TO_EDGE);
            break;
        case WrapMode::REPEAT :
            glTexParameteri(GL_TEXTURE_2D, GL_TEXTURE_WRAP_S, GL_REPEAT);
            glTexParameteri(GL_TEXTURE_2D, GL_TEXTURE_WRAP_T, GL_REPEAT);
            break;
        }
    }
    
    if (_currentTextureFilter[texture] != filtering || _currentMipFilter[texture] != mipFiltering)
    {
        _currentTextureFilter[texture] = filtering;
        _currentMipFilter[texture] = mipFiltering;

        if (!active)
            glActiveTexture(GL_TEXTURE0 + position);

        switch (filtering)
        {
        case TextureFilter::NEAREST :
            switch (mipFiltering)
            {
            case MipFilter::NONE :
                glTexParameteri(GL_TEXTURE_2D, GL_TEXTURE_MIN_FILTER, GL_NEAREST);
                break;
            case MipFilter::NEAREST :
                glTexParameteri(GL_TEXTURE_2D, GL_TEXTURE_MIN_FILTER, GL_NEAREST_MIPMAP_NEAREST);
                break;
            case MipFilter::LINEAR :
                glTexParameteri(GL_TEXTURE_2D, GL_TEXTURE_MIN_FILTER, GL_NEAREST_MIPMAP_LINEAR);
                break;
            }

            glTexParameteri(GL_TEXTURE_2D, GL_TEXTURE_MAG_FILTER, GL_NEAREST);
            break;
        case TextureFilter::LINEAR :
            switch (mipFiltering)
            {
            case MipFilter::NONE :
                glTexParameteri(GL_TEXTURE_2D, GL_TEXTURE_MIN_FILTER, GL_LINEAR);
                break;
            case MipFilter::NEAREST :
                glTexParameteri(GL_TEXTURE_2D, GL_TEXTURE_MIN_FILTER, GL_LINEAR_MIPMAP_NEAREST);
                break;
            case MipFilter::LINEAR :
                glTexParameteri(GL_TEXTURE_2D, GL_TEXTURE_MIN_FILTER, GL_LINEAR_MIPMAP_LINEAR);
                break;
            }

            glTexParameteri(GL_TEXTURE_2D, GL_TEXTURE_MAG_FILTER, GL_LINEAR);
            break;
        }
    }

    checkForErrors();
}

const uint
OpenGLES2Context::createProgram()
{
	auto handle = glCreateProgram();
	
	checkForErrors();
	_programs.push_back(handle);

	return handle;
}

void
OpenGLES2Context::attachShader(const uint program, const uint shader)
{
	glAttachShader(program, shader);

    checkForErrors();
}

void
OpenGLES2Context::linkProgram(const uint program)
{
	glLinkProgram(program);

#ifdef DEBUG
    auto errors = getProgramInfoLogs(program);

    if (!errors.empty())
	{
    	std::cout << errors << std::endl;
	}
#endif

    checkForErrors();
}

void
OpenGLES2Context::deleteProgram(const uint program)
{
	_programs.erase(std::find(_programs.begin(), _programs.end(), program));

	glDeleteProgram(program);

    checkForErrors();
}

void
OpenGLES2Context::compileShader(const uint shader)
{
	glCompileShader(shader);

#ifdef DEBUG
    auto errors = getShaderCompilationLogs(shader);

    if (!errors.empty())
    {
		std::stringstream	stream;
		stream << "glShaderSource_" << shader << ".txt";

		const std::string&	filename	= stream.str();

		saveShaderSourceToFile(filename, shader);

		std::cerr << "\nERRORS\n------\n" << errors << std::endl;
		std::cerr << "\nerrorneous shader source saved to \'" << filename << "\'" << std::endl;
		throw;
	}
#endif

    checkForErrors();
}

void
OpenGLES2Context::setProgram(const uint program)
{
	if (_currentProgram == program)
		return;

	_currentProgram = program;

	glUseProgram(program);

    checkForErrors();
}

void
OpenGLES2Context::setShaderSource(const uint shader,
							      const std::string& source)
{
#ifdef MINKO_GLSL_OPTIMIZER
	glslopt_ctx* glslOptimizer = glslopt_initialize(true);
    std::string src = "#version 100\n" + source;
	const char* sourceString = src.c_str();

    auto type = std::find(_vertexShaders.begin(), _vertexShaders.end(), shader) != _vertexShaders.end()
        ? kGlslOptShaderVertex
        : kGlslOptShaderFragment;

    auto optimizedShader = glslopt_optimize(glslOptimizer, type, sourceString, 0);
    if (glslopt_get_status(optimizedShader))
    {
        auto optimizedSource = glslopt_get_output(optimizedShader);
        glShaderSource(shader, 1, &optimizedSource, 0);
    }
    else
    {
		std::stringstream stream(source);
		std::string line;

        std::cerr << glslopt_get_log(optimizedShader) << std::endl;
		for (auto i = 0; std::getline(stream, line); ++i)
			std::cerr << i << "\t" << line << std::endl;

        throw std::invalid_argument("source");
    }
    glslopt_shader_delete(optimizedShader);
    glslopt_cleanup(glslOptimizer);
#else
# ifdef GL_ES_VERSION_2_0
	std::string src = "#version 100\n" + source;
# else
    std::string src = "#version 120\n" + source;
#endif
	const char* sourceString = src.c_str();

    glShaderSource(shader, 1, &sourceString, 0);
#endif

    checkForErrors();
}

void
OpenGLES2Context::saveShaderSourceToFile(const std::string& filename, uint shader)
{
	std::string	source;
	getShaderSource(shader, source);

#ifndef MINKO_GLSL_OPTIMIZER
	std::cout << "\nSHADER SOURCE\n-------------" << std::endl;
	unsigned int i		= 0;
	unsigned int line	= 1;
	while(i < source.size())
	{
		std::string lineString;
		while(i < source.size() && source[i] != '\n')
			lineString.push_back(source[i++]);
		++i;

#ifndef EMSCRIPTEN
		std::cerr
#else
		std::cout
#endif // EMSCRIPTEN
			<< "(" << std::setfill('0') << std::setw(4) << line << ") " << lineString << std::endl;

		++line;
	}
#endif //MINKO_GLSL_OPTIMIZER

#ifndef EMSCRIPTEN
	std::ofstream	file;

	file.open(filename.c_str());
	if (!file.is_open())
		return;
	file << source;
	file.close();
#endif // EMSCRIPTEN
}

void
OpenGLES2Context::getShaderSource(uint shader, std::string& source)
{
	source.clear();

	GLint	bufferSize	= 0;
	GLsizei	length		= 0;

	glGetShaderiv(shader, GL_SHADER_SOURCE_LENGTH, &bufferSize);
	if (bufferSize == 0)
		return;

	source.resize(bufferSize);
	glGetShaderSource(shader, bufferSize, &length, &source[0]);
	checkForErrors();
}


const uint
OpenGLES2Context::createVertexShader()
{
	uint vertexShader = glCreateShader(GL_VERTEX_SHADER);

	_vertexShaders.push_back(vertexShader);

	checkForErrors();

	return vertexShader;
}

void
OpenGLES2Context::deleteVertexShader(const uint vertexShader)
{
	_vertexShaders.erase(std::find(_vertexShaders.begin(), _vertexShaders.end(), vertexShader));

	glDeleteShader(vertexShader);

    checkForErrors();
}

const uint
OpenGLES2Context::createFragmentShader()
{
	uint fragmentShader = glCreateShader(GL_FRAGMENT_SHADER);

	_fragmentShaders.push_back(fragmentShader);

	checkForErrors();

	return fragmentShader;
}

void
OpenGLES2Context::deleteFragmentShader(const uint fragmentShader)
{
	_fragmentShaders.erase(std::find(_fragmentShaders.begin(), _fragmentShaders.end(), fragmentShader));

	glDeleteShader(fragmentShader);

    checkForErrors();
}

std::shared_ptr<ProgramInputs>
OpenGLES2Context::getProgramInputs(const uint program)
{
	std::vector<std::string> names;
	std::vector<ProgramInputs::Type> types;
	std::vector<uint> locations;

	setProgram(program);
	fillUniformInputs(program, names, types, locations);
	fillAttributeInputs(program, names, types, locations);

	return ProgramInputs::create(shared_from_this(), program, names, types, locations);
}

void
OpenGLES2Context::fillUniformInputs(const uint					program,
								    std::vector<std::string>&			names,
								    std::vector<ProgramInputs::Type>&	types,
								    std::vector<uint>&			locations)
{
	int total = -1;
	int maxUniformNameLength = -1;

	glGetProgramiv(program, GL_ACTIVE_UNIFORM_MAX_LENGTH, &maxUniformNameLength);
	glGetProgramiv(program, GL_ACTIVE_UNIFORMS, &total);

	for (int i = 0; i < total; ++i)
	{
    	int nameLength = -1;
    	int size = -1;
    	GLenum type = GL_ZERO;
    	std::vector<char> name(maxUniformNameLength);

    	glGetActiveUniform(program, i, maxUniformNameLength, &nameLength, &size, &type, &name[0]);
    	checkForErrors();

	    name[nameLength] = 0;

	    ProgramInputs::Type inputType = ProgramInputs::Type::unknown;

	    switch (type)
	    {
	    	case GL_FLOAT:
	    		inputType = ProgramInputs::Type::float1;
	    		break;
	    	case GL_INT:
	    		inputType = ProgramInputs::Type::int1;
	    		break;
	    	case GL_FLOAT_VEC2:
	    		inputType = ProgramInputs::Type::float2;
	    		break;
	    	case GL_INT_VEC2:
	    		inputType = ProgramInputs::Type::int2;
		    	break;
	    	case GL_FLOAT_VEC3:
	    		inputType = ProgramInputs::Type::float3;
	    		break;
	    	case GL_INT_VEC3:
	    		inputType = ProgramInputs::Type::int3;
	    		break;
	    	case GL_FLOAT_VEC4:
	    		inputType = ProgramInputs::Type::float4;
	    		break;
	    	case GL_INT_VEC4:
	    		inputType = ProgramInputs::Type::int4;
	    		break;
	    	case GL_FLOAT_MAT3:
	    		inputType = ProgramInputs::Type::float9;
		    	break;
	    	case GL_FLOAT_MAT4:
	    		inputType = ProgramInputs::Type::float16;
	    		break;
			case GL_SAMPLER_2D:
				inputType = ProgramInputs::Type::sampler2d;
				break;
			default:
				throw std::logic_error("unsupported type");
	    }

	    int location = glGetUniformLocation(program, &name[0]);

	    if (location >= 0 && inputType != ProgramInputs::Type::unknown)
	    {
		    names.push_back(std::string(&name[0], nameLength));
		    types.push_back(inputType);
		    locations.push_back(location);
		}
	}
}

void
OpenGLES2Context::fillAttributeInputs(const uint				program,
									 std::vector<std::string>&			names,
								     std::vector<ProgramInputs::Type>&	types,
								     std::vector<uint>&			locations)
{
	int total = -1;
	int maxAttributeNameLength = -1;

	glGetProgramiv(program, GL_ACTIVE_ATTRIBUTE_MAX_LENGTH, &maxAttributeNameLength);
	glGetProgramiv(program, GL_ACTIVE_ATTRIBUTES, &total);

	for (int i = 0; i < total; ++i)
	{
    	int nameLength = -1;
    	int size = -1;
    	GLenum type = GL_ZERO;
    	std::vector<char> name(maxAttributeNameLength);

		glGetActiveAttrib(program, i, maxAttributeNameLength, &nameLength, &size, &type, &name[0]);
	    checkForErrors();

	    name[nameLength] = 0;

	    ProgramInputs::Type inputType = ProgramInputs::Type::attribute;

		int location = glGetAttribLocation(program, &name[0]);

	    if (location >= 0)
	    {
		    names.push_back(std::string(&name[0], nameLength));
		    types.push_back(inputType);
		    locations.push_back(location);
		}
	}
}

std::string
OpenGLES2Context::getShaderCompilationLogs(const uint shader)
{
	int compileStatus = -1;

	glGetShaderiv(shader, GL_COMPILE_STATUS, &compileStatus);

	if (compileStatus != GL_TRUE)
	{
		int logsLength = -1;
		char buffer[1024];
		int bufferLength = -1;

		glGetShaderSource(shader, 1024, &bufferLength, buffer);

		glGetShaderiv(shader, GL_INFO_LOG_LENGTH, &logsLength);

		if (logsLength > 0)
		{
			std::vector<char> logs(logsLength);

			glGetShaderInfoLog(shader, logsLength, &logsLength, &logs[0]);

			return std::string(&logs[0]);
		}
	}

	return std::string();
}

std::string
OpenGLES2Context::getProgramInfoLogs(const uint program)
{
	int programInfoMaxLength = -1;
	int programInfoLength = -1;

	glGetProgramiv(program, GL_INFO_LOG_LENGTH, &programInfoMaxLength);

	if (programInfoMaxLength <= 0)
		return std::string();

	std::vector<char> programInfo(programInfoMaxLength);

	glGetProgramInfoLog(program, programInfoMaxLength, &programInfoLength, &programInfo[0]);

	return std::string(&programInfo[0]);
}

void
OpenGLES2Context::setUniform(const uint& location, const int& value)
{
	glUniform1i(location, value);
	checkForErrors();
}

void
OpenGLES2Context::setUniform(const uint& location, const int& v1, const int& v2)
{
	glUniform2i(location, v1, v2);
	checkForErrors();
}

void
OpenGLES2Context::setUniform(const uint& location, const int& v1, const int& v2, const int& v3)
{
	glUniform3i(location, v1, v2, v3);
	checkForErrors();
}

void
OpenGLES2Context::setUniform(const uint& location, const int& v1, const int& v2, const int& v3, const int& v4)
{
	glUniform4i(location, v1, v2, v3, v4);
	checkForErrors();
}

void
OpenGLES2Context::setUniform(const uint& location, const float& value)
{
	glUniform1f(location, value);
	checkForErrors();
}

void
OpenGLES2Context::setUniform(const uint& location, const float& v1, const float& v2)
{
	glUniform2f(location, v1, v2);
	checkForErrors();
}

void
OpenGLES2Context::setUniform(const uint& location, const float& v1, const float& v2, const float& v3)
{
	glUniform3f(location, v1, v2, v3);
	checkForErrors();
}

void
OpenGLES2Context::setUniform(const uint& location, const float& v1, const float& v2, const float& v3, const float& v4)
{
	glUniform4f(location, v1, v2, v3, v4);
	checkForErrors();
}

void
OpenGLES2Context::setUniforms(uint location, uint size, const float* values)
{
	glUniform1fv(location, size, values);
	checkForErrors();
}

void
OpenGLES2Context::setUniforms2(uint location, uint size, const float* values)
{
	glUniform2fv(location, size, values);
	checkForErrors();
}

void
OpenGLES2Context::setUniforms3(uint location, uint size, const float* values)
{
	glUniform3fv(location, size, values);
	checkForErrors();
}

void
OpenGLES2Context::setUniforms4(uint location, uint size, const float* values)
{
	glUniform4fv(location, size, values);
	checkForErrors();
}

void
OpenGLES2Context::setUniform(const uint& location, const uint& size, bool transpose, const float* values)
{
#ifdef GL_ES_VERSION_2_0
    if (transpose)
    {
		float tmp[16];
		for (int i = 0; i < 4; i++)
			for (int j = 0; j < 4; j++)
				tmp[i * 4 + j] = values[j * 4 + i];

        glUniformMatrix4fv(location, size, false, tmp);
    }
    else
    {
        glUniformMatrix4fv(location, size, transpose, values);
    }
#else

	glUniformMatrix4fv(location, size, transpose, values);
#endif
	checkForErrors();
}

void
OpenGLES2Context::setBlendMode(Blending::Source source, Blending::Destination destination)
{
	if ((static_cast<uint>(source) | static_cast<uint>(destination)) != static_cast<uint>(_currentBlendMode))
	{
		_currentBlendMode = (Blending::Mode)((uint)source | (uint)destination);

		glBlendFunc(
			_blendingFactors[static_cast<uint>(source) & 0x00ff],
			_blendingFactors[static_cast<uint>(destination) & 0xff00]
		);
	}

    checkForErrors();
}

void
OpenGLES2Context::setBlendMode(Blending::Mode blendMode)
{
	if (blendMode != _currentBlendMode)
	{
		_currentBlendMode = blendMode;

		glBlendFunc(
			_blendingFactors[static_cast<uint>(blendMode) & 0x00ff],
			_blendingFactors[static_cast<uint>(blendMode) & 0xff00]
		);
	}

    checkForErrors();
}

void
OpenGLES2Context::setDepthTest(bool depthMask, CompareMode depthFunc)
{
	if (depthMask != _currentDepthMask || depthFunc != _currentDepthFunc)
	{
		_currentDepthMask = depthMask;
		_currentDepthFunc = depthFunc;

		glDepthMask(depthMask);
		glDepthFunc(_compareFuncs[depthFunc]);
	}

    checkForErrors();
}

void
OpenGLES2Context::setColorMask(bool colorMask)
{
	if (_currentColorMask != colorMask)
	{
		_currentColorMask = colorMask;

		glColorMask(colorMask, colorMask, colorMask, colorMask);
	}

	checkForErrors();
}

void
OpenGLES2Context::setStencilTest(CompareMode stencilFunc, 
								 int stencilRef, 
								 uint stencilMask, 
								 StencilOperation stencilFailOp,
								 StencilOperation stencilZFailOp,
								 StencilOperation stencilZPassOp)
{
#ifndef MINKO_NO_STENCIL
	if (stencilFunc != _currentStencilFunc 
		|| stencilRef != _currentStencilRef 
		|| stencilMask != _currentStencilMask)
	{
		_currentStencilFunc	= stencilFunc;
		_currentStencilRef	= stencilRef;
		_currentStencilMask	= stencilMask;

		glStencilFunc(_compareFuncs[stencilFunc], stencilRef, stencilMask);
	}

	checkForErrors();

	if (stencilFailOp != _currentStencilFailOp
		|| stencilZFailOp != _currentStencilZFailOp
		|| stencilZPassOp != _currentStencilZPassOp)
	{
		_currentStencilFailOp	= stencilFailOp;
		_currentStencilZFailOp	= stencilZFailOp;
		_currentStencilZPassOp	= stencilZPassOp;

		glStencilOp(_stencilOps[stencilFailOp], _stencilOps[stencilZFailOp], _stencilOps[stencilZPassOp]);
	}

	checkForErrors();
#endif
}

void
OpenGLES2Context::readPixels(unsigned char* pixels)
{
	glReadPixels(_viewportX, _viewportY, _viewportWidth, _viewportHeight, GL_RGBA, GL_UNSIGNED_BYTE, pixels);

    checkForErrors();
}

void
OpenGLES2Context::setTriangleCulling(TriangleCulling triangleCulling)
{
    if (triangleCulling == _currentTriangleCulling)
        return;

    if (_currentTriangleCulling == TriangleCulling::NONE)
        glEnable(GL_CULL_FACE);
    _currentTriangleCulling = triangleCulling;

    switch (triangleCulling)
    {
    case TriangleCulling::NONE:
        glDisable(GL_CULL_FACE);
        break;
    case TriangleCulling::BACK :
        glCullFace(GL_BACK);
        break;
    case TriangleCulling::FRONT :
        glCullFace(GL_FRONT);
        break;
    case TriangleCulling::BOTH :
        glCullFace(GL_FRONT_AND_BACK);
        break;
    }

    checkForErrors();
}

void
OpenGLES2Context::setRenderToBackBuffer()
{
    if (_currentTarget == 0)
        return;

    glBindFramebuffer(GL_FRAMEBUFFER, 0);
    glBindRenderbuffer(GL_RENDERBUFFER, 0);
    glViewport(_viewportX, _viewportY, _viewportWidth, _viewportHeight);

    _currentTarget = 0;

    checkForErrors();
}

void
OpenGLES2Context::setRenderToTexture(uint texture, bool enableDepthAndStencil)
{
    if (texture == _currentTarget)
        return;

    if (_frameBuffers.count(texture) == 0)
        throw std::logic_error("this texture cannot be used for RTT");

    _currentTarget = texture;

	glBindFramebuffer(GL_FRAMEBUFFER, _frameBuffers[texture]);
	checkForErrors();

    if (enableDepthAndStencil)
		glBindRenderbuffer(GL_RENDERBUFFER, _renderBuffers[texture]);
	checkForErrors();

    auto textureSize = _textureSizes[texture];

    glViewport(0, 0, textureSize.first, textureSize.second);

    checkForErrors();
}

void
OpenGLES2Context::createRTTBuffers(uint texture, uint width, uint height)
{
    uint frameBuffer = -1;

    // create a framebuffer object
    glGenFramebuffers(1, &frameBuffer);
    // bind the framebuffer object
    glBindFramebuffer(GL_FRAMEBUFFER, frameBuffer);
    // attach a texture to the FBO
    glFramebufferTexture2D(GL_FRAMEBUFFER, GL_COLOR_ATTACHMENT0, GL_TEXTURE_2D, texture, 0);

    uint renderBuffer = -1;

    // gen renderbuffer
    glGenRenderbuffers(1, &renderBuffer);
    // bind renderbuffer
    glBindRenderbuffer(GL_RENDERBUFFER, renderBuffer);
    // init as a depth buffer
#ifdef GL_ES_VERSION_2_0
	glRenderbufferStorage(GL_RENDERBUFFER, GL_DEPTH_COMPONENT16, width, height);
#else
    glRenderbufferStorage(GL_RENDERBUFFER, GL_DEPTH_COMPONENT24, width, height);
#endif
	// FIXME: create & attach stencil buffer

    // attach to the FBO for depth
    glFramebufferRenderbuffer(GL_FRAMEBUFFER, GL_DEPTH_ATTACHMENT, GL_RENDERBUFFER, renderBuffer);

    auto status = glCheckFramebufferStatus(GL_FRAMEBUFFER);
    if (status != GL_FRAMEBUFFER_COMPLETE)
        throw;

    _frameBuffers[texture] = frameBuffer;
    _renderBuffers[texture] = renderBuffer;

    // unbind
    glBindFramebuffer(GL_FRAMEBUFFER, 0);
    glBindRenderbuffer(GL_RENDERBUFFER, 0);

    checkForErrors();
}

uint
OpenGLES2Context::getError()
{
	auto error = glGetError();

	switch (error)
	{
	default:
		break;
	case GL_INVALID_ENUM:
		std::cerr << "GL_INVALID_ENUM" << std::endl;
		break;
	case GL_INVALID_FRAMEBUFFER_OPERATION:
		std::cerr << "GL_INVALID_FRAMEBUFFER_OPERATION" << std::endl;
		break;
	case GL_INVALID_VALUE:
		std::cerr << "GL_INVALID_VALUE" << std::endl;
		break;
	case GL_INVALID_OPERATION:
		std::cerr << "GL_INVALID_OPERATION" << std::endl;
		break;
	case GL_OUT_OF_MEMORY:
		std::cerr << "GL_OUT_OF_MEMORY" << std::endl;
		break;
	}

    return error;
}

void
OpenGLES2Context::generateMipmaps(uint texture)
{
    glBindTexture(GL_TEXTURE_2D, texture);
    glGenerateMipmap(GL_TEXTURE_2D);

    checkForErrors();
}
>>>>>>> b4f848e6
<|MERGE_RESOLUTION|>--- conflicted
+++ resolved
@@ -1,4 +1,3 @@
-<<<<<<< HEAD
 /*
 Copyright (c) 2013 Aerys
 
@@ -20,13 +19,15 @@
 
 #include "minko/render/OpenGLES2Context.hpp"
 
-#include <iomanip>
 #include "minko/render/CompareMode.hpp"
 #include "minko/render/WrapMode.hpp"
 #include "minko/render/TextureFilter.hpp"
 #include "minko/render/MipFilter.hpp"
 #include "minko/render/TriangleCulling.hpp"
 #include "minko/render/StencilOperation.hpp"
+#include "minko/math/Matrix4x4.hpp"
+
+#include <iomanip>
 
 #define GL_GLEXT_PROTOTYPES
 #ifdef __APPLE__
@@ -34,12 +35,13 @@
 # include <GLUT/glut.h>
 #elif MINKO_ANGLE
 # include "GLES2/gl2.h"
-# include "minko/math/Matrix4x4.hpp"
 #elif _WIN32
 # include "GL/glew.h"
 #elif EMSCRIPTEN
 # include <GLES2/gl2.h>
 # include <EGL/egl.h>
+#elif __ANDROID__
+# include <GLES2/gl2.h>
 #else
 # include <GL/gl.h>
 # include <GL/glu.h>
@@ -116,7 +118,6 @@
 }
 
 OpenGLES2Context::OpenGLES2Context() :
-	_errorsEnabled(false),
 	_textures(),
     _textureSizes(),
     _textureHasMipmaps(),
@@ -1491,7 +1492,7 @@
 {
 	auto error = glGetError();
 
-	switch(error)
+	switch (error)
 	{
 	default:
 		break;
@@ -1522,1488 +1523,4 @@
     glGenerateMipmap(GL_TEXTURE_2D);
 
     checkForErrors();
-}
-=======
-/*
-Copyright (c) 2013 Aerys
-
-Permission is hereby granted, free of charge, to any person obtaining a copy of this software and
-associated documentation files (the "Software"), to deal in the Software without restriction,
-including without limitation the rights to use, copy, modify, merge, publish, distribute,
-sublicense, and/or sell copies of the Software, and to permit persons to whom the Software is
-furnished to do so, subject to the following conditions:
-
-The above copyright notice and this permission notice shall be included in all copies or
-substantial portions of the Software.
-
-THE SOFTWARE IS PROVIDED "AS IS", WITHOUT WARRANTY OF ANY KIND, EXPRESS OR IMPLIED, INCLUDING
-BUT NOT LIMITED TO THE WARRANTIES OF MERCHANTABILITY, FITNESS FOR A PARTICULAR PURPOSE AND
-NONINFRINGEMENT. IN NO EVENT SHALL THE AUTHORS OR COPYRIGHT HOLDERS BE LIABLE FOR ANY CLAIM,
-DAMAGES OR OTHER LIABILITY, WHETHER IN AN ACTION OF CONTRACT, TORT OR OTHERWISE, ARISING FROM,
-OUT OF OR IN CONNECTION WITH THE SOFTWARE OR THE USE OR OTHER DEALINGS IN THE SOFTWARE.
-*/
-
-#include "minko/render/OpenGLES2Context.hpp"
-
-#include "minko/render/CompareMode.hpp"
-#include "minko/render/WrapMode.hpp"
-#include "minko/render/TextureFilter.hpp"
-#include "minko/render/MipFilter.hpp"
-#include "minko/render/TriangleCulling.hpp"
-#include "minko/render/StencilOperation.hpp"
-#include "minko/math/Matrix4x4.hpp"
-
-#include <iomanip>
-
-#define GL_GLEXT_PROTOTYPES
-#ifdef __APPLE__
-# include <OpenGL/gl.h>
-# include <GLUT/glut.h>
-#elif MINKO_ANGLE
-# include "GLES2/gl2.h"
-#elif _WIN32
-# include "GL/glew.h"
-#elif EMSCRIPTEN
-# include <GLES2/gl2.h>
-# include <EGL/egl.h>
-#elif __ANDROID__
-# include <GLES2/gl2.h>
-#else
-# include <GL/gl.h>
-# include <GL/glu.h>
-#endif
-
-#ifdef MINKO_GLSL_OPTIMIZER
-# include "glsl_optimizer.h"
-#endif
-
-using namespace minko;
-using namespace minko::render;
-
-OpenGLES2Context::BlendFactorsMap OpenGLES2Context::_blendingFactors = OpenGLES2Context::initializeBlendFactorsMap();
-OpenGLES2Context::BlendFactorsMap
-OpenGLES2Context::initializeBlendFactorsMap()
-{
-    BlendFactorsMap m;
-
-    m[static_cast<uint>(Blending::Source::ZERO)]                       = GL_ZERO;
-    m[static_cast<uint>(Blending::Source::ONE)]                        = GL_ONE;
-    m[static_cast<uint>(Blending::Source::SRC_COLOR)]                  = GL_SRC_COLOR;
-    m[static_cast<uint>(Blending::Source::ONE_MINUS_SRC_COLOR)]        = GL_ONE_MINUS_SRC_COLOR;
-    m[static_cast<uint>(Blending::Source::SRC_ALPHA)]                  = GL_SRC_ALPHA;
-    m[static_cast<uint>(Blending::Source::ONE_MINUS_SRC_ALPHA)]        = GL_ONE_MINUS_SRC_ALPHA;
-    m[static_cast<uint>(Blending::Source::DST_ALPHA)]                  = GL_DST_ALPHA;
-    m[static_cast<uint>(Blending::Source::ONE_MINUS_DST_ALPHA)]        = GL_ONE_MINUS_DST_ALPHA;
-
-    m[static_cast<uint>(Blending::Destination::ZERO)]                  = GL_ZERO;
-    m[static_cast<uint>(Blending::Destination::ONE)]                   = GL_ONE;
-    m[static_cast<uint>(Blending::Destination::DST_COLOR)]             = GL_DST_COLOR;
-    m[static_cast<uint>(Blending::Destination::ONE_MINUS_DST_COLOR)]   = GL_ONE_MINUS_DST_COLOR;
-    m[static_cast<uint>(Blending::Destination::ONE_MINUS_DST_ALPHA)]   = GL_ONE_MINUS_DST_ALPHA;
-    m[static_cast<uint>(Blending::Destination::ONE_MINUS_SRC_ALPHA)]   = GL_ONE_MINUS_SRC_ALPHA;
-    m[static_cast<uint>(Blending::Destination::DST_ALPHA)]             = GL_DST_ALPHA;
-    m[static_cast<uint>(Blending::Destination::ONE_MINUS_DST_ALPHA)]   = GL_ONE_MINUS_DST_ALPHA;
-
-    return m;
-}
-
-OpenGLES2Context::CompareFuncsMap OpenGLES2Context::_compareFuncs = OpenGLES2Context::initializeDepthFuncsMap();
-OpenGLES2Context::CompareFuncsMap
-OpenGLES2Context::initializeDepthFuncsMap()
-{
-	CompareFuncsMap m;
-
-	m[CompareMode::ALWAYS]			= GL_ALWAYS;
-	m[CompareMode::EQUAL]			= GL_EQUAL;
-	m[CompareMode::GREATER]			= GL_GREATER;
-	m[CompareMode::GREATER_EQUAL]	= GL_GEQUAL;
-	m[CompareMode::LESS]			= GL_LESS;
-	m[CompareMode::LESS_EQUAL]		= GL_LEQUAL;
-	m[CompareMode::NEVER]			= GL_NEVER;
-	m[CompareMode::NOT_EQUAL]		= GL_NOTEQUAL;
-
-	return m;
-}
-
-OpenGLES2Context::StencilOperationMap OpenGLES2Context::_stencilOps = OpenGLES2Context::initializeStencilOperationsMap();
-OpenGLES2Context::StencilOperationMap
-OpenGLES2Context::initializeStencilOperationsMap()
-{
-	StencilOperationMap m;
-
-	m[StencilOperation::KEEP]		= GL_KEEP;
-	m[StencilOperation::ZERO]		= GL_ZERO;
-	m[StencilOperation::REPLACE]	= GL_REPLACE;
-	m[StencilOperation::INCR]		= GL_INCR;
-	m[StencilOperation::INCR_WRAP]	= GL_INCR_WRAP;
-	m[StencilOperation::DECR]		= GL_DECR;
-	m[StencilOperation::DECR_WRAP]	= GL_DECR_WRAP;
-	m[StencilOperation::INVERT]		= GL_INVERT;
-
-	return m;
-}
-
-OpenGLES2Context::OpenGLES2Context() :
-	_errorsEnabled(false),
-	_textures(),
-    _textureSizes(),
-    _textureHasMipmaps(),
-	_viewportX(0),
-	_viewportY(0),
-	_viewportWidth(0),
-	_viewportHeight(0),
-	_currentTarget(0),
-	_currentIndexBuffer(0),
-	_currentVertexBuffer(8, 0),
-	_currentVertexSize(8, -1),
-	_currentVertexStride(8, -1),
-	_currentVertexOffset(8, -1),
-	_currentTexture(8, 0),
-	_currentProgram(0),
-    _currentTriangleCulling(TriangleCulling::BACK),
-    _currentWrapMode(),
-    _currentTextureFilter(),
-    _currentMipFilter(),
-    _currentBlendMode(Blending::Mode::DEFAULT),
-	_currentColorMask(true),
-    _currentDepthMask(true),
-    _currentDepthFunc(CompareMode::UNSET),
-	_currentStencilFunc(CompareMode::UNSET),
-	_currentStencilRef(0),
-	_currentStencilMask(0x1),
-	_currentStencilFailOp(StencilOperation::UNSET),
-	_currentStencilZFailOp(StencilOperation::UNSET),
-	_currentStencilZPassOp(StencilOperation::UNSET)
-{
-#if defined _WIN32 && !defined MINKO_ANGLE
-    glewInit();
-#endif
-
-	glEnable(GL_DEPTH_TEST);
-	glEnable(GL_STENCIL_TEST);
-    glEnable(GL_BLEND);
-    glEnable(GL_CULL_FACE);
-    glCullFace(GL_BACK);
-    glFrontFace(GL_CCW);
-
-    _driverInfo = std::string(reinterpret_cast<const char*>(glGetString(GL_VENDOR)))
-        + " " + std::string(reinterpret_cast<const char*>(glGetString(GL_RENDERER)))
-        + " " + std::string(reinterpret_cast<const char*>(glGetString(GL_VERSION)));
-
-	// init. viewport x, y, width and height
-	std::vector<int> viewportSettings(4);
-	glGetIntegerv(GL_VIEWPORT, &viewportSettings[0]);
-	_viewportX = viewportSettings[0];
-	_viewportY = viewportSettings[1];
-	_viewportWidth = viewportSettings[2];
-	_viewportHeight = viewportSettings[3];
-
-	setColorMask(true);
-	setDepthTest(true, CompareMode::LESS);
-	setStencilTest(CompareMode::ALWAYS, 0, 0x1, StencilOperation::KEEP, StencilOperation::KEEP, StencilOperation::KEEP);
-}
-
-OpenGLES2Context::~OpenGLES2Context()
-{
-	for (auto& vertexBuffer : _vertexBuffers)
-		glDeleteBuffers(1, &vertexBuffer);
-
-	for (auto& indexBuffer : _indexBuffers)
-		glDeleteBuffers(1, &indexBuffer);
-
-	for (auto& texture : _textures)
-		deleteTexture(texture);
-
-	for (auto& program : _programs)
-		glDeleteProgram(program);
-
-	for (auto& vertexShader : _vertexShaders)
-		glDeleteShader(vertexShader);
-
-	for (auto& fragmentShader : _fragmentShaders)
-		glDeleteShader(fragmentShader);
-}
-
-void
-OpenGLES2Context::configureViewport(const uint x,
-				  				    const uint y,
-				  				    const uint width,
-				  				    const uint height)
-{
-	if (x != _viewportX || y != _viewportY || width != _viewportWidth || height != _viewportHeight)
-	{
-		_viewportX = x;
-		_viewportY = y;
-		_viewportWidth = width;
-		_viewportHeight = height;
-
-		glViewport(x, y, width, height);
-	}
-}
-
-void
-OpenGLES2Context::clear(float 	red,
-					    float 	green,
-					    float 	blue,
-					    float 	alpha,
-					    float 	depth,
-					    uint 	stencil,
-					    uint 	mask)
-{
-	// http://www.opengl.org/sdk/docs/man/xhtml/glClearColor.xml
-	//
-	// void glClearColor(GLfloat red, GLfloat green, GLfloat blue, GLfloat alpha);
-	// red, green, blue, alpha Specify the red, green, blue, and alpha values used when the color buffers are cleared.
-	// The initial values are all 0.
-	//
-	// glClearColor specify clear values for the color buffers
-	glClearColor(red, green, blue, alpha);
-
-	// http://www.opengl.org/sdk/docs/man/xhtml/glClearDepth.xml
-	//
-	// void glClearDepth(GLdouble depth);
-	// void glClearDepthf(GLfloat depth);
-	// depth Specifies the depth value used when the depth buffer is cleared. The initial value is 1.
-	//
-	// glClearDepth specify the clear value for the depth buffer
-#ifdef GL_ES_VERSION_2_0
-	glClearDepthf(depth);
-#else
-	glClearDepth(depth);
-#endif
-
-	// http://www.opengl.org/sdk/docs/man/xhtml/glClearStencil.xml
-	//
-	// void glClearStencil(GLint s)
-	// Specifies the index used when the stencil buffer is cleared. The initial value is 0.
-	//
-	// glClearStencil specify the clear value for the stencil buffer
-#ifndef MINKO_NO_STENCIL
-	glClearStencil(stencil);
-#endif
-
-	// http://www.opengl.org/sdk/docs/man/xhtml/glClear.xml
-	//
-	// void glClear(GLbitfield mask);
-	// mask
-	// Bitwise OR of masks that indicate the buffers to be cleared. The three masks are GL_COLOR_BUFFER_BIT,
-	// GL_DEPTH_BUFFER_BIT, and GL_STENCIL_BUFFER_BIT.
-	//
-	// glClear clear buffers to preset values
-	mask = (GL_COLOR_BUFFER_BIT | GL_DEPTH_BUFFER_BIT | GL_STENCIL_BUFFER_BIT) & mask;
-	if (mask & GL_DEPTH_BUFFER_BIT)
-		glDepthMask(_currentDepthMask = true);
-	glClear(mask);
-}
-
-void
-OpenGLES2Context::present()
-{
-	// http://www.opengl.org/sdk/docs/man/xhtml/glFlush.xml
-	//
-	// force execution of GL commands in finite time
-	//glFlush();
-	
-    setRenderToBackBuffer();
-}
-
-void
-OpenGLES2Context::drawTriangles(const uint indexBuffer, const int numTriangles)
-{
-	if (_currentIndexBuffer != indexBuffer)
-	{
-		_currentIndexBuffer = indexBuffer;
-
-		glBindBuffer(GL_ELEMENT_ARRAY_BUFFER, indexBuffer);
-	}
-
-	// http://www.opengl.org/sdk/docs/man/xhtml/glDrawElements.xml
-	//
-	// void glDrawElements(GLenum mode, GLsizei count, GLenum type, const GLvoid* indices);
-	// mode Specifies what kind of primitives to render.
-	// count Specifies the number of elements to be rendered.
-	// type Specifies the type of the values in indices.
-	// indices Specifies a pointer to the location where the indices are stored.
-	//
-	// glDrawElements render primitives from array data
-	glDrawElements(GL_TRIANGLES, numTriangles * 3, GL_UNSIGNED_SHORT, (void*)0);
-
-    checkForErrors();
-}
-
-const uint
-OpenGLES2Context::createVertexBuffer(const uint size)
-{
-	uint vertexBuffer;
-
-	// http://www.opengl.org/sdk/docs/man/xhtml/glGenBuffers.xml
-	//
-	// void glGenBuffers(GLsizei n, GLuint* buffers);
-	// n Specifies the number of buffer object names to be vertexBufferd.
-	// buffers Specifies an array in which the generated buffer object names are stored.
-	//
-	// glGenBuffers returns n buffer object names in buffers. There is no
-	// guarantee that the names form a contiguous set of integers; however,
-	// it is guaranteed that none of the returned names was in use immediately
-	// before the call to glGenBuffers.
-	glGenBuffers(1, &vertexBuffer);
-
-	// http://www.opengl.org/sdk/docs/man/xhtml/glBindBuffer.xml
-	//
-	// void glBindBuffer(GLenum target, GLuint buffer);
-	// target Specifies the target to which the buffer object is bound.
-	// buffer Specifies the name of a buffer object.
-	//
-	// glBindBuffer binds a buffer object to the specified buffer binding point.
-	glBindBuffer(GL_ARRAY_BUFFER, vertexBuffer);
-
-	// http://www.opengl.org/sdk/docs/man/xhtml/glBufferData.xml
-	//
-	// void glBufferData(GLenum target, GLsizeiptr size, const GLvoid* data, GLenum usage)
-	// target Specifies the target buffer object.
-	// size Specifies the size in bytes of the buffer object's new data store.
-	// data Specifies a pointer to data that will be copied into the data store for initialization, or NULL if no data is to be copied.
-	// usage Specifies the expected usage pattern of the data store.
-	//
-	// glBufferData creates and initializes a buffer object's data store
-	glBufferData(GL_ARRAY_BUFFER, size * sizeof(GLfloat), 0, GL_STATIC_DRAW);
-
-	_vertexBuffers.push_back(vertexBuffer);
-
-    checkForErrors();
-
-	return vertexBuffer;
-}
-
-void
-OpenGLES2Context::uploadVertexBufferData(const uint vertexBuffer,
-									     const uint offset,
-									     const uint size,
-									     void* 				data)
-{
-	glBindBuffer(GL_ARRAY_BUFFER, vertexBuffer);
-
-	// http://www.opengl.org/sdk/docs/man/xhtml/glBufferSubData.xml
-	//
-	// void glBufferSubData(GLenum target, GLintptr offset, GLsizeiptr size, const GLvoid* data);
-	// target Specifies the target buffer object
-	// offset Specifies the offset into the buffer object's data store where data replacement will begin, measured in bytes.
-	// size Specifies the size in bytes of the data store region being replaced.
-	// data Specifies a pointer to the new data that will be copied into the data store.
-	//
-	// glBufferSubData updates a subset of a buffer object's data store
-	glBufferSubData(GL_ARRAY_BUFFER, offset * sizeof(GLfloat), size * sizeof(GLfloat), data);
-
-    checkForErrors();
-}
-
-void
-OpenGLES2Context::deleteVertexBuffer(const uint vertexBuffer)
-{
-	for (auto& currentVertexBuffer : _currentVertexBuffer)
-		if (currentVertexBuffer == vertexBuffer)
-			currentVertexBuffer = 0;
-
-	_vertexBuffers.erase(std::find(_vertexBuffers.begin(), _vertexBuffers.end(), vertexBuffer));
-
-	// http://www.opengl.org/sdk/docs/man/xhtml/glDeleteBuffers.xml
-	//
-	// void glDeleteBuffers(GLsizei n, const GLuint* buffers)
-	// n Specifies the number of buffer objects to be deleted.
-	// buffers Specifies an array of buffer objects to be deleted.
-	//
-	// glDeleteBuffers deletes n buffer objects named by the elements of the array buffers. After a buffer object is
-	// deleted, it has no contents, and its name is free for reuse (for example by glGenBuffers). If a buffer object
-	// that is currently bound is deleted, the binding reverts to 0 (the absence of any buffer object).
-	glDeleteBuffers(1, &vertexBuffer);
-
-    checkForErrors();
-}
-
-void
-OpenGLES2Context::setVertexBufferAt(const uint	position,
-								    const uint	vertexBuffer,
-								    const uint	size,
-								    const uint	stride,
-								    const uint	offset)
-{
-	auto currentVertexBuffer = _currentVertexBuffer[position];
-
-	if (currentVertexBuffer == vertexBuffer
-		&& _currentVertexSize[position] == size
-		&& _currentVertexStride[position] == stride
-		&& _currentVertexOffset[position] == position)
-		return ;
-
-	_currentVertexBuffer[position] = vertexBuffer;
-	_currentVertexSize[position] = size;
-	_currentVertexStride[position] = stride;
-	_currentVertexOffset[position] = offset;
-
-	if (vertexBuffer > 0)
-		glEnableVertexAttribArray(position);
-	else
-	{
-		glDisableVertexAttribArray(position);
-		
-		return;
-	}
-
-	glBindBuffer(GL_ARRAY_BUFFER, vertexBuffer);
-
-	// http://www.khronos.org/opengles/sdk/docs/man/xhtml/glVertexAttribPointer.xml
-	glVertexAttribPointer(
-		position,
-		size,
-		GL_FLOAT,
-		GL_FALSE,
-		sizeof(GLfloat) * stride,
-		(void*)(sizeof(GLfloat) * offset)
-	);
-
-    checkForErrors();
-}
-
-const uint
-OpenGLES2Context::createIndexBuffer(const uint size)
-{
-	uint indexBuffer;
-
-	glGenBuffers(1, &indexBuffer);
-	glBindBuffer(GL_ELEMENT_ARRAY_BUFFER, indexBuffer);
-
-	_currentIndexBuffer = indexBuffer;
-
-	glBufferData(GL_ELEMENT_ARRAY_BUFFER, size * sizeof(GLushort), 0, GL_STATIC_DRAW);
-
-	_indexBuffers.push_back(indexBuffer);
-
-    checkForErrors();
-
-	return indexBuffer;
-}
-
-void
-OpenGLES2Context::uploaderIndexBufferData(const uint 	indexBuffer,
-										  const uint 	offset,
-										  const uint 	size,
-										  void*					data)
-{
-	glBindBuffer(GL_ELEMENT_ARRAY_BUFFER, indexBuffer);
-
-	_currentIndexBuffer = indexBuffer;
-	
-	glBufferSubData(GL_ELEMENT_ARRAY_BUFFER, offset * sizeof(GLushort), size * sizeof(GLushort), data);
-
-    checkForErrors();
-}
-
-void
-OpenGLES2Context::deleteIndexBuffer(const uint indexBuffer)
-{
-	if (_currentIndexBuffer == indexBuffer)
-		_currentIndexBuffer = 0;
-
-	_indexBuffers.erase(std::find(_indexBuffers.begin(), _indexBuffers.end(), indexBuffer));
-
-	glDeleteBuffers(1, &indexBuffer);
-
-    checkForErrors();
-}
-
-const uint
-OpenGLES2Context::createTexture(uint 	width,
-							    uint 	height,
-							    bool			mipMapping,
-                                bool            optimizeForRenderToTexture)
-{
-	uint texture;
-
-	// make sure width is a power of 2
-	if (!((width != 0) && !(width & (width - 1))))
-		throw std::invalid_argument("width");
-
-	// make sure height is a power of 2
-	if (!((height != 0) && !(height & (height - 1))))
-		throw std::invalid_argument("height");
-
-	// http://www.opengl.org/sdk/docs/man/xhtml/glGenTextures.xml
-	//
-	// void glGenTextures(GLsizei n, GLuint* textures)
-	// n Specifies the number of texture names to be generated.
-	// textures Specifies an array in which the generated texture names are stored.
-	//
-	// glGenTextures generate texture names
-	glGenTextures(1, &texture);
-
-	// http://www.opengl.org/sdk/docs/man/xhtml/glBindTexture.xml
-	//
-	// void glBindTexture(GLenum target, GLuint texture);
-	// target Specifies the target to which the texture is bound.
-	// texture Specifies the name of a texture.
-	//
-	// glBindTexture bind a named texture to a texturing target
-	glBindTexture(GL_TEXTURE_2D, texture);
-
-    // default sampler states
-    glTexParameteri(GL_TEXTURE_2D, GL_TEXTURE_WRAP_S, GL_CLAMP_TO_EDGE);
-    glTexParameteri(GL_TEXTURE_2D, GL_TEXTURE_WRAP_T, GL_CLAMP_TO_EDGE);
-    glTexParameteri(GL_TEXTURE_2D, GL_TEXTURE_MIN_FILTER, GL_NEAREST);
-    glTexParameteri(GL_TEXTURE_2D, GL_TEXTURE_MAG_FILTER, GL_NEAREST);
-
-  	_textures.push_back(texture);
-    _textureSizes[texture] = std::make_pair(width, height);
-    _textureHasMipmaps[texture] = mipMapping;
-    _currentWrapMode[texture] = WrapMode::CLAMP;
-    _currentTextureFilter[texture] = TextureFilter::NEAREST;
-    _currentMipFilter[texture] = MipFilter::NONE;
-
-	// http://www.opengl.org/sdk/docs/man/xhtml/glTexImage2D.xml
-	//
-	// void glTexImage2D(GLenum target, GLint level, GLint internalFormat, GLsizei width, GLsizei height, GLint border,
-	// GLenum format, GLenum type, const GLvoid* data);
-	// target Specifies the target texture.
-	// level Specifies the level-of-detail number. Level 0 is the base image level. Level n is the nth mipmap reduction
-	// image. If target is GL_TEXTURE_RECTANGLE or GL_PROXY_TEXTURE_RECTANGLE, level must be 0.
-	// internalFormat Specifies the number of color components in the texture. Must be one of base internal formats given in Table 1,
-	// one of the sized internal formats given in Table 2, or one of the compressed internal formats given in Table 3,
-	// below.
-	// width Specifies the width of the texture image.
-	// height Specifies the height of the texture image.
-	// border This value must be 0.
-	// format Specifies the format of the pixel data.
-	// type Specifies the data type of the pixel data
-	// data Specifies a pointer to the image data in memory.
-	//
-	// glTexImage2D specify a two-dimensional texture image
-	if (mipMapping)
-    {
-        uint level = 0;
-        uint h = height;
-        uint w = width;
-		
-		for (uint size = width > height ? width : height;
-			 size > 0;
-			 size = size >> 1, w = w >> 1, h = h >> 1)
-		{
-			glTexImage2D(GL_TEXTURE_2D, level++, GL_RGBA, w, h, 0, GL_RGBA, GL_UNSIGNED_BYTE, 0);
-		}
-    }
-	else
-		glTexImage2D(GL_TEXTURE_2D, 0, GL_RGBA, width, height, 0, GL_RGBA, GL_UNSIGNED_BYTE, 0);
-
-    if (optimizeForRenderToTexture)
-        createRTTBuffers(texture, width, height);
-
-    checkForErrors();
-
-	return texture;
-}
-
-void
-OpenGLES2Context::uploadTextureData(const uint 	texture,
-								    uint 		width,
-								    uint 		height,
-								    uint 		mipLevel,
-								    void*				data)
-{
-	glBindTexture(GL_TEXTURE_2D, texture);
-	glTexImage2D(GL_TEXTURE_2D, mipLevel, GL_RGBA, width, height, 0, GL_RGBA, GL_UNSIGNED_BYTE, data);
-
-    checkForErrors();
-}
-
-void
-OpenGLES2Context::deleteTexture(const uint texture)
-{
-	_textures.erase(std::find(_textures.begin(), _textures.end(), texture));
-
-	glDeleteTextures(1, &texture);
-
-    if (_frameBuffers.count(texture))
-    {
-        glDeleteFramebuffers(1, &_frameBuffers[texture]);
-        _frameBuffers.erase(texture);
-
-        glDeleteRenderbuffers(1, &_renderBuffers[texture]);
-        _renderBuffers.erase(texture);
-    }
-
-    _textureSizes.erase(texture);
-    _textureHasMipmaps.erase(texture);
-    _currentWrapMode.erase(texture);
-    _currentTextureFilter.erase(texture);
-    _currentMipFilter.erase(texture);
-
-    checkForErrors();
-}
-
-void
-OpenGLES2Context::setTextureAt(const uint	position,
-							   const int	texture,
-							   const int	location)
-{
-	auto textureIsValid = texture > 0;
-
-    if (_currentTexture[position] != texture)
-	{
-		_currentTexture[position] = texture;
-
-		glActiveTexture(GL_TEXTURE0 + position);
-		glBindTexture(GL_TEXTURE_2D, texture);
-	}
-
-	if (textureIsValid && location >= 0)
-		glUniform1i(location, position);
-
-    checkForErrors();
-}
-
-void
-OpenGLES2Context::setSamplerStateAt(const uint position, WrapMode wrapping, TextureFilter filtering, MipFilter mipFiltering)
-{
-    auto texture    = _currentTexture[position];
-    auto active     = false;
-
-    // disable mip mapping if mip maps are not available
-    if (!_textureHasMipmaps[_currentTexture[position]])
-        mipFiltering = MipFilter::NONE;
-
-    if (_currentWrapMode[texture] != wrapping)
-    {
-        _currentWrapMode[texture] = wrapping;
-
-        glActiveTexture(GL_TEXTURE0 + position);
-        active = true;
-
-        switch (wrapping)
-        {
-        case WrapMode::CLAMP :
-            glTexParameteri(GL_TEXTURE_2D, GL_TEXTURE_WRAP_S, GL_CLAMP_TO_EDGE);
-            glTexParameteri(GL_TEXTURE_2D, GL_TEXTURE_WRAP_T, GL_CLAMP_TO_EDGE);
-            break;
-        case WrapMode::REPEAT :
-            glTexParameteri(GL_TEXTURE_2D, GL_TEXTURE_WRAP_S, GL_REPEAT);
-            glTexParameteri(GL_TEXTURE_2D, GL_TEXTURE_WRAP_T, GL_REPEAT);
-            break;
-        }
-    }
-    
-    if (_currentTextureFilter[texture] != filtering || _currentMipFilter[texture] != mipFiltering)
-    {
-        _currentTextureFilter[texture] = filtering;
-        _currentMipFilter[texture] = mipFiltering;
-
-        if (!active)
-            glActiveTexture(GL_TEXTURE0 + position);
-
-        switch (filtering)
-        {
-        case TextureFilter::NEAREST :
-            switch (mipFiltering)
-            {
-            case MipFilter::NONE :
-                glTexParameteri(GL_TEXTURE_2D, GL_TEXTURE_MIN_FILTER, GL_NEAREST);
-                break;
-            case MipFilter::NEAREST :
-                glTexParameteri(GL_TEXTURE_2D, GL_TEXTURE_MIN_FILTER, GL_NEAREST_MIPMAP_NEAREST);
-                break;
-            case MipFilter::LINEAR :
-                glTexParameteri(GL_TEXTURE_2D, GL_TEXTURE_MIN_FILTER, GL_NEAREST_MIPMAP_LINEAR);
-                break;
-            }
-
-            glTexParameteri(GL_TEXTURE_2D, GL_TEXTURE_MAG_FILTER, GL_NEAREST);
-            break;
-        case TextureFilter::LINEAR :
-            switch (mipFiltering)
-            {
-            case MipFilter::NONE :
-                glTexParameteri(GL_TEXTURE_2D, GL_TEXTURE_MIN_FILTER, GL_LINEAR);
-                break;
-            case MipFilter::NEAREST :
-                glTexParameteri(GL_TEXTURE_2D, GL_TEXTURE_MIN_FILTER, GL_LINEAR_MIPMAP_NEAREST);
-                break;
-            case MipFilter::LINEAR :
-                glTexParameteri(GL_TEXTURE_2D, GL_TEXTURE_MIN_FILTER, GL_LINEAR_MIPMAP_LINEAR);
-                break;
-            }
-
-            glTexParameteri(GL_TEXTURE_2D, GL_TEXTURE_MAG_FILTER, GL_LINEAR);
-            break;
-        }
-    }
-
-    checkForErrors();
-}
-
-const uint
-OpenGLES2Context::createProgram()
-{
-	auto handle = glCreateProgram();
-	
-	checkForErrors();
-	_programs.push_back(handle);
-
-	return handle;
-}
-
-void
-OpenGLES2Context::attachShader(const uint program, const uint shader)
-{
-	glAttachShader(program, shader);
-
-    checkForErrors();
-}
-
-void
-OpenGLES2Context::linkProgram(const uint program)
-{
-	glLinkProgram(program);
-
-#ifdef DEBUG
-    auto errors = getProgramInfoLogs(program);
-
-    if (!errors.empty())
-	{
-    	std::cout << errors << std::endl;
-	}
-#endif
-
-    checkForErrors();
-}
-
-void
-OpenGLES2Context::deleteProgram(const uint program)
-{
-	_programs.erase(std::find(_programs.begin(), _programs.end(), program));
-
-	glDeleteProgram(program);
-
-    checkForErrors();
-}
-
-void
-OpenGLES2Context::compileShader(const uint shader)
-{
-	glCompileShader(shader);
-
-#ifdef DEBUG
-    auto errors = getShaderCompilationLogs(shader);
-
-    if (!errors.empty())
-    {
-		std::stringstream	stream;
-		stream << "glShaderSource_" << shader << ".txt";
-
-		const std::string&	filename	= stream.str();
-
-		saveShaderSourceToFile(filename, shader);
-
-		std::cerr << "\nERRORS\n------\n" << errors << std::endl;
-		std::cerr << "\nerrorneous shader source saved to \'" << filename << "\'" << std::endl;
-		throw;
-	}
-#endif
-
-    checkForErrors();
-}
-
-void
-OpenGLES2Context::setProgram(const uint program)
-{
-	if (_currentProgram == program)
-		return;
-
-	_currentProgram = program;
-
-	glUseProgram(program);
-
-    checkForErrors();
-}
-
-void
-OpenGLES2Context::setShaderSource(const uint shader,
-							      const std::string& source)
-{
-#ifdef MINKO_GLSL_OPTIMIZER
-	glslopt_ctx* glslOptimizer = glslopt_initialize(true);
-    std::string src = "#version 100\n" + source;
-	const char* sourceString = src.c_str();
-
-    auto type = std::find(_vertexShaders.begin(), _vertexShaders.end(), shader) != _vertexShaders.end()
-        ? kGlslOptShaderVertex
-        : kGlslOptShaderFragment;
-
-    auto optimizedShader = glslopt_optimize(glslOptimizer, type, sourceString, 0);
-    if (glslopt_get_status(optimizedShader))
-    {
-        auto optimizedSource = glslopt_get_output(optimizedShader);
-        glShaderSource(shader, 1, &optimizedSource, 0);
-    }
-    else
-    {
-		std::stringstream stream(source);
-		std::string line;
-
-        std::cerr << glslopt_get_log(optimizedShader) << std::endl;
-		for (auto i = 0; std::getline(stream, line); ++i)
-			std::cerr << i << "\t" << line << std::endl;
-
-        throw std::invalid_argument("source");
-    }
-    glslopt_shader_delete(optimizedShader);
-    glslopt_cleanup(glslOptimizer);
-#else
-# ifdef GL_ES_VERSION_2_0
-	std::string src = "#version 100\n" + source;
-# else
-    std::string src = "#version 120\n" + source;
-#endif
-	const char* sourceString = src.c_str();
-
-    glShaderSource(shader, 1, &sourceString, 0);
-#endif
-
-    checkForErrors();
-}
-
-void
-OpenGLES2Context::saveShaderSourceToFile(const std::string& filename, uint shader)
-{
-	std::string	source;
-	getShaderSource(shader, source);
-
-#ifndef MINKO_GLSL_OPTIMIZER
-	std::cout << "\nSHADER SOURCE\n-------------" << std::endl;
-	unsigned int i		= 0;
-	unsigned int line	= 1;
-	while(i < source.size())
-	{
-		std::string lineString;
-		while(i < source.size() && source[i] != '\n')
-			lineString.push_back(source[i++]);
-		++i;
-
-#ifndef EMSCRIPTEN
-		std::cerr
-#else
-		std::cout
-#endif // EMSCRIPTEN
-			<< "(" << std::setfill('0') << std::setw(4) << line << ") " << lineString << std::endl;
-
-		++line;
-	}
-#endif //MINKO_GLSL_OPTIMIZER
-
-#ifndef EMSCRIPTEN
-	std::ofstream	file;
-
-	file.open(filename.c_str());
-	if (!file.is_open())
-		return;
-	file << source;
-	file.close();
-#endif // EMSCRIPTEN
-}
-
-void
-OpenGLES2Context::getShaderSource(uint shader, std::string& source)
-{
-	source.clear();
-
-	GLint	bufferSize	= 0;
-	GLsizei	length		= 0;
-
-	glGetShaderiv(shader, GL_SHADER_SOURCE_LENGTH, &bufferSize);
-	if (bufferSize == 0)
-		return;
-
-	source.resize(bufferSize);
-	glGetShaderSource(shader, bufferSize, &length, &source[0]);
-	checkForErrors();
-}
-
-
-const uint
-OpenGLES2Context::createVertexShader()
-{
-	uint vertexShader = glCreateShader(GL_VERTEX_SHADER);
-
-	_vertexShaders.push_back(vertexShader);
-
-	checkForErrors();
-
-	return vertexShader;
-}
-
-void
-OpenGLES2Context::deleteVertexShader(const uint vertexShader)
-{
-	_vertexShaders.erase(std::find(_vertexShaders.begin(), _vertexShaders.end(), vertexShader));
-
-	glDeleteShader(vertexShader);
-
-    checkForErrors();
-}
-
-const uint
-OpenGLES2Context::createFragmentShader()
-{
-	uint fragmentShader = glCreateShader(GL_FRAGMENT_SHADER);
-
-	_fragmentShaders.push_back(fragmentShader);
-
-	checkForErrors();
-
-	return fragmentShader;
-}
-
-void
-OpenGLES2Context::deleteFragmentShader(const uint fragmentShader)
-{
-	_fragmentShaders.erase(std::find(_fragmentShaders.begin(), _fragmentShaders.end(), fragmentShader));
-
-	glDeleteShader(fragmentShader);
-
-    checkForErrors();
-}
-
-std::shared_ptr<ProgramInputs>
-OpenGLES2Context::getProgramInputs(const uint program)
-{
-	std::vector<std::string> names;
-	std::vector<ProgramInputs::Type> types;
-	std::vector<uint> locations;
-
-	setProgram(program);
-	fillUniformInputs(program, names, types, locations);
-	fillAttributeInputs(program, names, types, locations);
-
-	return ProgramInputs::create(shared_from_this(), program, names, types, locations);
-}
-
-void
-OpenGLES2Context::fillUniformInputs(const uint					program,
-								    std::vector<std::string>&			names,
-								    std::vector<ProgramInputs::Type>&	types,
-								    std::vector<uint>&			locations)
-{
-	int total = -1;
-	int maxUniformNameLength = -1;
-
-	glGetProgramiv(program, GL_ACTIVE_UNIFORM_MAX_LENGTH, &maxUniformNameLength);
-	glGetProgramiv(program, GL_ACTIVE_UNIFORMS, &total);
-
-	for (int i = 0; i < total; ++i)
-	{
-    	int nameLength = -1;
-    	int size = -1;
-    	GLenum type = GL_ZERO;
-    	std::vector<char> name(maxUniformNameLength);
-
-    	glGetActiveUniform(program, i, maxUniformNameLength, &nameLength, &size, &type, &name[0]);
-    	checkForErrors();
-
-	    name[nameLength] = 0;
-
-	    ProgramInputs::Type inputType = ProgramInputs::Type::unknown;
-
-	    switch (type)
-	    {
-	    	case GL_FLOAT:
-	    		inputType = ProgramInputs::Type::float1;
-	    		break;
-	    	case GL_INT:
-	    		inputType = ProgramInputs::Type::int1;
-	    		break;
-	    	case GL_FLOAT_VEC2:
-	    		inputType = ProgramInputs::Type::float2;
-	    		break;
-	    	case GL_INT_VEC2:
-	    		inputType = ProgramInputs::Type::int2;
-		    	break;
-	    	case GL_FLOAT_VEC3:
-	    		inputType = ProgramInputs::Type::float3;
-	    		break;
-	    	case GL_INT_VEC3:
-	    		inputType = ProgramInputs::Type::int3;
-	    		break;
-	    	case GL_FLOAT_VEC4:
-	    		inputType = ProgramInputs::Type::float4;
-	    		break;
-	    	case GL_INT_VEC4:
-	    		inputType = ProgramInputs::Type::int4;
-	    		break;
-	    	case GL_FLOAT_MAT3:
-	    		inputType = ProgramInputs::Type::float9;
-		    	break;
-	    	case GL_FLOAT_MAT4:
-	    		inputType = ProgramInputs::Type::float16;
-	    		break;
-			case GL_SAMPLER_2D:
-				inputType = ProgramInputs::Type::sampler2d;
-				break;
-			default:
-				throw std::logic_error("unsupported type");
-	    }
-
-	    int location = glGetUniformLocation(program, &name[0]);
-
-	    if (location >= 0 && inputType != ProgramInputs::Type::unknown)
-	    {
-		    names.push_back(std::string(&name[0], nameLength));
-		    types.push_back(inputType);
-		    locations.push_back(location);
-		}
-	}
-}
-
-void
-OpenGLES2Context::fillAttributeInputs(const uint				program,
-									 std::vector<std::string>&			names,
-								     std::vector<ProgramInputs::Type>&	types,
-								     std::vector<uint>&			locations)
-{
-	int total = -1;
-	int maxAttributeNameLength = -1;
-
-	glGetProgramiv(program, GL_ACTIVE_ATTRIBUTE_MAX_LENGTH, &maxAttributeNameLength);
-	glGetProgramiv(program, GL_ACTIVE_ATTRIBUTES, &total);
-
-	for (int i = 0; i < total; ++i)
-	{
-    	int nameLength = -1;
-    	int size = -1;
-    	GLenum type = GL_ZERO;
-    	std::vector<char> name(maxAttributeNameLength);
-
-		glGetActiveAttrib(program, i, maxAttributeNameLength, &nameLength, &size, &type, &name[0]);
-	    checkForErrors();
-
-	    name[nameLength] = 0;
-
-	    ProgramInputs::Type inputType = ProgramInputs::Type::attribute;
-
-		int location = glGetAttribLocation(program, &name[0]);
-
-	    if (location >= 0)
-	    {
-		    names.push_back(std::string(&name[0], nameLength));
-		    types.push_back(inputType);
-		    locations.push_back(location);
-		}
-	}
-}
-
-std::string
-OpenGLES2Context::getShaderCompilationLogs(const uint shader)
-{
-	int compileStatus = -1;
-
-	glGetShaderiv(shader, GL_COMPILE_STATUS, &compileStatus);
-
-	if (compileStatus != GL_TRUE)
-	{
-		int logsLength = -1;
-		char buffer[1024];
-		int bufferLength = -1;
-
-		glGetShaderSource(shader, 1024, &bufferLength, buffer);
-
-		glGetShaderiv(shader, GL_INFO_LOG_LENGTH, &logsLength);
-
-		if (logsLength > 0)
-		{
-			std::vector<char> logs(logsLength);
-
-			glGetShaderInfoLog(shader, logsLength, &logsLength, &logs[0]);
-
-			return std::string(&logs[0]);
-		}
-	}
-
-	return std::string();
-}
-
-std::string
-OpenGLES2Context::getProgramInfoLogs(const uint program)
-{
-	int programInfoMaxLength = -1;
-	int programInfoLength = -1;
-
-	glGetProgramiv(program, GL_INFO_LOG_LENGTH, &programInfoMaxLength);
-
-	if (programInfoMaxLength <= 0)
-		return std::string();
-
-	std::vector<char> programInfo(programInfoMaxLength);
-
-	glGetProgramInfoLog(program, programInfoMaxLength, &programInfoLength, &programInfo[0]);
-
-	return std::string(&programInfo[0]);
-}
-
-void
-OpenGLES2Context::setUniform(const uint& location, const int& value)
-{
-	glUniform1i(location, value);
-	checkForErrors();
-}
-
-void
-OpenGLES2Context::setUniform(const uint& location, const int& v1, const int& v2)
-{
-	glUniform2i(location, v1, v2);
-	checkForErrors();
-}
-
-void
-OpenGLES2Context::setUniform(const uint& location, const int& v1, const int& v2, const int& v3)
-{
-	glUniform3i(location, v1, v2, v3);
-	checkForErrors();
-}
-
-void
-OpenGLES2Context::setUniform(const uint& location, const int& v1, const int& v2, const int& v3, const int& v4)
-{
-	glUniform4i(location, v1, v2, v3, v4);
-	checkForErrors();
-}
-
-void
-OpenGLES2Context::setUniform(const uint& location, const float& value)
-{
-	glUniform1f(location, value);
-	checkForErrors();
-}
-
-void
-OpenGLES2Context::setUniform(const uint& location, const float& v1, const float& v2)
-{
-	glUniform2f(location, v1, v2);
-	checkForErrors();
-}
-
-void
-OpenGLES2Context::setUniform(const uint& location, const float& v1, const float& v2, const float& v3)
-{
-	glUniform3f(location, v1, v2, v3);
-	checkForErrors();
-}
-
-void
-OpenGLES2Context::setUniform(const uint& location, const float& v1, const float& v2, const float& v3, const float& v4)
-{
-	glUniform4f(location, v1, v2, v3, v4);
-	checkForErrors();
-}
-
-void
-OpenGLES2Context::setUniforms(uint location, uint size, const float* values)
-{
-	glUniform1fv(location, size, values);
-	checkForErrors();
-}
-
-void
-OpenGLES2Context::setUniforms2(uint location, uint size, const float* values)
-{
-	glUniform2fv(location, size, values);
-	checkForErrors();
-}
-
-void
-OpenGLES2Context::setUniforms3(uint location, uint size, const float* values)
-{
-	glUniform3fv(location, size, values);
-	checkForErrors();
-}
-
-void
-OpenGLES2Context::setUniforms4(uint location, uint size, const float* values)
-{
-	glUniform4fv(location, size, values);
-	checkForErrors();
-}
-
-void
-OpenGLES2Context::setUniform(const uint& location, const uint& size, bool transpose, const float* values)
-{
-#ifdef GL_ES_VERSION_2_0
-    if (transpose)
-    {
-		float tmp[16];
-		for (int i = 0; i < 4; i++)
-			for (int j = 0; j < 4; j++)
-				tmp[i * 4 + j] = values[j * 4 + i];
-
-        glUniformMatrix4fv(location, size, false, tmp);
-    }
-    else
-    {
-        glUniformMatrix4fv(location, size, transpose, values);
-    }
-#else
-
-	glUniformMatrix4fv(location, size, transpose, values);
-#endif
-	checkForErrors();
-}
-
-void
-OpenGLES2Context::setBlendMode(Blending::Source source, Blending::Destination destination)
-{
-	if ((static_cast<uint>(source) | static_cast<uint>(destination)) != static_cast<uint>(_currentBlendMode))
-	{
-		_currentBlendMode = (Blending::Mode)((uint)source | (uint)destination);
-
-		glBlendFunc(
-			_blendingFactors[static_cast<uint>(source) & 0x00ff],
-			_blendingFactors[static_cast<uint>(destination) & 0xff00]
-		);
-	}
-
-    checkForErrors();
-}
-
-void
-OpenGLES2Context::setBlendMode(Blending::Mode blendMode)
-{
-	if (blendMode != _currentBlendMode)
-	{
-		_currentBlendMode = blendMode;
-
-		glBlendFunc(
-			_blendingFactors[static_cast<uint>(blendMode) & 0x00ff],
-			_blendingFactors[static_cast<uint>(blendMode) & 0xff00]
-		);
-	}
-
-    checkForErrors();
-}
-
-void
-OpenGLES2Context::setDepthTest(bool depthMask, CompareMode depthFunc)
-{
-	if (depthMask != _currentDepthMask || depthFunc != _currentDepthFunc)
-	{
-		_currentDepthMask = depthMask;
-		_currentDepthFunc = depthFunc;
-
-		glDepthMask(depthMask);
-		glDepthFunc(_compareFuncs[depthFunc]);
-	}
-
-    checkForErrors();
-}
-
-void
-OpenGLES2Context::setColorMask(bool colorMask)
-{
-	if (_currentColorMask != colorMask)
-	{
-		_currentColorMask = colorMask;
-
-		glColorMask(colorMask, colorMask, colorMask, colorMask);
-	}
-
-	checkForErrors();
-}
-
-void
-OpenGLES2Context::setStencilTest(CompareMode stencilFunc, 
-								 int stencilRef, 
-								 uint stencilMask, 
-								 StencilOperation stencilFailOp,
-								 StencilOperation stencilZFailOp,
-								 StencilOperation stencilZPassOp)
-{
-#ifndef MINKO_NO_STENCIL
-	if (stencilFunc != _currentStencilFunc 
-		|| stencilRef != _currentStencilRef 
-		|| stencilMask != _currentStencilMask)
-	{
-		_currentStencilFunc	= stencilFunc;
-		_currentStencilRef	= stencilRef;
-		_currentStencilMask	= stencilMask;
-
-		glStencilFunc(_compareFuncs[stencilFunc], stencilRef, stencilMask);
-	}
-
-	checkForErrors();
-
-	if (stencilFailOp != _currentStencilFailOp
-		|| stencilZFailOp != _currentStencilZFailOp
-		|| stencilZPassOp != _currentStencilZPassOp)
-	{
-		_currentStencilFailOp	= stencilFailOp;
-		_currentStencilZFailOp	= stencilZFailOp;
-		_currentStencilZPassOp	= stencilZPassOp;
-
-		glStencilOp(_stencilOps[stencilFailOp], _stencilOps[stencilZFailOp], _stencilOps[stencilZPassOp]);
-	}
-
-	checkForErrors();
-#endif
-}
-
-void
-OpenGLES2Context::readPixels(unsigned char* pixels)
-{
-	glReadPixels(_viewportX, _viewportY, _viewportWidth, _viewportHeight, GL_RGBA, GL_UNSIGNED_BYTE, pixels);
-
-    checkForErrors();
-}
-
-void
-OpenGLES2Context::setTriangleCulling(TriangleCulling triangleCulling)
-{
-    if (triangleCulling == _currentTriangleCulling)
-        return;
-
-    if (_currentTriangleCulling == TriangleCulling::NONE)
-        glEnable(GL_CULL_FACE);
-    _currentTriangleCulling = triangleCulling;
-
-    switch (triangleCulling)
-    {
-    case TriangleCulling::NONE:
-        glDisable(GL_CULL_FACE);
-        break;
-    case TriangleCulling::BACK :
-        glCullFace(GL_BACK);
-        break;
-    case TriangleCulling::FRONT :
-        glCullFace(GL_FRONT);
-        break;
-    case TriangleCulling::BOTH :
-        glCullFace(GL_FRONT_AND_BACK);
-        break;
-    }
-
-    checkForErrors();
-}
-
-void
-OpenGLES2Context::setRenderToBackBuffer()
-{
-    if (_currentTarget == 0)
-        return;
-
-    glBindFramebuffer(GL_FRAMEBUFFER, 0);
-    glBindRenderbuffer(GL_RENDERBUFFER, 0);
-    glViewport(_viewportX, _viewportY, _viewportWidth, _viewportHeight);
-
-    _currentTarget = 0;
-
-    checkForErrors();
-}
-
-void
-OpenGLES2Context::setRenderToTexture(uint texture, bool enableDepthAndStencil)
-{
-    if (texture == _currentTarget)
-        return;
-
-    if (_frameBuffers.count(texture) == 0)
-        throw std::logic_error("this texture cannot be used for RTT");
-
-    _currentTarget = texture;
-
-	glBindFramebuffer(GL_FRAMEBUFFER, _frameBuffers[texture]);
-	checkForErrors();
-
-    if (enableDepthAndStencil)
-		glBindRenderbuffer(GL_RENDERBUFFER, _renderBuffers[texture]);
-	checkForErrors();
-
-    auto textureSize = _textureSizes[texture];
-
-    glViewport(0, 0, textureSize.first, textureSize.second);
-
-    checkForErrors();
-}
-
-void
-OpenGLES2Context::createRTTBuffers(uint texture, uint width, uint height)
-{
-    uint frameBuffer = -1;
-
-    // create a framebuffer object
-    glGenFramebuffers(1, &frameBuffer);
-    // bind the framebuffer object
-    glBindFramebuffer(GL_FRAMEBUFFER, frameBuffer);
-    // attach a texture to the FBO
-    glFramebufferTexture2D(GL_FRAMEBUFFER, GL_COLOR_ATTACHMENT0, GL_TEXTURE_2D, texture, 0);
-
-    uint renderBuffer = -1;
-
-    // gen renderbuffer
-    glGenRenderbuffers(1, &renderBuffer);
-    // bind renderbuffer
-    glBindRenderbuffer(GL_RENDERBUFFER, renderBuffer);
-    // init as a depth buffer
-#ifdef GL_ES_VERSION_2_0
-	glRenderbufferStorage(GL_RENDERBUFFER, GL_DEPTH_COMPONENT16, width, height);
-#else
-    glRenderbufferStorage(GL_RENDERBUFFER, GL_DEPTH_COMPONENT24, width, height);
-#endif
-	// FIXME: create & attach stencil buffer
-
-    // attach to the FBO for depth
-    glFramebufferRenderbuffer(GL_FRAMEBUFFER, GL_DEPTH_ATTACHMENT, GL_RENDERBUFFER, renderBuffer);
-
-    auto status = glCheckFramebufferStatus(GL_FRAMEBUFFER);
-    if (status != GL_FRAMEBUFFER_COMPLETE)
-        throw;
-
-    _frameBuffers[texture] = frameBuffer;
-    _renderBuffers[texture] = renderBuffer;
-
-    // unbind
-    glBindFramebuffer(GL_FRAMEBUFFER, 0);
-    glBindRenderbuffer(GL_RENDERBUFFER, 0);
-
-    checkForErrors();
-}
-
-uint
-OpenGLES2Context::getError()
-{
-	auto error = glGetError();
-
-	switch (error)
-	{
-	default:
-		break;
-	case GL_INVALID_ENUM:
-		std::cerr << "GL_INVALID_ENUM" << std::endl;
-		break;
-	case GL_INVALID_FRAMEBUFFER_OPERATION:
-		std::cerr << "GL_INVALID_FRAMEBUFFER_OPERATION" << std::endl;
-		break;
-	case GL_INVALID_VALUE:
-		std::cerr << "GL_INVALID_VALUE" << std::endl;
-		break;
-	case GL_INVALID_OPERATION:
-		std::cerr << "GL_INVALID_OPERATION" << std::endl;
-		break;
-	case GL_OUT_OF_MEMORY:
-		std::cerr << "GL_OUT_OF_MEMORY" << std::endl;
-		break;
-	}
-
-    return error;
-}
-
-void
-OpenGLES2Context::generateMipmaps(uint texture)
-{
-    glBindTexture(GL_TEXTURE_2D, texture);
-    glGenerateMipmap(GL_TEXTURE_2D);
-
-    checkForErrors();
-}
->>>>>>> b4f848e6
+}