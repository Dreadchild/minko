--- conflicted
+++ resolved
@@ -35,10 +35,9 @@
 void
 Effect::addTechnique(const std::string& name, Technique& passes)
 {
-    if (_techniques.count(name) != 0)
-        throw std::logic_error("A technique named '" + name + "' already exists.");
+	if (_techniques.count(name) != 0)
+		throw std::logic_error("A technique named '" + name + "' already exists.");
 
-<<<<<<< HEAD
 	for (auto& pass : passes)
 	{
 		for (auto& func : _uniformFunctions)
@@ -49,37 +48,22 @@
 			func(pass);
 	}
 	_techniques[name] = passes;
-=======
-    for (auto& pass : passes)
-    {
-        for (auto& func : _uniformFunctions)
-            func(pass);
-        for (auto& func : _attributeFunctions)
-            func(pass);
-        if (_indexFunction)
-            _indexFunction->operator()(pass);
-        for (auto& func : _macroFunctions)
-            func(pass);
-    }
-    _techniques[name] = passes;
->>>>>>> 9caaf141
 }
 
 void
 Effect::addTechnique(const std::string& name, Technique& passes, const std::string& fallback)
 {
-    _fallback[name] = fallback;
+	_fallback[name] = fallback;
 
-    addTechnique(name, passes);
+	addTechnique(name, passes);
 }
 
 void
 Effect::removeTechnique(const std::string& name)
 {
-    if (_techniques.count(name) == 0)
-        throw std::logic_error("The technique named '" + name + "' does not exist.");
+	if (_techniques.count(name) == 0)
+		throw std::logic_error("The technique named '" + name + "' does not exist.");
 
-<<<<<<< HEAD
 	_techniques.erase(name);
 	_fallback.erase(name);
 }
@@ -104,8 +88,4 @@
 	for (auto& technique : _techniques)
 		for (auto& pass : technique.second)
 			pass->define(macroName);
-=======
-    _techniques.erase(name);
-    _fallback.erase(name);
->>>>>>> 9caaf141
 }