--- conflicted
+++ resolved
@@ -25,14 +25,10 @@
 
 void
 IndexBuffer::upload()
-{
-<<<<<<< HEAD
-	_id = _context->createIndexBuffer(_data.size());
+{   
+	if (_id == -1)
+    	_id = _context->createIndexBuffer(_data.size());
 	
-=======
-    if (_id == -1)
-    	_id = _context->createIndexBuffer(_data.size());
->>>>>>> 4961bd13
 	_context->uploaderIndexBufferData(_id, 0, _data.size(), &_data[0]);
 }
 
