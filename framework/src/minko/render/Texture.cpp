/*
Copyright (c) 2014 Aerys

Permission is hereby granted, free of charge, to any person obtaining a copy of this software and
associated documentation files (the "Software"), to deal in the Software without restriction,
including without limitation the rights to use, copy, modify, merge, publish, distribute,
sublicense, and/or sell copies of the Software, and to permit persons to whom the Software is
furnished to do so, subject to the following conditions:

The above copyright notice and this permission notice shall be included in all copies or
substantial portions of the Software.

THE SOFTWARE IS PROVIDED "AS IS", WITHOUT WARRANTY OF ANY KIND, EXPRESS OR IMPLIED, INCLUDING
BUT NOT LIMITED TO THE WARRANTIES OF MERCHANTABILITY, FITNESS FOR A PARTICULAR PURPOSE AND
NONINFRINGEMENT. IN NO EVENT SHALL THE AUTHORS OR COPYRIGHT HOLDERS BE LIABLE FOR ANY CLAIM,
DAMAGES OR OTHER LIABILITY, WHETHER IN AN ACTION OF CONTRACT, TORT OR OTHERWISE, ARISING FROM,
OUT OF OR IN CONNECTION WITH THE SOFTWARE OR THE USE OR OTHER DEALINGS IN THE SOFTWARE.
*/

#include "minko/log/Logger.hpp"
#include "minko/render/AbstractContext.hpp"
#include "minko/render/Texture.hpp"
#include "minko/render/TextureFormatInfo.hpp"

using namespace minko;
using namespace minko::render;

Texture::Texture(AbstractContext::Ptr    context,
                 uint                    width,
                 uint                    height,
                 bool                    mipMapping,
                 bool                    optimizeForRenderToTexture,
                 bool                    resizeSmoothly,
                 const std::string&        filename) :
    AbstractTexture(TextureType::Texture2D, context, width, height, mipMapping, optimizeForRenderToTexture, resizeSmoothly, filename),
    _data()
{
}

void
Texture::data(unsigned char*    data,
              TextureFormat     format,
              int               widthGPU,
              int               heightGPU)
{
    _format = format;

    if (widthGPU >= 0)
    {
        if (widthGPU > (int)MAX_SIZE)
            throw std::invalid_argument("widthGPU");

        _width        = widthGPU;
        _widthGPU    = widthGPU;
    }
    if (heightGPU >= 0)
    {
        if (heightGPU > (int)MAX_SIZE)
            throw std::invalid_argument("heightGPU");

        _height        = heightGPU;
        _heightGPU    = heightGPU;
    }

    assert(math::isp2(_widthGPU) && math::isp2(_heightGPU));

    if (!TextureFormatInfo::isCompressed(_format))
    {
        const auto size = _width * _height * sizeof(int);

        std::vector<unsigned char> rgba(size, 0);

        if (format == TextureFormat::RGBA)
        {
            std::memcpy(&rgba[0], data, size);
        }
        else if (format == TextureFormat::RGB)
        {
            for (unsigned int i = 0, j = 0; j < size; i += 3, j += 4)
            {
                rgba[j] = data[i];
                rgba[j + 1] = data[i + 1];
                rgba[j + 2] = data[i + 2];
                rgba[j + 3] = std::numeric_limits<unsigned char>::max();
            }
        }

        resizeData(_width, _height, rgba, _widthGPU, _heightGPU, _resizeSmoothly, _data);
    }
    else
    {
<<<<<<< HEAD
        const auto size = std::max(
            TextureFormatInfo::mipLevelMinSize(format),
            static_cast<int>(
                TextureFormatInfo::numBitsPerPixel(format) / 8.0f * _width * _height
            )
        );
=======
        const auto size = TextureFormatInfo::textureSize(format, _width, _height);
>>>>>>> 84600d4a

        _data.resize(size);

        std::memcpy(_data.data(), data, size);
    }
}

void
Texture::upload()
{
    if (_id == -1)
    {
        if (TextureFormatInfo::isCompressed(_format))
        {
            _id = _context->createCompressedTexture(
                _type,
                _format,
                _widthGPU,
                _heightGPU,
                _mipMapping
            );
        }
        else
        {
            _id = _context->createTexture(
                _type,
                _widthGPU,
                _heightGPU,
                _mipMapping,
                _optimizeForRenderToTexture
            );
        }
    }

    if (!_data.empty())
    {
        if (TextureFormatInfo::isCompressed(_format))
        {
            _context->uploadCompressedTexture2dData(
                _id,
                _format,
                _widthGPU,
                _heightGPU,
                _data.size(),
                0,
                _data.data()
            );
        }
        else
        {
            _context->uploadTexture2dData(
                _id,
                _widthGPU,
                _heightGPU,
                0,
                &_data.front()
            );

            if (_mipMapping)
                _context->generateMipmaps(_id);
        }
    }
}

void
Texture::uploadMipLevel(uint            level,
                        unsigned char*  data)
{
    const auto width = getMipmapWidth(level);
    const auto height = getMipmapHeight(level);

    if (TextureFormatInfo::isCompressed(_format))
    {
        const auto size = TextureFormatInfo::textureSize(_format, width, height);

        _context->uploadCompressedTexture2dData(
            _id,
            _format,
            width,
            height,
            size,
            level,
            data
        );
    }
    else
    {
        _context->uploadTexture2dData(
            _id,
            width,
            height,
            level,
            data
        );
    }
}

void
Texture::dispose()
{
    if (_id != -1)
    {
        _context->deleteTexture(_id);
        _id = -1;
    }

    disposeData();
}

void
Texture::disposeData()
{
    _data.clear();
    _data.shrink_to_fit();
}<|MERGE_RESOLUTION|>--- conflicted
+++ resolved
@@ -89,16 +89,7 @@
     }
     else
     {
-<<<<<<< HEAD
-        const auto size = std::max(
-            TextureFormatInfo::mipLevelMinSize(format),
-            static_cast<int>(
-                TextureFormatInfo::numBitsPerPixel(format) / 8.0f * _width * _height
-            )
-        );
-=======
         const auto size = TextureFormatInfo::textureSize(format, _width, _height);
->>>>>>> 84600d4a
 
         _data.resize(size);
 
