/*
Copyright (c) 2014 Aerys

Permission is hereby granted, free of charge, to any person obtaining a copy of this software and
associated documentation files (the "Software"), to deal in the Software without restriction,
including without limitation the rights to use, copy, modify, merge, publish, distribute,
sublicense, and/or sell copies of the Software, and to permit persons to whom the Software is
furnished to do so, subject to the following conditions:

The above copyright notice and this permission notice shall be included in all copies or
substantial portions of the Software.

THE SOFTWARE IS PROVIDED "AS IS", WITHOUT WARRANTY OF ANY KIND, EXPRESS OR IMPLIED, INCLUDING
BUT NOT LIMITED TO THE WARRANTIES OF MERCHANTABILITY, FITNESS FOR A PARTICULAR PURPOSE AND
NONINFRINGEMENT. IN NO EVENT SHALL THE AUTHORS OR COPYRIGHT HOLDERS BE LIABLE FOR ANY CLAIM,
DAMAGES OR OTHER LIABILITY, WHETHER IN AN ACTION OF CONTRACT, TORT OR OTHERWISE, ARISING FROM,
OUT OF OR IN CONNECTION WITH THE SOFTWARE OR THE USE OR OTHER DEALINGS IN THE SOFTWARE.
*/

#include "minko/data/ArrayProvider.hpp"
#include "minko/Signal.hpp"

using namespace minko;
using namespace minko::data;

ArrayProvider::ArrayProvider(const std::string& name) :
    _name(name),
    _indexChanged(IndexChangedSignal::create())
{
<<<<<<< HEAD
    if (_name.find(NO_STRUCT_SEP) != std::string::npos)
        throw std::invalid_argument("The name of a ArrayProvider cannot contain the following character sequence: " + NO_STRUCT_SEP);
=======
	if (_name.find(NO_STRUCT_SEP) != std::string::npos)
		throw std::invalid_argument("The name of a ArrayProvider cannot contain the following character sequence: " + NO_STRUCT_SEP);
}

ArrayProvider::ArrayProvider(const ArrayProvider& provider) :
_name(provider._name),
_indexChanged(IndexChangedSignal::create())
{
	if (_name.find(NO_STRUCT_SEP) != std::string::npos)
		throw std::invalid_argument("The name of a ArrayProvider cannot contain the following character sequence: " + NO_STRUCT_SEP);
>>>>>>> c56dc51c
}<|MERGE_RESOLUTION|>--- conflicted
+++ resolved
@@ -27,12 +27,8 @@
     _name(name),
     _indexChanged(IndexChangedSignal::create())
 {
-<<<<<<< HEAD
     if (_name.find(NO_STRUCT_SEP) != std::string::npos)
         throw std::invalid_argument("The name of a ArrayProvider cannot contain the following character sequence: " + NO_STRUCT_SEP);
-=======
-	if (_name.find(NO_STRUCT_SEP) != std::string::npos)
-		throw std::invalid_argument("The name of a ArrayProvider cannot contain the following character sequence: " + NO_STRUCT_SEP);
 }
 
 ArrayProvider::ArrayProvider(const ArrayProvider& provider) :
@@ -41,5 +37,4 @@
 {
 	if (_name.find(NO_STRUCT_SEP) != std::string::npos)
 		throw std::invalid_argument("The name of a ArrayProvider cannot contain the following character sequence: " + NO_STRUCT_SEP);
->>>>>>> c56dc51c
 }