/*
Copyright (c) 2013 Aerys

Permission is hereby granted, free of charge, to any person obtaining a copy of this software and
associated documentation files (the "Software"), to deal in the Software without restriction,
including without limitation the rights to use, copy, modify, merge, publish, distribute,
sublicense, and/or sell copies of the Software, and to permit persons to whom the Software is
furnished to do so, subject to the following conditions:

The above copyright notice and this permission notice shall be included in all copies or
substantial portions of the Software.

THE SOFTWARE IS PROVIDED "AS IS", WITHOUT WARRANTY OF ANY KIND, EXPRESS OR IMPLIED, INCLUDING
BUT NOT LIMITED TO THE WARRANTIES OF MERCHANTABILITY, FITNESS FOR A PARTICULAR PURPOSE AND
NONINFRINGEMENT. IN NO EVENT SHALL THE AUTHORS OR COPYRIGHT HOLDERS BE LIABLE FOR ANY CLAIM,
DAMAGES OR OTHER LIABILITY, WHETHER IN AN ACTION OF CONTRACT, TORT OR OTHERWISE, ARISING FROM,
OUT OF OR IN CONNECTION WITH THE SOFTWARE OR THE USE OR OTHER DEALINGS IN THE SOFTWARE.
*/

#include "Container.hpp"

#include "minko/data/ArrayProvider.hpp"
#include "minko/data/Provider.hpp"

using namespace minko;
using namespace minko::data;

Container::Container() :
	std::enable_shared_from_this<Container>(),
	_providers(),
	_propertyNameToProvider(),
	_arrayLengths(data::Provider::create()),
	_propertyAdded(Container::PropertyChangedSignal::create()),
	_propertyRemoved(Container::PropertyChangedSignal::create()),
	_propValueChanged(),
	_propReferenceChanged(),
	_propertyAddedOrRemovedSlots(),
	_providerValueChangedSlot(),
	_providerReferenceChangedSlot()
{
}

void
Container::initialize()
{
	addProvider(_arrayLengths);
}

void
Container::addProvider(Provider::Ptr provider)
{
	assertProviderDoesNotExist(provider);

	_providers.push_back(provider);

	_propertyAddedOrRemovedSlots[provider].push_back(provider->propertyAdded()->connect(std::bind(
		&Container::providerPropertyAddedHandler,
		shared_from_this(),
		std::placeholders::_1,
		std::placeholders::_2
	)));
	
	_propertyAddedOrRemovedSlots[provider].push_back(provider->propertyRemoved()->connect(std::bind(
		&Container::providerPropertyRemovedHandler,
		shared_from_this(),
		std::placeholders::_1,
		std::placeholders::_2
	)));

	_providerReferenceChangedSlot[provider] = provider->propertyReferenceChanged()->connect(std::bind(
		&Container::providerReferenceChangedHandler,
		shared_from_this(),
		std::placeholders::_1,
		std::placeholders::_2
	));

	for (auto property : provider->values())
		providerPropertyAddedHandler(provider, property.first);
}

void
Container::removeProvider(Provider::Ptr provider)
{
	assertProviderExists(provider);

	for (auto property : provider->values())
		providerPropertyRemovedHandler(provider, property.first);
	
	_propertyAddedOrRemovedSlots.erase(provider);
	_providerValueChangedSlot.erase(provider);
	_providerReferenceChangedSlot.erase(provider);

	_providers.erase(std::find(_providers.begin(), _providers.end(), provider));

	/*
	for (auto property : provider->values())
		_propertyNameToProvider.erase(property.first);

	if (_providerValueChangedSlot.count(provider) != 0)
		_providerValueChangedSlot.erase(provider);

	_providerValueChangedSlot.erase(provider);
	*/
}

void
Container::addProvider(std::shared_ptr<ArrayProvider> provider)
{
	assertProviderDoesNotExist(provider);

	// Warning: the instruction order is very important here.

	const auto	lengthPropertyName	= provider->arrayName() + ".length";
	int			length				= _arrayLengths->hasProperty(lengthPropertyName)
		? _arrayLengths->get<int>(lengthPropertyName)
		: 0;

	provider->index(length);
	addProvider(std::dynamic_pointer_cast<Provider>(provider));

	_arrayLengths->set<int>(lengthPropertyName, ++length);
	// must come last because will trigger a program signature update which must 

}

void
Container::removeProvider(std::shared_ptr<ArrayProvider> provider)
{
	assertProviderExists(provider);

	auto	lengthPropertyName	= provider->arrayName() + ".length";
	int		length				= _arrayLengths->hasProperty(lengthPropertyName)
		? _arrayLengths->get<int>(lengthPropertyName)
		: 0;

	if (provider->index() != length-1)
	{
		auto last = std::dynamic_pointer_cast<ArrayProvider>(*std::find_if(
			_providers.rbegin(),
			_providers.rend(),
			[&](Provider::Ptr p)
			{
				auto arrayProvider = std::dynamic_pointer_cast<ArrayProvider>(p);

				return arrayProvider && arrayProvider->arrayName() == provider->arrayName();	
			}
		));

		last->index(provider->index());
	}

	removeProvider(std::dynamic_pointer_cast<Provider>(provider));

<<<<<<< HEAD
	if (provider->index() != length)
	{
		auto last = std::dynamic_pointer_cast<ArrayProvider>(*std::find_if(
			_providers.rbegin(),
			_providers.rend(),
			[&](Provider::Ptr p)
			{
				auto arrayProvider = std::dynamic_pointer_cast<ArrayProvider>(p);

				return arrayProvider && arrayProvider->arrayName() == provider->arrayName();	
			}
		));

		last->index(provider->index());
	}

=======
	_arrayLengths->set<int>(lengthPropertyName, --length);
>>>>>>> 259e5189
	if (length == 0)
		_arrayLengths->unset(lengthPropertyName);
}

bool
Container::hasProvider(std::shared_ptr<Provider> provider)
{
	return std::find(_providers.begin(), _providers.end(), provider) != _providers.end();
}

bool
Container::hasProperty(const std::string& propertyName) const
{
	return _propertyNameToProvider.count(propertyName) != 0;
}

Container::PropertyChangedSignalPtr
Container::propertyValueChanged(const std::string& propertyName)
{
	//assertPropertyExists(propertyName);

	if (_propValueChanged.count(propertyName) == 0)
	{
		_propValueChanged[propertyName] = Signal<Container::Ptr, const std::string&>::create();

		if (_propertyNameToProvider.count(propertyName) != 0)
		{
			Provider::Ptr provider = _propertyNameToProvider[propertyName];

			if (_providerValueChangedSlot.count(provider) == 0)
				_providerValueChangedSlot[provider] = provider->propertyValueChanged()->connect(std::bind(
					&Container::providerValueChangedHandler,
					shared_from_this(),
					std::placeholders::_1,
					std::placeholders::_2
				));
		}
	}

	return _propValueChanged[propertyName];
}

Container::PropertyChangedSignalPtr
Container::propertyReferenceChanged(const std::string& propertyName)
{
	if (_propReferenceChanged.count(propertyName) == 0)
	{
		_propReferenceChanged[propertyName] = Signal<Container::Ptr, const std::string&>::create();

		if (_propertyNameToProvider.count(propertyName) != 0)
		{
			Provider::Ptr provider = _propertyNameToProvider[propertyName];

			if (_providerReferenceChangedSlot.count(provider) == 0)
			{
				_providerReferenceChangedSlot[provider] = provider->propertyReferenceChanged()->connect(std::bind(
					&Container::providerReferenceChangedHandler,
					shared_from_this(),
					std::placeholders::_1,
					std::placeholders::_2
				));
			}
		}
	}

	return _propReferenceChanged[propertyName];
}

void
Container::assertPropertyExists(const std::string& propertyName)
{
	if (!hasProperty(propertyName))
		throw std::invalid_argument(propertyName);	
}

void
Container::providerValueChangedHandler(Provider::Ptr			provider,
									      const std::string& 	propertyName)
{
	if (_propValueChanged.count(propertyName) != 0)
		propertyValueChanged(propertyName)->execute(shared_from_this(), propertyName);
}

void
Container::providerReferenceChangedHandler(Provider::Ptr		provider,
										   const std::string&	propertyName)
{
	propertyReferenceChanged(propertyName)->execute(shared_from_this(), propertyName);
}

void
Container::providerPropertyAddedHandler(std::shared_ptr<Provider> 	provider,
										const std::string& 			propertyName)
{
	if (_propertyNameToProvider.count(propertyName) != 0)
		throw std::logic_error("duplicate property name: " + propertyName);
	
	_propertyNameToProvider[propertyName] = provider;

	if (_propValueChanged.count(propertyName) != 0)
		_providerValueChangedSlot[provider] = provider->propertyValueChanged()->connect(std::bind(
			&Container::providerValueChangedHandler,
			shared_from_this(),
			std::placeholders::_1,
			std::placeholders::_2
		));

	_propertyAdded->execute(shared_from_this(), propertyName);

	providerValueChangedHandler(provider, propertyName);	
}

void
Container::providerPropertyRemovedHandler(std::shared_ptr<Provider> provider,
										  const std::string&		propertyName)
{
	_propertyNameToProvider.erase(propertyName);

	providerReferenceChangedHandler(provider, propertyName);
	_propValueChanged.erase(propertyName);
	_propReferenceChanged.erase(propertyName);

	/*
	if (_providerValueChangedSlot.count(provider) != 0)
		for (auto property : provider->values())
			if (_propValueChanged.count(property.first) != 0)
				return;

	providerValueChangedHandler(provider, propertyName);

	std::cout << "cont[" << this << "] removes '" << propertyName << "'" << std::endl;
	*/

	_propertyRemoved->execute(shared_from_this(), propertyName);
}<|MERGE_RESOLUTION|>--- conflicted
+++ resolved
@@ -151,26 +151,7 @@
 
 	removeProvider(std::dynamic_pointer_cast<Provider>(provider));
 
-<<<<<<< HEAD
-	if (provider->index() != length)
-	{
-		auto last = std::dynamic_pointer_cast<ArrayProvider>(*std::find_if(
-			_providers.rbegin(),
-			_providers.rend(),
-			[&](Provider::Ptr p)
-			{
-				auto arrayProvider = std::dynamic_pointer_cast<ArrayProvider>(p);
-
-				return arrayProvider && arrayProvider->arrayName() == provider->arrayName();	
-			}
-		));
-
-		last->index(provider->index());
-	}
-
-=======
 	_arrayLengths->set<int>(lengthPropertyName, --length);
->>>>>>> 259e5189
 	if (length == 0)
 		_arrayLengths->unset(lengthPropertyName);
 }
