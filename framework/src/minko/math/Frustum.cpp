/*
Copyright (c) 2014 Aerys

Permission is hereby granted, free of charge, to any person obtaining a copy of this software and
associated documentation files (the "Software"), to deal in the Software without restriction,
including without limitation the rights to use, copy, modify, merge, publish, distribute,
sublicense, and/or sell copies of the Software, and to permit persons to whom the Software is
furnished to do so, subject to the following conditions:

The above copyright notice and this permission notice shall be included in all copies or
substantial portions of the Software.

THE SOFTWARE IS PROVIDED "AS IS", WITHOUT WARRANTY OF ANY KIND, EXPRESS OR IMPLIED, INCLUDING
BUT NOT LIMITED TO THE WARRANTIES OF MERCHANTABILITY, FITNESS FOR A PARTICULAR PURPOSE AND
NONINFRINGEMENT. IN NO EVENT SHALL THE AUTHORS OR COPYRIGHT HOLDERS BE LIABLE FOR ANY CLAIM,
DAMAGES OR OTHER LIABILITY, WHETHER IN AN ACTION OF CONTRACT, TORT OR OTHERWISE, ARISING FROM,
OUT OF OR IN CONNECTION WITH THE SOFTWARE OR THE USE OR OTHER DEALINGS IN THE SOFTWARE.
*/

#include "minko/math/Frustum.hpp"

#include "minko/math/Box.hpp"

using namespace minko;

void
math::Frustum::updateFromMatrix(const math::mat4& matrix)
{
<<<<<<< HEAD
	const float* data	= math::value_ptr(matrix);

	_planes[(int)PlanePosition::LEFT]	= math::normalize(math::vec4(data[12] + data[0], data[13] + data[1], data[14] + data[2], data[15] + data[3]));
	_planes[(int)PlanePosition::TOP]	= math::normalize(math::vec4(data[12] - data[4], data[13] - data[5], data[14] - data[6], data[15] - data[7]));
	_planes[(int)PlanePosition::RIGHT]	= math::normalize(math::vec4(data[12] - data[0], data[13] - data[1], data[14] - data[2], data[15] - data[3]));
	_planes[(int)PlanePosition::BOTTOM]	= math::normalize(math::vec4(data[12] + data[4], data[13] + data[5], data[14] + data[6], data[15] + data[7]));
	_planes[(int)PlanePosition::FAR]	= math::normalize(math::vec4(data[12] - data[8], data[13] - data[9], data[14] - data[10], data[15] - data[11]));
	_planes[(int)PlanePosition::NEAR]	= math::normalize(math::vec4(data[8], data[9], data[10], data[11]));
=======
    std::shared_ptr<math::Matrix4x4>    clone    = math::Matrix4x4::create(matrix);
    std::vector<float>                    data    = clone->data();

    _planes[(int)PlanePosition::LEFT]    ->setTo(data[12] + data[0], data[13] + data[1], data[14] + data[2], data[15] + data[3])->normalize();
    _planes[(int)PlanePosition::TOP]    ->setTo(data[12] - data[4], data[13] - data[5], data[14] - data[6], data[15] - data[7])->normalize();
    _planes[(int)PlanePosition::RIGHT]    ->setTo(data[12] - data[0], data[13] - data[1], data[14] - data[2], data[15] - data[3])->normalize();
    _planes[(int)PlanePosition::BOTTOM]    ->setTo(data[12] + data[4], data[13] + data[5], data[14] + data[6], data[15] + data[7])->normalize();
    _planes[(int)PlanePosition::FAR]    ->setTo(data[12] - data[8], data[13] - data[9], data[14] - data[10], data[15] - data[11])->normalize();
    _planes[(int)PlanePosition::NEAR]    ->setTo(data[8], data[9], data[10], data[11])->normalize();
>>>>>>> 9caaf141
}

math::ShapePosition
math::Frustum::testBoundingBox(math::Box::Ptr box)
{
<<<<<<< HEAD
	int result = 0;
	
	// bottom left front
	float xblf = box->bottomLeft().x;
	float yblf = box->bottomLeft().y;
	float zblf = box->bottomLeft().z;

	// top right back
	float xtrb = box->topRight().x;
	float ytrb = box->topRight().y;
	float ztrb = box->topRight().z;

	// bottom right front
	float xbrf = xtrb;
	float ybrf = yblf;
	float zbrf = zblf;

	// bottom left back
	float xblb = xblf;
	float yblb = yblf;
	float zblb = ztrb;

	// bottom right back
	float xbrb = xtrb;
	float ybrb = yblf;
	float zbrb = ztrb;

	// top left back
	float xtlb = xblf;
	float ytlb = ytrb;
	float ztlb = ztrb;

	// top left front
	float xtlf = xtrb;
	float ytlf = ytrb;
	float ztlf = zblf;

	// top right front
	float xtrf = xblf;
	float ytrf = ytrb;
	float ztrf = zblf;

	for (uint planeId = 0; planeId < _planes.size(); ++planeId)
	{
		float pa = _planes[planeId].x;
		float pb = _planes[planeId].y;
		float pc = _planes[planeId].z;
		float pd = _planes[planeId].w;

		
		_blfResult[planeId] = pa * xblf + pb * yblf + pc * zblf + pd < 0.;
		_brfResult[planeId] = pa * xbrf + pb * ybrf + pc * zbrf + pd < 0.;
		_blbResult[planeId] = pa * xblb + pb * yblb + pc * zblb + pd < 0.;
		_brbResult[planeId] = pa * xbrb + pb * ybrb + pc * zbrb + pd < 0.;
		
		_tlfResult[planeId] = pa * xtlf + pb * ytlf + pc * ztlf + pd < 0.;
		_trfResult[planeId] = pa * xtrf + pb * ytrf + pc * ztrf + pd < 0.;
		_tlbResult[planeId] = pa * xtlb + pb * ytlb + pc * ztlb + pd < 0.;
		_trbResult[planeId] = pa * xtrb + pb * ytrb + pc * ztrb + pd < 0.;
	}

	if ((_blfResult[(int)PlanePosition::LEFT]	&& _trbResult[(int)PlanePosition::RIGHT]) ||
		(_blfResult[(int)PlanePosition::RIGHT]	&& _trbResult[(int)PlanePosition::LEFT]) ||
		(_blfResult[(int)PlanePosition::TOP]	&& _trbResult[(int)PlanePosition::BOTTOM]) ||
		(_blfResult[(int)PlanePosition::BOTTOM] && _trbResult[(int)PlanePosition::TOP]))
		return ShapePosition::AROUND;

	for (uint planeId = 0; planeId < _planes.size(); ++planeId)
	{
		if (_blfResult[planeId] &&
			_brfResult[planeId] &&
			_blbResult[planeId] &&
			_brbResult[planeId] &&
			_tlfResult[planeId] &&
			_trfResult[planeId] &&
			_tlbResult[planeId] &&
			_trbResult[planeId])
			return static_cast<ShapePosition>(planeId);
	}

	return ShapePosition::INSIDE;
=======
    int result = 0;

    // bottom left front
    float xblf = box->bottomLeft()->x();
    float yblf = box->bottomLeft()->y();
    float zblf = box->bottomLeft()->z();

    // top right back
    float xtrb = box->topRight()->x();
    float ytrb = box->topRight()->y();
    float ztrb = box->topRight()->z();

    // bottom right front
    float xbrf = xtrb;
    float ybrf = yblf;
    float zbrf = zblf;

    // bottom left back
    float xblb = xblf;
    float yblb = yblf;
    float zblb = ztrb;

    // bottom right back
    float xbrb = xtrb;
    float ybrb = yblf;
    float zbrb = ztrb;

    // top left back
    float xtlb = xblf;
    float ytlb = ytrb;
    float ztlb = ztrb;

    // top left front
    float xtlf = xtrb;
    float ytlf = ytrb;
    float ztlf = zblf;

    // top right front
    float xtrf = xblf;
    float ytrf = ytrb;
    float ztrf = zblf;

    for (uint planeId = 0; planeId < _planes.size(); ++planeId)
    {
        float pa = _planes[planeId]->x();
        float pb = _planes[planeId]->y();
        float pc = _planes[planeId]->z();
        float pd = _planes[planeId]->w();


        _blfResult[planeId] = pa * xblf + pb * yblf + pc * zblf + pd < 0.;
        _brfResult[planeId] = pa * xbrf + pb * ybrf + pc * zbrf + pd < 0.;
        _blbResult[planeId] = pa * xblb + pb * yblb + pc * zblb + pd < 0.;
        _brbResult[planeId] = pa * xbrb + pb * ybrb + pc * zbrb + pd < 0.;

        _tlfResult[planeId] = pa * xtlf + pb * ytlf + pc * ztlf + pd < 0.;
        _trfResult[planeId] = pa * xtrf + pb * ytrf + pc * ztrf + pd < 0.;
        _tlbResult[planeId] = pa * xtlb + pb * ytlb + pc * ztlb + pd < 0.;
        _trbResult[planeId] = pa * xtrb + pb * ytrb + pc * ztrb + pd < 0.;
    }

    if ((_blfResult[(int)PlanePosition::LEFT]    && _trbResult[(int)PlanePosition::RIGHT]) ||
        (_blfResult[(int)PlanePosition::RIGHT]    && _trbResult[(int)PlanePosition::LEFT]) ||
        (_blfResult[(int)PlanePosition::TOP]    && _trbResult[(int)PlanePosition::BOTTOM]) ||
        (_blfResult[(int)PlanePosition::BOTTOM] && _trbResult[(int)PlanePosition::TOP]))
        return ShapePosition::AROUND;

    for (uint planeId = 0; planeId < _planes.size(); ++planeId)
    {
        if (_blfResult[planeId] &&
            _brfResult[planeId] &&
            _blbResult[planeId] &&
            _brbResult[planeId] &&
            _tlfResult[planeId] &&
            _trfResult[planeId] &&
            _tlbResult[planeId] &&
            _trbResult[planeId]
            )
            return static_cast<ShapePosition>(planeId);
    }

    return ShapePosition::INSIDE;
>>>>>>> 9caaf141
}

bool
math::Frustum::cast(std::shared_ptr<Ray> ray, float& distance)
{
<<<<<<< HEAD
	return false;
=======
    return false;
}

Frustum::Frustum()
{
    _planes[(int)PlanePosition::LEFT]    = Vector4::create();
    _planes[(int)PlanePosition::RIGHT]    = Vector4::create();
    _planes[(int)PlanePosition::TOP]    = Vector4::create();
    _planes[(int)PlanePosition::BOTTOM] = Vector4::create();
    _planes[(int)PlanePosition::FAR]    = Vector4::create();
    _planes[(int)PlanePosition::NEAR]    = Vector4::create();
>>>>>>> 9caaf141
}<|MERGE_RESOLUTION|>--- conflicted
+++ resolved
@@ -26,7 +26,6 @@
 void
 math::Frustum::updateFromMatrix(const math::mat4& matrix)
 {
-<<<<<<< HEAD
 	const float* data	= math::value_ptr(matrix);
 
 	_planes[(int)PlanePosition::LEFT]	= math::normalize(math::vec4(data[12] + data[0], data[13] + data[1], data[14] + data[2], data[15] + data[3]));
@@ -35,23 +34,11 @@
 	_planes[(int)PlanePosition::BOTTOM]	= math::normalize(math::vec4(data[12] + data[4], data[13] + data[5], data[14] + data[6], data[15] + data[7]));
 	_planes[(int)PlanePosition::FAR]	= math::normalize(math::vec4(data[12] - data[8], data[13] - data[9], data[14] - data[10], data[15] - data[11]));
 	_planes[(int)PlanePosition::NEAR]	= math::normalize(math::vec4(data[8], data[9], data[10], data[11]));
-=======
-    std::shared_ptr<math::Matrix4x4>    clone    = math::Matrix4x4::create(matrix);
-    std::vector<float>                    data    = clone->data();
-
-    _planes[(int)PlanePosition::LEFT]    ->setTo(data[12] + data[0], data[13] + data[1], data[14] + data[2], data[15] + data[3])->normalize();
-    _planes[(int)PlanePosition::TOP]    ->setTo(data[12] - data[4], data[13] - data[5], data[14] - data[6], data[15] - data[7])->normalize();
-    _planes[(int)PlanePosition::RIGHT]    ->setTo(data[12] - data[0], data[13] - data[1], data[14] - data[2], data[15] - data[3])->normalize();
-    _planes[(int)PlanePosition::BOTTOM]    ->setTo(data[12] + data[4], data[13] + data[5], data[14] + data[6], data[15] + data[7])->normalize();
-    _planes[(int)PlanePosition::FAR]    ->setTo(data[12] - data[8], data[13] - data[9], data[14] - data[10], data[15] - data[11])->normalize();
-    _planes[(int)PlanePosition::NEAR]    ->setTo(data[8], data[9], data[10], data[11])->normalize();
->>>>>>> 9caaf141
 }
 
 math::ShapePosition
 math::Frustum::testBoundingBox(math::Box::Ptr box)
 {
-<<<<<<< HEAD
 	int result = 0;
 	
 	// bottom left front
@@ -133,108 +120,10 @@
 	}
 
 	return ShapePosition::INSIDE;
-=======
-    int result = 0;
-
-    // bottom left front
-    float xblf = box->bottomLeft()->x();
-    float yblf = box->bottomLeft()->y();
-    float zblf = box->bottomLeft()->z();
-
-    // top right back
-    float xtrb = box->topRight()->x();
-    float ytrb = box->topRight()->y();
-    float ztrb = box->topRight()->z();
-
-    // bottom right front
-    float xbrf = xtrb;
-    float ybrf = yblf;
-    float zbrf = zblf;
-
-    // bottom left back
-    float xblb = xblf;
-    float yblb = yblf;
-    float zblb = ztrb;
-
-    // bottom right back
-    float xbrb = xtrb;
-    float ybrb = yblf;
-    float zbrb = ztrb;
-
-    // top left back
-    float xtlb = xblf;
-    float ytlb = ytrb;
-    float ztlb = ztrb;
-
-    // top left front
-    float xtlf = xtrb;
-    float ytlf = ytrb;
-    float ztlf = zblf;
-
-    // top right front
-    float xtrf = xblf;
-    float ytrf = ytrb;
-    float ztrf = zblf;
-
-    for (uint planeId = 0; planeId < _planes.size(); ++planeId)
-    {
-        float pa = _planes[planeId]->x();
-        float pb = _planes[planeId]->y();
-        float pc = _planes[planeId]->z();
-        float pd = _planes[planeId]->w();
-
-
-        _blfResult[planeId] = pa * xblf + pb * yblf + pc * zblf + pd < 0.;
-        _brfResult[planeId] = pa * xbrf + pb * ybrf + pc * zbrf + pd < 0.;
-        _blbResult[planeId] = pa * xblb + pb * yblb + pc * zblb + pd < 0.;
-        _brbResult[planeId] = pa * xbrb + pb * ybrb + pc * zbrb + pd < 0.;
-
-        _tlfResult[planeId] = pa * xtlf + pb * ytlf + pc * ztlf + pd < 0.;
-        _trfResult[planeId] = pa * xtrf + pb * ytrf + pc * ztrf + pd < 0.;
-        _tlbResult[planeId] = pa * xtlb + pb * ytlb + pc * ztlb + pd < 0.;
-        _trbResult[planeId] = pa * xtrb + pb * ytrb + pc * ztrb + pd < 0.;
-    }
-
-    if ((_blfResult[(int)PlanePosition::LEFT]    && _trbResult[(int)PlanePosition::RIGHT]) ||
-        (_blfResult[(int)PlanePosition::RIGHT]    && _trbResult[(int)PlanePosition::LEFT]) ||
-        (_blfResult[(int)PlanePosition::TOP]    && _trbResult[(int)PlanePosition::BOTTOM]) ||
-        (_blfResult[(int)PlanePosition::BOTTOM] && _trbResult[(int)PlanePosition::TOP]))
-        return ShapePosition::AROUND;
-
-    for (uint planeId = 0; planeId < _planes.size(); ++planeId)
-    {
-        if (_blfResult[planeId] &&
-            _brfResult[planeId] &&
-            _blbResult[planeId] &&
-            _brbResult[planeId] &&
-            _tlfResult[planeId] &&
-            _trfResult[planeId] &&
-            _tlbResult[planeId] &&
-            _trbResult[planeId]
-            )
-            return static_cast<ShapePosition>(planeId);
-    }
-
-    return ShapePosition::INSIDE;
->>>>>>> 9caaf141
 }
 
 bool
 math::Frustum::cast(std::shared_ptr<Ray> ray, float& distance)
 {
-<<<<<<< HEAD
 	return false;
-=======
-    return false;
-}
-
-Frustum::Frustum()
-{
-    _planes[(int)PlanePosition::LEFT]    = Vector4::create();
-    _planes[(int)PlanePosition::RIGHT]    = Vector4::create();
-    _planes[(int)PlanePosition::TOP]    = Vector4::create();
-    _planes[(int)PlanePosition::BOTTOM] = Vector4::create();
-    _planes[(int)PlanePosition::FAR]    = Vector4::create();
-    _planes[(int)PlanePosition::NEAR]    = Vector4::create();
->>>>>>> 9caaf141
 }