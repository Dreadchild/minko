/*
Copyright (c) 2013 Aerys

Permission is hereby granted, free of charge, to any person obtaining a copy of this software and
associated documentation files (the "Software"), to deal in the Software without restriction,
including without limitation the rights to use, copy, modify, merge, publish, distribute,
sublicense, and/or sell copies of the Software, and to permit persons to whom the Software is
furnished to do so, subject to the following conditions:
<<<<<<< HEAD

The above copyright notice and this permission notice shall be included in all copies or
substantial portions of the Software.

THE SOFTWARE IS PROVIDED "AS IS", WITHOUT WARRANTY OF ANY KIND, EXPRESS OR IMPLIED, INCLUDING
BUT NOT LIMITED TO THE WARRANTIES OF MERCHANTABILITY, FITNESS FOR A PARTICULAR PURPOSE AND
NONINFRINGEMENT. IN NO EVENT SHALL THE AUTHORS OR COPYRIGHT HOLDERS BE LIABLE FOR ANY CLAIM,
DAMAGES OR OTHER LIABILITY, WHETHER IN AN ACTION OF CONTRACT, TORT OR OTHERWISE, ARISING FROM,
OUT OF OR IN CONNECTION WITH THE SOFTWARE OR THE USE OR OTHER DEALINGS IN THE SOFTWARE.
*/

#include "minko/math/Matrix4x4.hpp"

#include "minko/Signal.hpp"

=======

The above copyright notice and this permission notice shall be included in all copies or
substantial portions of the Software.

THE SOFTWARE IS PROVIDED "AS IS", WITHOUT WARRANTY OF ANY KIND, EXPRESS OR IMPLIED, INCLUDING
BUT NOT LIMITED TO THE WARRANTIES OF MERCHANTABILITY, FITNESS FOR A PARTICULAR PURPOSE AND
NONINFRINGEMENT. IN NO EVENT SHALL THE AUTHORS OR COPYRIGHT HOLDERS BE LIABLE FOR ANY CLAIM,
DAMAGES OR OTHER LIABILITY, WHETHER IN AN ACTION OF CONTRACT, TORT OR OTHERWISE, ARISING FROM,
OUT OF OR IN CONNECTION WITH THE SOFTWARE OR THE USE OR OTHER DEALINGS IN THE SOFTWARE.
*/

#include "minko/math/Matrix4x4.hpp"

#include "minko/Signal.hpp"

>>>>>>> e7844959
using namespace minko;
using namespace minko::math;

Matrix4x4::Matrix4x4() :
<<<<<<< HEAD
	_m(16)
=======
	_m(16),
	_lock(false)
>>>>>>> e7844959
{
}

Matrix4x4::Matrix4x4(Matrix4x4::Ptr value) :
	_m(value->_m)
{
}

Matrix4x4::Ptr
Matrix4x4::prepend(float m00, float m01, float m02, float m03,
			 	   float m10, float m11, float m12, float m13,
			 	   float m20, float m21, float m22, float m23,
			 	   float m30, float m31, float m32, float m33)
{
	return initialize(
		_m[0] * m00 + _m[1] * m10 + _m[2] * m20 + _m[3] * m30,
		_m[0] * m01 + _m[1] * m11 + _m[2] * m21 + _m[3] * m31,
		_m[0] * m02 + _m[1] * m12 + _m[2] * m22 + _m[3] * m32,
		_m[0] * m03 + _m[1] * m13 + _m[2] * m23 + _m[3] * m33,
		_m[4] * m00 + _m[5] * m10 + _m[6] * m20 + _m[7] * m30,
		_m[4] * m01 + _m[5] * m11 + _m[6] * m21 + _m[7] * m31,
		_m[4] * m02 + _m[5] * m12 + _m[6] * m22 + _m[7] * m32,
		_m[4] * m03 + _m[5] * m13 + _m[6] * m23 + _m[7] * m33,
		_m[8] * m00 + _m[9] * m10 + _m[10] * m20 + _m[11] * m30,
		_m[8] * m01 + _m[9] * m11 + _m[10] * m21 + _m[11] * m31,
		_m[8] * m02 + _m[9] * m12 + _m[10] * m22 + _m[11] * m32,
		_m[8] * m03 + _m[9] * m13 + _m[10] * m23 + _m[11] * m33,
		_m[12] * m00 + _m[13] * m10 + _m[14] * m20 + _m[15] * m30,
		_m[12] * m01 + _m[13] * m11 + _m[14] * m21 + _m[15] * m31,
		_m[12] * m02 + _m[13] * m12 + _m[14] * m22 + _m[15] * m32,
		_m[12] * m03 + _m[13] * m13 + _m[14] * m23 + _m[15] * m33
	);
}

Matrix4x4::Ptr
Matrix4x4::append(float m00, float m01, float m02, float m03,
			 	  float m10, float m11, float m12, float m13,
			 	  float m20, float m21, float m22, float m23,
			 	  float m30, float m31, float m32, float m33)
{
	return initialize(
		m00 * _m[0] + m01 * _m[4] + m02 * _m[8] + m03 * _m[12],
		m00 * _m[1] + m01 * _m[5] + m02 * _m[9] + m03 * _m[13],
		m00 * _m[2] + m01 * _m[6] + m02 * _m[10] + m03 * _m[14],
		m00 * _m[3] + m01 * _m[7] + m02 * _m[11] + m03 * _m[15],
		m10 * _m[0] + m11 * _m[4] + m12 * _m[8] + m13 * _m[12],
		m10 * _m[1] + m11 * _m[5] + m12 * _m[9] + m13 * _m[13],
		m10 * _m[2] + m11 * _m[6] + m12 * _m[10] + m13 * _m[14],
		m10 * _m[3] + m11 * _m[7] + m12 * _m[11] + m13 * _m[15],
		m20 * _m[0] + m21 * _m[4] + m22 * _m[8] + m23 * _m[12],
		m20 * _m[1] + m21 * _m[5] + m22 * _m[9] + m23 * _m[13],
		m20 * _m[2] + m21 * _m[6] + m22 * _m[10] + m23 * _m[14],
		m20 * _m[3] + m21 * _m[7] + m22 * _m[11] + m23 * _m[15],
		m30 * _m[0] + m31 * _m[4] + m32 * _m[8] + m33 * _m[12],
		m30 * _m[1] + m31 * _m[5] + m32 * _m[9] + m33 * _m[13],
		m30 * _m[2] + m31 * _m[6] + m32 * _m[10] + m33 * _m[14],
		m30 * _m[3] + m31 * _m[7] + m32 * _m[11] + m33 * _m[15]
	);
}

Matrix4x4::Ptr
Matrix4x4::initialize(float m00, float m01, float m02, float m03,
			  		  float m10, float m11, float m12, float m13,
			  		  float m20, float m21, float m22, float m23,
			  		  float m30, float m31, float m32, float m33)
{
	_m[0] = m00;	_m[1] = m01; 	_m[2] = m02; 	_m[3] = m03;
	_m[4] = m10;	_m[5] = m11; 	_m[6] = m12; 	_m[7] = m13;
	_m[8] = m20;	_m[9] = m21; 	_m[10] = m22; 	_m[11] = m23;
	_m[12] = m30; 	_m[13] = m31; 	_m[14] = m32; 	_m[15] = m33;

<<<<<<< HEAD
	changed()->execute(shared_from_this());
=======
	if (!_lock)
		changed()->execute(shared_from_this());
>>>>>>> e7844959
	_hasChanged = true;

	return shared_from_this();
}

Matrix4x4::Ptr
Matrix4x4::initialize(std::vector<float> m)
<<<<<<< HEAD
{
	return initialize(m[0], m[1], m[2], m[3],
					  m[4], m[5], m[6], m[7],
					  m[8], m[9], m[10], m[11],
					  m[12], m[13], m[14], m[15]);
}
					  
Matrix4x4::Ptr
Matrix4x4::initialize(Quaternion::Ptr rotation, Vector3::Ptr translation)
{
=======
{
	return initialize(m[0], m[1], m[2], m[3],
					  m[4], m[5], m[6], m[7],
					  m[8], m[9], m[10], m[11],
					  m[12], m[13], m[14], m[15]);
}
					  
Matrix4x4::Ptr
Matrix4x4::initialize(Quaternion::Ptr rotation, Vector3::Ptr translation)
{
>>>>>>> e7844959
	return copyFrom(rotation->toMatrix())->appendTranslation(translation);
}

Matrix4x4::Ptr
Matrix4x4::identity()
{
	return initialize(
		1.f, 0.f, 0.f, 0.f,
		0.f, 1.f, 0.f, 0.f,
		0.f, 0.f, 1.f, 0.f,
		0.f, 0.f, 0.f, 1.f
	);
}

float
Matrix4x4::determinant() const
{
    return _m[0] * _m[5] - _m[4] * _m[1] * _m[10] * _m[15] - _m[14] * _m[11]
    	- _m[0] * _m[6] - _m[4] * _m[2] * _m[9] * _m[15] - _m[13] * _m[11]
    	+ _m[0] * _m[7] - _m[4] * _m[3] * _m[9] * _m[14] - _m[13] * _m[10]
    	+ _m[1] * _m[6] - _m[5] * _m[2] * _m[8] * _m[15] - _m[12] * _m[11]
    	- _m[1] * _m[7] - _m[5] * _m[3] * _m[8] * _m[14] - _m[12] * _m[10]
    	+ _m[2] * _m[7] - _m[6] * _m[3] * _m[8] * _m[13] - _m[12] * _m[9];
}

float
Matrix4x4::determinant3x3() const
{
	return _m[0] * (_m[5]*_m[10] - _m[9]*_m[6])
		- _m[1] * (_m[4]*_m[10] - _m[8]*_m[6])
		+ _m[2] * (_m[4]*_m[9] - _m[8]*_m[5]);
}

Matrix4x4::Ptr
Matrix4x4::invert()
{
	float s0 =_m[0] * _m[5] - _m[4] * _m[1];
    float s1 =_m[0] * _m[6] - _m[4] * _m[2];
    float s2 =_m[0] * _m[7] - _m[4] * _m[3];
    float s3 =_m[1] * _m[6] - _m[5] * _m[2];
    float s4 =_m[1] * _m[7] - _m[5] * _m[3];
    float s5 =_m[2] * _m[7] - _m[6] * _m[3];

    float c5 =_m[10] * _m[15] - _m[14] * _m[11];
    float c4 =_m[9] * _m[15] - _m[13] * _m[11];
    float c3 =_m[9] * _m[14] - _m[13] * _m[10];
    float c2 =_m[8] * _m[15] - _m[12] * _m[11];
    float c1 =_m[8] * _m[14] - _m[12] * _m[10];
    float c0 =_m[8] * _m[13] - _m[12] * _m[9];

    float det = s0 * c5 - s1 * c4 + s2 * c3 + s3 * c2 - s4 * c1 + s5 * c0;

	if (det == 0.)
		throw std::logic_error("matrix is not invertible (determinant = 0).");

    float invdet = 1.f / det;

	return initialize(
		(_m[5] * c5 - _m[6] * c4 + _m[7] * c3) * invdet,
		(-_m[1] * c5 + _m[2] * c4 - _m[3] * c3) * invdet,
		(_m[13] * s5 - _m[14] * s4 + _m[15] * s3) * invdet,
		(-_m[9] * s5 + _m[10] * s4 - _m[11] * s3) * invdet,
		(-_m[4] * c5 + _m[6] * c2 - _m[7] * c1) * invdet,
		(_m[0] * c5 - _m[2] * c2 + _m[3] * c1) * invdet,
		(-_m[12] * s5 + _m[14] * s2 - _m[15] * s1) * invdet,
		(_m[8] * s5 - _m[10] * s2 + _m[11] * s1) * invdet,
		(_m[4] * c4 - _m[5] * c2 + _m[7] * c0) * invdet,
		(-_m[0] * c4 + _m[1] * c2 - _m[3] * c0) * invdet,
		(_m[12] * s4 - _m[13] * s2 + _m[15] * s0) * invdet,
		(-_m[8] * s4 + _m[9] * s2 - _m[11] * s0) * invdet,
		(-_m[4] * c3 + _m[5] * c1 - _m[6] * c0) * invdet,
		(_m[0] * c3 - _m[1] * c1 + _m[2] * c0) * invdet,
		(-_m[12] * s3 + _m[13] * s1 - _m[14] * s0) * invdet,
		(_m[8] * s3 - _m[9] * s1 + _m[10] * s0) * invdet
	);
}

Matrix4x4::Ptr
Matrix4x4::transpose()
{
	return initialize(
		_m[0],	_m[4], 	_m[8], 	_m[12],
		_m[1], 	_m[5], 	_m[9], 	_m[13],
		_m[2], 	_m[6], 	_m[10], _m[14],
		_m[3],	_m[7],	_m[11],	_m[15]
	);
}

std::shared_ptr<Vector3>
<<<<<<< HEAD
Matrix4x4::transform(std::shared_ptr<Vector3> v, std::shared_ptr<Vector3> output)
=======
Matrix4x4::transform(std::shared_ptr<Vector3> v, std::shared_ptr<Vector3> output) const
>>>>>>> e7844959
{
    if (!output)
        output = Vector3::create();

	output->setTo(
        v->x() * _m[0] + v->y() * _m[1] + v->z() * _m[2] + _m[3],
        v->x() * _m[4] + v->y() * _m[5] + v->z() * _m[6] + _m[7],
        v->x() * _m[8] + v->y() * _m[9] + v->z() * _m[10] + _m[11]
    );

    return output;
}

std::shared_ptr<Vector3>
<<<<<<< HEAD
Matrix4x4::deltaTransform(std::shared_ptr<Vector3> v, std::shared_ptr<Vector3> output)
=======
Matrix4x4::deltaTransform(std::shared_ptr<Vector3> v, std::shared_ptr<Vector3> output) const
>>>>>>> e7844959
{
    if (!output)
        output = Vector3::create();

	output->setTo(
        v->x() * _m[0] + v->y() * _m[1] + v->z() * _m[2],
        v->x() * _m[4] + v->y() * _m[5] + v->z() * _m[6],
        v->x() * _m[8] + v->y() * _m[9] + v->z() * _m[10]
    );

    return output;
}

Matrix4x4::Ptr
Matrix4x4::append(Matrix4x4::Ptr matrix)
{
	std::vector<float>& mv = matrix->_m;

	return append(
		mv[0],	mv[1], 	mv[2], 	mv[3],
		mv[4], 	mv[5], 	mv[6], 	mv[7],
		mv[8], 	mv[9], 	mv[10], mv[11],
		mv[12], mv[13], mv[14], mv[15]
	);
}

Matrix4x4::Ptr
Matrix4x4::prepend(Matrix4x4::Ptr matrix)
{
	std::vector<float>& mv = matrix->_m;

	return prepend(
		mv[0],	mv[1], 	mv[2], 	mv[3],
		mv[4], 	mv[5], 	mv[6], 	mv[7],
		mv[8], 	mv[9], 	mv[10], mv[11],
		mv[12], mv[13], mv[14], mv[15]
	);
}

Matrix4x4::Ptr
Matrix4x4::appendTranslation(float x, float y, float z)
{
	return append(
		1.f,	0.f,	0.f,    x,
		0.f,	1.f,	0.f,    y,
		0.f,	0.f,	1.f,    z,
		0.f,	0.f,	0.f,    1.f
	);
}

Matrix4x4::Ptr
Matrix4x4::prependTranslation(float x, float y, float z)
{
	return prepend(
		1.f,	0.f,	0.f,    x,
		0.f,	1.f,	0.f,    y,
		0.f,	0.f,	1.f,    z,
		0.f,	0.f,	0.f,    1.f
	);
}

Matrix4x4::Ptr
Matrix4x4::appendRotationX(float radians)
{
	return append(
		1.f,    0.f, 			0.f,			0.f,
		0.f,    cosf(radians),	-sinf(radians), 0.f,
		0.f,	sinf(radians),	cosf(radians),	0.f,
		0.f,	0.f,			0.f,			1.f
	);
}

Matrix4x4::Ptr
Matrix4x4::prependRotationX(float radians)
{
	return prepend(
		1.f,    0.f, 			0.f,			0.f,
		0.f,    cosf(radians),	-sinf(radians), 0.f,
		0.f,    sinf(radians),	cosf(radians),	0.f,
		0.f,	0.f,			0.f,			1.f
	);
}
<<<<<<< HEAD

Matrix4x4::Ptr
Matrix4x4::appendRotationY(float radians)
{
	return append(
		cosf(radians),	0.f,	sinf(radians),	0.f,
		0.f,			1.f,	0.f,			0.f,
		-sinf(radians),	0.f,	cosf(radians),	0.f,
		0.f,			0.f,	0.f,			1.f
=======

Matrix4x4::Ptr
Matrix4x4::appendRotationY(float radians)
{
	return append(
		cosf(radians),	0.f,	sinf(radians),	0.f,
		0.f,			1.f,	0.f,			0.f,
		-sinf(radians),	0.f,	cosf(radians),	0.f,
		0.f,			0.f,	0.f,			1.f
	);
}

Matrix4x4::Ptr
Matrix4x4::prependRotationY(float radians)
{
	return prepend(
		cosf(radians),	0.f,	sinf(radians),	0.f,
		0.f,			1.f,	0.f,			0.f,
		-sinf(radians),	0.f,	cosf(radians),	0.f,
		0.f,			0.f,	0.f,			1.f
	);
}

Matrix4x4::Ptr
Matrix4x4::appendRotationZ(float radians)
{
	return append(
		cosf(radians),	-sinf(radians),	0.f,	0.f,
		sinf(radians),	cosf(radians),	0.f,	0.f,
		0.f,			0.f,			1.f,	0.f,
		0.f,			0.f,			0.f,	1.f
	);
}

Matrix4x4::Ptr
Matrix4x4::prependRotationZ(float radians)
{
	return prepend(
		cosf(radians),	-sinf(radians), 0.f,	0.f,
		sinf(radians),	cosf(radians),	0.f,	0.f,
		0.f,			0.f,			1.f,	0.f,
		0.f,			0.f,			0.f,	1.f
>>>>>>> e7844959
	);
}

Matrix4x4::Ptr
<<<<<<< HEAD
Matrix4x4::prependRotationY(float radians)
{
	return prepend(
		cosf(radians),	0.f,	sinf(radians),	0.f,
		0.f,			1.f,	0.f,			0.f,
		-sinf(radians),	0.f,	cosf(radians),	0.f,
		0.f,			0.f,	0.f,			1.f
	);
}

Matrix4x4::Ptr
Matrix4x4::appendRotationZ(float radians)
{
	return append(
		cosf(radians),	-sinf(radians),	0.f,	0.f,
		sinf(radians),	cosf(radians),	0.f,	0.f,
		0.f,			0.f,			1.f,	0.f,
		0.f,			0.f,			0.f,	1.f
=======
Matrix4x4::appendRotation(float radians, Vector3::Ptr axis)
{
	return append(Quaternion::create()->initialize(radians, axis));
}

Matrix4x4::Ptr
Matrix4x4::prependRotation(float radians, Vector3::Ptr axis)
{
	return prepend(Quaternion::create()->initialize(radians, axis));
}

Matrix4x4::Ptr
Matrix4x4::prepend(Quaternion::Ptr rotation)
{
	return prepend(rotation->toMatrix());
}

Matrix4x4::Ptr
Matrix4x4::append(Quaternion::Ptr rotation)
{
	return append(rotation->toMatrix());
}


Matrix4x4::Ptr
Matrix4x4::appendScale(float x, float y, float z)
{
	return append(
		x,		0.0f,	0.f,	0.f,
		0.f,	y,		0.f,	0.f,
		0.f,	0.f,	z,		0.f,
		0.f,	0.f,	0.f,	1.f
>>>>>>> e7844959
	);
}

Matrix4x4::Ptr
<<<<<<< HEAD
Matrix4x4::prependRotationZ(float radians)
{
	return prepend(
		cosf(radians),	-sinf(radians), 0.f,	0.f,
		sinf(radians),	cosf(radians),	0.f,	0.f,
		0.f,			0.f,			1.f,	0.f,
		0.f,			0.f,			0.f,	1.f
=======
Matrix4x4::prependScale(float x, float y, float z)
{
	return prepend(
		x,		0.0f,	0.f,	0.f,
		0.f,	y,		0.f,	0.f,
		0.f,	0.f,	z,		0.f,
		0.f,	0.f,	0.f,	1.f
>>>>>>> e7844959
	);
}

Matrix4x4::Ptr
<<<<<<< HEAD
Matrix4x4::appendRotation(float radians, Vector3::Ptr axis)
{
	return append(Quaternion::create()->initialize(radians, axis));

	// this piece of code is buggy -> does not always return a 3x3 rotation matrix (|det| != 1)
	//float xy2 	= 2.f * axis->x() * axis->y();
	//float xz2 	= 2.f * axis->x() * axis->z();
	//float xw2 	= 2.f * axis->x() * radians;
	//float yz2 	= 2.f * axis->y() * axis->z();
	//float yw2 	= 2.f * axis->y() * radians;
	//float zw2 	= 2.f * axis->z() * radians;
	//float xx 	= axis->x() * axis->x();
	//float yy 	= axis->y() * axis->y();
	//float zz 	= axis->z() * axis->z();
	//float ww 	= radians * radians;

	//return append(
	//	xx - yy - zz + ww, 	xy2 + zw2, 			xz2 - yw2, 			0.,
	//	xy2 - zw2,			-xx + yy - zz + ww,	yz2 + xw2,			0.,
	//	xz2 + yw2,			yz2 - xw2,			-xx - yy + zz + ww, 0.,
	//	0.,					0.,					0.,					1.
	//	);
}

Matrix4x4::Ptr
Matrix4x4::prependRotation(float radians, Vector3::Ptr axis)
{
	return prepend(Quaternion::create()->initialize(radians, axis));
	
	// this piece of code is buggy -> does not always return a 3x3 rotation matrix (|det| != 1)
	//float xy2 	= 2.f * axis->x() * axis->y();
	//float xz2 	= 2.f * axis->x() * axis->z();
	//float xw2 	= 2.f * axis->x() * radians;
	//float yz2 	= 2.f * axis->y() * axis->z();
	//float yw2 	= 2.f * axis->y() * radians;
	//float zw2 	= 2.f * axis->z() * radians;
	//float xx 	= axis->x() * axis->x();
	//float yy 	= axis->y() * axis->y();
	//float zz 	= axis->z() * axis->z();
	//float ww 	= radians * radians;

	//return prepend(
	//	xx - yy - zz + ww, 	xy2 + zw2, 			xz2 - yw2, 			0.,
	//	xy2 - zw2,			-xx + yy - zz + ww,	yz2 + xw2,			0.,
	//	xz2 + yw2,			yz2 - xw2,			-xx - yy + zz + ww, 0.,
	//	0.,					0.,					0.,					1.
	//	);
}

Matrix4x4::Ptr
Matrix4x4::prepend(Quaternion::Ptr rotation)
{
	return prepend(rotation->toMatrix());
}

Matrix4x4::Ptr
Matrix4x4::append(Quaternion::Ptr rotation)
{
	return append(rotation->toMatrix());
}


Matrix4x4::Ptr
Matrix4x4::appendScale(float x, float y, float z)
{
	return append(
		x,		0.0f,	0.f,	0.f,
		0.f,	y,		0.f,	0.f,
		0.f,	0.f,	z,		0.f,
		0.f,	0.f,	0.f,	1.f
	);
}

Matrix4x4::Ptr
Matrix4x4::prependScale(float x, float y, float z)
{
	return prepend(
		x,		0.0f,	0.f,	0.f,
		0.f,	y,		0.f,	0.f,
		0.f,	0.f,	z,		0.f,
		0.f,	0.f,	0.f,	1.f
	);
}

Matrix4x4::Ptr
Matrix4x4::perspective(float fov,
=======
Matrix4x4::perspective(float fov, // vertical FOV
>>>>>>> e7844959
                       float ratio,
                       float zNear,
                       float zFar)
{
	const float invHalfFOV	= 1.0f / tanf(fov * .5f);
	const float	invZRange	= 1.0f / (zNear - zFar);

	/*
	// oculus rift's expected perspective transform
	return initialize(
<<<<<<< HEAD
		fd / ratio,	0.f,	0.f,								0.f,
		0.f,		fd,		0.f,								0.f,
		0.f,		0.f,	(zFar + zNear) / (zNear - zFar),	2.f * zNear * zFar / (zNear- zFar),
		0.f,		0.f,	-1.f,								0.f
=======
		invHalfFOV / ratio,	0.f,		0.f,				0.f,
		0.f,				invHalfFOV,	0.f,				0.f,
		0.f,				0.f,		zFar * invZRange,	zNear * zFar * invZRange,
		0.f,				0.f,		-1.f,				0.f	
>>>>>>> e7844959
	);
	*/
	
	return initialize(
		invHalfFOV / ratio,	0.f,		0.f,						0.f,
		0.f,				invHalfFOV,	0.f,						0.f,
		0.f,				0.f,		(zFar + zNear) * invZRange,	2.f * zNear * zFar * invZRange,
		0.f,				0.f,		-1.f,						0.f
	);
	
}

Matrix4x4::Ptr
Matrix4x4::view(Vector3::Ptr eye, Vector3::Ptr lookAt, Vector3::Ptr upAxis)
{
    Vector3::Ptr	zAxis = eye - lookAt;

	zAxis->normalize();

	if (upAxis == 0)
	{
		if (zAxis->x() == 0. && zAxis->y() != 0. && zAxis->z() == 0.)
			upAxis = Vector3::xAxis();
		else
			upAxis = Vector3::yAxis();
	}

	Vector3::Ptr xAxis = Vector3::create()->copyFrom(upAxis)->cross(zAxis)->normalize();
	Vector3::Ptr yAxis = Vector3::create()->copyFrom(zAxis)->cross(xAxis)->normalize();

	if ((xAxis->x() == 0.f && xAxis->y() == 0.f && xAxis->z() == 0.f)
		|| (yAxis->x() == 0.f && yAxis->y() == 0.f && yAxis->z() == 0.f))
	{
		throw std::invalid_argument(
			"the eye direction (look at - eye position) and the up vector appear to be the same"
		);
	}

	float m41 = -(xAxis->dot(eye));
	float m42 = -(yAxis->dot(eye));
	float m43 = -(zAxis->dot(eye));
	
	return initialize(
		xAxis->x(),	xAxis->y(),	xAxis->z(),	m41,
		yAxis->x(),	yAxis->y(),	yAxis->z(), m42,
		zAxis->x(),	zAxis->y(),	zAxis->z(),	m43,
		0.f,		0.f,		0.f,		1.f
	);
}

Matrix4x4::Ptr
Matrix4x4::lookAt(Vector3::Ptr lookAt, Vector3::Ptr	position, Vector3::Ptr up)
{
	if (position == 0)
		position = Vector3::create(_m[3], _m[7], _m[11]);

	if (up == nullptr)
		up = Vector3::yAxis();

	return view(position, lookAt, up)->invert();
}

Matrix4x4::Ptr
Matrix4x4::lerp(Matrix4x4::Ptr target, float ratio)
{
	for (auto i = 0; i < 16; ++i)
		_m[i] = _m[i] + (target->_m[i] - _m[i]) * ratio;
	
	if (!_lock)
		changed()->execute(shared_from_this());
	_hasChanged = true;

	changed()->execute(shared_from_this());
	_hasChanged = true;

	return shared_from_this();
}

<<<<<<< HEAD
=======
Matrix4x4::Ptr
Matrix4x4::fromQuaternion(Quaternion::Ptr quaternion)
{
	return quaternion->toMatrix(shared_from_this());
}

>>>>>>> e7844959
Quaternion::Ptr
Matrix4x4::rotationQuaternion(Quaternion::Ptr output) const
{
	Quaternion::Ptr ret = output == nullptr
		? Quaternion::create()
		: output;

	return ret->fromMatrix(shared_from_this());
}

Matrix4x4::Ptr
Matrix4x4::copyFrom(Matrix4x4::Ptr source)
{
	std::copy(source->_m.begin(), source->_m.end(), _m.begin());

<<<<<<< HEAD
	changed()->execute(shared_from_this());
=======
	if (!_lock)
		changed()->execute(shared_from_this());
>>>>>>> e7844959
	_hasChanged = true;

	return shared_from_this();
}

std::pair<Matrix4x4::Ptr, Matrix4x4::Ptr>
Matrix4x4::decomposeQR(Matrix4x4::Ptr matQ, Matrix4x4::Ptr matR) const
<<<<<<< HEAD
{
	Vector4::Ptr				vj		= Vector4::create();
	Vector4::Ptr				proj	= Vector4::create();
	Vector4::Ptr				accProj	= Vector4::create();
	std::vector<Vector4::Ptr>	projVec(4);

	std::vector<float> valuesR(16, 0.0f);
	for (unsigned int j = 0; j < 4; ++j)
	{
		vj->setTo(_m[j], _m[j+4], _m[j+8], _m[j+12]); // jth column

		accProj->setTo(0.0f, 0.0f, 0.0f, 0.0f);
		for (unsigned int i = 0; i < j; ++i)
		{
			proj->copyFrom(projVec[i]);
			accProj = accProj + proj * (projVec[i]->dot(vj));
		}

		projVec[j] = Vector4::create()
			->copyFrom(vj - accProj)
			->normalize();

		for (unsigned int i = 0; i <= j; ++i)
			valuesR[j + (i<<2)] = projVec[i]->dot(vj);
	}

	Matrix4x4::Ptr matrixQ = matQ == nullptr
		? Matrix4x4::create()
		: matQ;
	Matrix4x4::Ptr matrixR = matR == nullptr
		? Matrix4x4::create()
		: matR;

	matrixQ->initialize(
		projVec[0]->x(), projVec[1]->x(), projVec[2]->x(), projVec[3]->x(),
		projVec[0]->y(), projVec[1]->y(), projVec[2]->y(), projVec[3]->y(),
		projVec[0]->z(), projVec[1]->z(), projVec[2]->z(), projVec[3]->z(),
		projVec[0]->w(), projVec[1]->w(), projVec[2]->w(), projVec[3]->w()
	);

	matrixR->initialize(
		valuesR[0], valuesR[1], valuesR[2], valuesR[3],
		valuesR[4], valuesR[5], valuesR[6], valuesR[7],
		valuesR[8], valuesR[9], valuesR[10], valuesR[11],
		valuesR[12], valuesR[13], valuesR[14], valuesR[15]
	);

	return std::pair<Matrix4x4::Ptr, Matrix4x4::Ptr>(matrixQ, matrixR);
=======
{	
	double vj[4]		= { 0.0, 0.0, 0.0, 0.0 };
	double accproj[4]	= { 0.0, 0.0, 0.0, 0.0 };
	
	auto projvec		= std::vector<double>(16, 0.0);
	auto valuesR		= std::vector<double>(16, 0.0);

	for (unsigned int j = 0; j < 4; ++j)
	{
		// m's jth column -> vj
		vj[0] = _m[j];
		vj[1] = _m[j + 4];
		vj[2] = _m[j + 8];
		vj[3] = _m[j + 12];

		accproj[0] = 0.0;
		accproj[1] = 0.0;
		accproj[2] = 0.0;
		accproj[3] = 0.0;

		for (unsigned int i = 0; i < j; ++i)
		{
			const double dot = 
				projvec[4*i]		* vj[0] + 
				projvec[4*i + 1]	* vj[1] + 
				projvec[4*i + 2]	* vj[2] + 
				projvec[4*i + 3]	* vj[3];

			for (unsigned int k = 0; k < 4; ++k)
				accproj[k] += dot * projvec[4*i + k];
		}

		double squaredLength = 0.0;
		for (unsigned int k = 0; k < 4; ++k)
		{
			const double diff	= vj[k] - accproj[k];

			projvec[4*j + k]	= diff;
			squaredLength		+= diff * diff;
		}

		const double invLength	= squaredLength > 1e-6 ? 1.0 / sqrt(squaredLength) : 0.0;
		for (unsigned int k = 0; k < 4; ++k)
			projvec[4*j + k] *= invLength;

		for (unsigned int i = 0; i <= j; ++i)
		{
			const double dot = 
				projvec[4*i]		* vj[0] + 
				projvec[4*i + 1]	* vj[1] + 
				projvec[4*i + 2]	* vj[2] + 
				projvec[4*i + 3]	* vj[3];

			valuesR[j + 4*i] = dot;
		}
	}

	if (matQ == nullptr)
		matQ = Matrix4x4::create();
	if (matR == nullptr)
		matR = Matrix4x4::create();

	matQ->initialize(
		(float)projvec[0],	(float)projvec[4],	(float)projvec[8],	(float)projvec[12],
		(float)projvec[1],	(float)projvec[5],	(float)projvec[9],	(float)projvec[13],
		(float)projvec[2],	(float)projvec[6],	(float)projvec[10], (float)projvec[14],
		(float)projvec[3],	(float)projvec[7],	(float)projvec[11], (float)projvec[15]
	);
	matR->initialize(
		(float)valuesR[0],	(float)valuesR[1],	(float)valuesR[2],	(float)valuesR[3],
		(float)valuesR[4],	(float)valuesR[5],	(float)valuesR[6],	(float)valuesR[7],
		(float)valuesR[8],	(float)valuesR[9],	(float)valuesR[10], (float)valuesR[11],
		(float)valuesR[12],	(float)valuesR[13],	(float)valuesR[14], (float)valuesR[15]
	);

	if (matQ->determinant3x3() < 0.0f)
	{
		// important: account for possible reflection in the Q orthogonal matrix
		matQ->data()[0]		*= -1.0f;
		matQ->data()[4]		*= -1.0f;
		matQ->data()[8]		*= -1.0f;
		matQ->data()[12]	*= -1.0f;

		matR->data()[0]		*= -1.0f;
		matR->data()[1]		*= -1.0f;
		matR->data()[2]		*= -1.0f;
		matR->data()[3]		*= -1.0f;
	}

	return std::make_pair(matQ, matR);
}

std::pair<Quaternion::Ptr, Matrix4x4::Ptr>
Matrix4x4::decomposeQR(Quaternion::Ptr quaternion, Matrix4x4::Ptr matR) const
{
	if (quaternion == nullptr)
		quaternion = Quaternion::create();
	if (matR == nullptr)
		matR = Matrix4x4::create();

	static auto matQ = Matrix4x4::create();

	decomposeQR(matQ, matR);
	quaternion->fromMatrix(matQ);

	return std::make_pair(quaternion, matR);
}

Matrix4x4::Ptr
Matrix4x4::lock()
{
	_lock = true;
	return shared_from_this();
}

Matrix4x4::Ptr
Matrix4x4::unlock()
{
	if (_hasChanged)
		changed()->execute(shared_from_this());
	_lock = false;

	return shared_from_this();
}

void
Matrix4x4::decompose(Vector3::Ptr		translation,
					 Quaternion::Ptr	rotation,
					 Vector3::Ptr		scaling) const
{
	static auto matrixR = Matrix4x4::create();

	decomposeQR(rotation, matrixR);
	
	const std::vector<float>& matR = matrixR->_m;
	scaling->setTo(matR[0], matR[5], matR[10]);

#ifdef DEBUG
	if (fabsf(matR[1]) > 1e-3f || fabsf(matR[2]) > 1e-3f || fabsf(matR[6]) > 1e-3f)
		std::cout << "Warning: Matrix decomposition assumes the following composition order : scaling, rotation, and translation." << std::endl;
#endif // DEBUG

	translation->setTo(_m[3], _m[7], _m[11]);
}

Matrix4x4::Ptr
Matrix4x4::recompose(Vector3Ptr		translation,
					 QuaternionPtr	rotation,
					 Vector3Ptr		scaling)
{
	static auto matrixRotation = Matrix4x4::create();

	matrixRotation->fromQuaternion(rotation);

	const std::vector<float>& matRot	= matrixRotation->_m;

	const float sx	= scaling->x();
	const float sy	= scaling->y();
	const float sz	= scaling->z();

	return initialize(
		sx * matRot[0],	sy * matRot[1],	sz * matRot[2],		translation->x(),
		sx * matRot[4],	sy * matRot[5],	sz * matRot[6],		translation->y(),
		sx * matRot[8],	sy * matRot[9],	sz * matRot[10],	translation->z(),
		0.0f,			0.0f,			0.0f,				1.0f
	);
}

Matrix4x4::Ptr
Matrix4x4::interpolateTo(Matrix4x4::Ptr	target, 
						 float			ratio)
{
	static auto quaternion1 = Quaternion::create();
	static auto quaternion2 = Quaternion::create();
	static auto matrixR1	= Matrix4x4::create();
	static auto matrixR2	= Matrix4x4::create();

	decomposeQR(quaternion1, matrixR1);
	target->decomposeQR(quaternion2, matrixR2);
	
	// handle the special case of rotation interpolation with quaternions
	quaternion1 = quaternion1->slerp(quaternion2, ratio);

	const float weight1 = 1.0f - ratio;
	const float weight2 = ratio;

	const auto&	mat1	= matrixR1->_m;
	const auto&	mat2	= matrixR2->_m;
	for (uint i = 0; i < 16; ++i)
		_m[i] = weight1 * mat1[i] + weight2 * mat2[i];

	return append(quaternion1); // interpQ * interpR
>>>>>>> e7844959
}<|MERGE_RESOLUTION|>--- conflicted
+++ resolved
@@ -6,7 +6,6 @@
 including without limitation the rights to use, copy, modify, merge, publish, distribute,
 sublicense, and/or sell copies of the Software, and to permit persons to whom the Software is
 furnished to do so, subject to the following conditions:
-<<<<<<< HEAD
 
 The above copyright notice and this permission notice shall be included in all copies or
 substantial portions of the Software.
@@ -22,33 +21,12 @@
 
 #include "minko/Signal.hpp"
 
-=======
-
-The above copyright notice and this permission notice shall be included in all copies or
-substantial portions of the Software.
-
-THE SOFTWARE IS PROVIDED "AS IS", WITHOUT WARRANTY OF ANY KIND, EXPRESS OR IMPLIED, INCLUDING
-BUT NOT LIMITED TO THE WARRANTIES OF MERCHANTABILITY, FITNESS FOR A PARTICULAR PURPOSE AND
-NONINFRINGEMENT. IN NO EVENT SHALL THE AUTHORS OR COPYRIGHT HOLDERS BE LIABLE FOR ANY CLAIM,
-DAMAGES OR OTHER LIABILITY, WHETHER IN AN ACTION OF CONTRACT, TORT OR OTHERWISE, ARISING FROM,
-OUT OF OR IN CONNECTION WITH THE SOFTWARE OR THE USE OR OTHER DEALINGS IN THE SOFTWARE.
-*/
-
-#include "minko/math/Matrix4x4.hpp"
-
-#include "minko/Signal.hpp"
-
->>>>>>> e7844959
 using namespace minko;
 using namespace minko::math;
 
 Matrix4x4::Matrix4x4() :
-<<<<<<< HEAD
-	_m(16)
-=======
 	_m(16),
 	_lock(false)
->>>>>>> e7844959
 {
 }
 
@@ -120,12 +98,8 @@
 	_m[8] = m20;	_m[9] = m21; 	_m[10] = m22; 	_m[11] = m23;
 	_m[12] = m30; 	_m[13] = m31; 	_m[14] = m32; 	_m[15] = m33;
 
-<<<<<<< HEAD
-	changed()->execute(shared_from_this());
-=======
 	if (!_lock)
 		changed()->execute(shared_from_this());
->>>>>>> e7844959
 	_hasChanged = true;
 
 	return shared_from_this();
@@ -133,7 +107,6 @@
 
 Matrix4x4::Ptr
 Matrix4x4::initialize(std::vector<float> m)
-<<<<<<< HEAD
 {
 	return initialize(m[0], m[1], m[2], m[3],
 					  m[4], m[5], m[6], m[7],
@@ -144,18 +117,6 @@
 Matrix4x4::Ptr
 Matrix4x4::initialize(Quaternion::Ptr rotation, Vector3::Ptr translation)
 {
-=======
-{
-	return initialize(m[0], m[1], m[2], m[3],
-					  m[4], m[5], m[6], m[7],
-					  m[8], m[9], m[10], m[11],
-					  m[12], m[13], m[14], m[15]);
-}
-					  
-Matrix4x4::Ptr
-Matrix4x4::initialize(Quaternion::Ptr rotation, Vector3::Ptr translation)
-{
->>>>>>> e7844959
 	return copyFrom(rotation->toMatrix())->appendTranslation(translation);
 }
 
@@ -245,11 +206,7 @@
 }
 
 std::shared_ptr<Vector3>
-<<<<<<< HEAD
-Matrix4x4::transform(std::shared_ptr<Vector3> v, std::shared_ptr<Vector3> output)
-=======
 Matrix4x4::transform(std::shared_ptr<Vector3> v, std::shared_ptr<Vector3> output) const
->>>>>>> e7844959
 {
     if (!output)
         output = Vector3::create();
@@ -264,11 +221,7 @@
 }
 
 std::shared_ptr<Vector3>
-<<<<<<< HEAD
-Matrix4x4::deltaTransform(std::shared_ptr<Vector3> v, std::shared_ptr<Vector3> output)
-=======
 Matrix4x4::deltaTransform(std::shared_ptr<Vector3> v, std::shared_ptr<Vector3> output) const
->>>>>>> e7844959
 {
     if (!output)
         output = Vector3::create();
@@ -351,7 +304,6 @@
 		0.f,	0.f,			0.f,			1.f
 	);
 }
-<<<<<<< HEAD
 
 Matrix4x4::Ptr
 Matrix4x4::appendRotationY(float radians)
@@ -361,16 +313,6 @@
 		0.f,			1.f,	0.f,			0.f,
 		-sinf(radians),	0.f,	cosf(radians),	0.f,
 		0.f,			0.f,	0.f,			1.f
-=======
-
-Matrix4x4::Ptr
-Matrix4x4::appendRotationY(float radians)
-{
-	return append(
-		cosf(radians),	0.f,	sinf(radians),	0.f,
-		0.f,			1.f,	0.f,			0.f,
-		-sinf(radians),	0.f,	cosf(radians),	0.f,
-		0.f,			0.f,	0.f,			1.f
 	);
 }
 
@@ -404,31 +346,10 @@
 		sinf(radians),	cosf(radians),	0.f,	0.f,
 		0.f,			0.f,			1.f,	0.f,
 		0.f,			0.f,			0.f,	1.f
->>>>>>> e7844959
-	);
-}
-
-Matrix4x4::Ptr
-<<<<<<< HEAD
-Matrix4x4::prependRotationY(float radians)
-{
-	return prepend(
-		cosf(radians),	0.f,	sinf(radians),	0.f,
-		0.f,			1.f,	0.f,			0.f,
-		-sinf(radians),	0.f,	cosf(radians),	0.f,
-		0.f,			0.f,	0.f,			1.f
-	);
-}
-
-Matrix4x4::Ptr
-Matrix4x4::appendRotationZ(float radians)
-{
-	return append(
-		cosf(radians),	-sinf(radians),	0.f,	0.f,
-		sinf(radians),	cosf(radians),	0.f,	0.f,
-		0.f,			0.f,			1.f,	0.f,
-		0.f,			0.f,			0.f,	1.f
-=======
+	);
+}
+
+Matrix4x4::Ptr
 Matrix4x4::appendRotation(float radians, Vector3::Ptr axis)
 {
 	return append(Quaternion::create()->initialize(radians, axis));
@@ -461,20 +382,10 @@
 		0.f,	y,		0.f,	0.f,
 		0.f,	0.f,	z,		0.f,
 		0.f,	0.f,	0.f,	1.f
->>>>>>> e7844959
-	);
-}
-
-Matrix4x4::Ptr
-<<<<<<< HEAD
-Matrix4x4::prependRotationZ(float radians)
-{
-	return prepend(
-		cosf(radians),	-sinf(radians), 0.f,	0.f,
-		sinf(radians),	cosf(radians),	0.f,	0.f,
-		0.f,			0.f,			1.f,	0.f,
-		0.f,			0.f,			0.f,	1.f
-=======
+	);
+}
+
+Matrix4x4::Ptr
 Matrix4x4::prependScale(float x, float y, float z)
 {
 	return prepend(
@@ -482,101 +393,11 @@
 		0.f,	y,		0.f,	0.f,
 		0.f,	0.f,	z,		0.f,
 		0.f,	0.f,	0.f,	1.f
->>>>>>> e7844959
-	);
-}
-
-Matrix4x4::Ptr
-<<<<<<< HEAD
-Matrix4x4::appendRotation(float radians, Vector3::Ptr axis)
-{
-	return append(Quaternion::create()->initialize(radians, axis));
-
-	// this piece of code is buggy -> does not always return a 3x3 rotation matrix (|det| != 1)
-	//float xy2 	= 2.f * axis->x() * axis->y();
-	//float xz2 	= 2.f * axis->x() * axis->z();
-	//float xw2 	= 2.f * axis->x() * radians;
-	//float yz2 	= 2.f * axis->y() * axis->z();
-	//float yw2 	= 2.f * axis->y() * radians;
-	//float zw2 	= 2.f * axis->z() * radians;
-	//float xx 	= axis->x() * axis->x();
-	//float yy 	= axis->y() * axis->y();
-	//float zz 	= axis->z() * axis->z();
-	//float ww 	= radians * radians;
-
-	//return append(
-	//	xx - yy - zz + ww, 	xy2 + zw2, 			xz2 - yw2, 			0.,
-	//	xy2 - zw2,			-xx + yy - zz + ww,	yz2 + xw2,			0.,
-	//	xz2 + yw2,			yz2 - xw2,			-xx - yy + zz + ww, 0.,
-	//	0.,					0.,					0.,					1.
-	//	);
-}
-
-Matrix4x4::Ptr
-Matrix4x4::prependRotation(float radians, Vector3::Ptr axis)
-{
-	return prepend(Quaternion::create()->initialize(radians, axis));
-	
-	// this piece of code is buggy -> does not always return a 3x3 rotation matrix (|det| != 1)
-	//float xy2 	= 2.f * axis->x() * axis->y();
-	//float xz2 	= 2.f * axis->x() * axis->z();
-	//float xw2 	= 2.f * axis->x() * radians;
-	//float yz2 	= 2.f * axis->y() * axis->z();
-	//float yw2 	= 2.f * axis->y() * radians;
-	//float zw2 	= 2.f * axis->z() * radians;
-	//float xx 	= axis->x() * axis->x();
-	//float yy 	= axis->y() * axis->y();
-	//float zz 	= axis->z() * axis->z();
-	//float ww 	= radians * radians;
-
-	//return prepend(
-	//	xx - yy - zz + ww, 	xy2 + zw2, 			xz2 - yw2, 			0.,
-	//	xy2 - zw2,			-xx + yy - zz + ww,	yz2 + xw2,			0.,
-	//	xz2 + yw2,			yz2 - xw2,			-xx - yy + zz + ww, 0.,
-	//	0.,					0.,					0.,					1.
-	//	);
-}
-
-Matrix4x4::Ptr
-Matrix4x4::prepend(Quaternion::Ptr rotation)
-{
-	return prepend(rotation->toMatrix());
-}
-
-Matrix4x4::Ptr
-Matrix4x4::append(Quaternion::Ptr rotation)
-{
-	return append(rotation->toMatrix());
-}
-
-
-Matrix4x4::Ptr
-Matrix4x4::appendScale(float x, float y, float z)
-{
-	return append(
-		x,		0.0f,	0.f,	0.f,
-		0.f,	y,		0.f,	0.f,
-		0.f,	0.f,	z,		0.f,
-		0.f,	0.f,	0.f,	1.f
-	);
-}
-
-Matrix4x4::Ptr
-Matrix4x4::prependScale(float x, float y, float z)
-{
-	return prepend(
-		x,		0.0f,	0.f,	0.f,
-		0.f,	y,		0.f,	0.f,
-		0.f,	0.f,	z,		0.f,
-		0.f,	0.f,	0.f,	1.f
-	);
-}
-
-Matrix4x4::Ptr
-Matrix4x4::perspective(float fov,
-=======
+	);
+}
+
+Matrix4x4::Ptr
 Matrix4x4::perspective(float fov, // vertical FOV
->>>>>>> e7844959
                        float ratio,
                        float zNear,
                        float zFar)
@@ -587,17 +408,10 @@
 	/*
 	// oculus rift's expected perspective transform
 	return initialize(
-<<<<<<< HEAD
-		fd / ratio,	0.f,	0.f,								0.f,
-		0.f,		fd,		0.f,								0.f,
-		0.f,		0.f,	(zFar + zNear) / (zNear - zFar),	2.f * zNear * zFar / (zNear- zFar),
-		0.f,		0.f,	-1.f,								0.f
-=======
 		invHalfFOV / ratio,	0.f,		0.f,				0.f,
 		0.f,				invHalfFOV,	0.f,				0.f,
 		0.f,				0.f,		zFar * invZRange,	zNear * zFar * invZRange,
 		0.f,				0.f,		-1.f,				0.f	
->>>>>>> e7844959
 	);
 	*/
 	
@@ -670,21 +484,15 @@
 		changed()->execute(shared_from_this());
 	_hasChanged = true;
 
-	changed()->execute(shared_from_this());
-	_hasChanged = true;
-
 	return shared_from_this();
 }
 
-<<<<<<< HEAD
-=======
 Matrix4x4::Ptr
 Matrix4x4::fromQuaternion(Quaternion::Ptr quaternion)
 {
 	return quaternion->toMatrix(shared_from_this());
 }
 
->>>>>>> e7844959
 Quaternion::Ptr
 Matrix4x4::rotationQuaternion(Quaternion::Ptr output) const
 {
@@ -700,12 +508,8 @@
 {
 	std::copy(source->_m.begin(), source->_m.end(), _m.begin());
 
-<<<<<<< HEAD
-	changed()->execute(shared_from_this());
-=======
 	if (!_lock)
 		changed()->execute(shared_from_this());
->>>>>>> e7844959
 	_hasChanged = true;
 
 	return shared_from_this();
@@ -713,56 +517,6 @@
 
 std::pair<Matrix4x4::Ptr, Matrix4x4::Ptr>
 Matrix4x4::decomposeQR(Matrix4x4::Ptr matQ, Matrix4x4::Ptr matR) const
-<<<<<<< HEAD
-{
-	Vector4::Ptr				vj		= Vector4::create();
-	Vector4::Ptr				proj	= Vector4::create();
-	Vector4::Ptr				accProj	= Vector4::create();
-	std::vector<Vector4::Ptr>	projVec(4);
-
-	std::vector<float> valuesR(16, 0.0f);
-	for (unsigned int j = 0; j < 4; ++j)
-	{
-		vj->setTo(_m[j], _m[j+4], _m[j+8], _m[j+12]); // jth column
-
-		accProj->setTo(0.0f, 0.0f, 0.0f, 0.0f);
-		for (unsigned int i = 0; i < j; ++i)
-		{
-			proj->copyFrom(projVec[i]);
-			accProj = accProj + proj * (projVec[i]->dot(vj));
-		}
-
-		projVec[j] = Vector4::create()
-			->copyFrom(vj - accProj)
-			->normalize();
-
-		for (unsigned int i = 0; i <= j; ++i)
-			valuesR[j + (i<<2)] = projVec[i]->dot(vj);
-	}
-
-	Matrix4x4::Ptr matrixQ = matQ == nullptr
-		? Matrix4x4::create()
-		: matQ;
-	Matrix4x4::Ptr matrixR = matR == nullptr
-		? Matrix4x4::create()
-		: matR;
-
-	matrixQ->initialize(
-		projVec[0]->x(), projVec[1]->x(), projVec[2]->x(), projVec[3]->x(),
-		projVec[0]->y(), projVec[1]->y(), projVec[2]->y(), projVec[3]->y(),
-		projVec[0]->z(), projVec[1]->z(), projVec[2]->z(), projVec[3]->z(),
-		projVec[0]->w(), projVec[1]->w(), projVec[2]->w(), projVec[3]->w()
-	);
-
-	matrixR->initialize(
-		valuesR[0], valuesR[1], valuesR[2], valuesR[3],
-		valuesR[4], valuesR[5], valuesR[6], valuesR[7],
-		valuesR[8], valuesR[9], valuesR[10], valuesR[11],
-		valuesR[12], valuesR[13], valuesR[14], valuesR[15]
-	);
-
-	return std::pair<Matrix4x4::Ptr, Matrix4x4::Ptr>(matrixQ, matrixR);
-=======
 {	
 	double vj[4]		= { 0.0, 0.0, 0.0, 0.0 };
 	double accproj[4]	= { 0.0, 0.0, 0.0, 0.0 };
@@ -955,5 +709,4 @@
 		_m[i] = weight1 * mat1[i] + weight2 * mat2[i];
 
 	return append(quaternion1); // interpQ * interpR
->>>>>>> e7844959
 }