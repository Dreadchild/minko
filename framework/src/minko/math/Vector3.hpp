--- conflicted
+++ resolved
@@ -169,11 +169,7 @@
 
 			inline
 			Ptr
-<<<<<<< HEAD
-			substract(Ptr v)
-=======
 			subtract(Ptr v)
->>>>>>> ca70e841
 			{
 				return setTo(_x - v->_x, _y - v->_y, _z - v->_z);
 			}
