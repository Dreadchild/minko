/*
Copyright (c) 2013 Aerys

Permission is hereby granted, free of charge, to any person obtaining a copy of this software and
associated documentation files (the "Software"), to deal in the Software without restriction,
including without limitation the rights to use, copy, modify, merge, publish, distribute,
sublicense, and/or sell copies of the Software, and to permit persons to whom the Software is
furnished to do so, subject to the following conditions:

The above copyright notice and this permission notice shall be included in all copies or
substantial portions of the Software.

THE SOFTWARE IS PROVIDED "AS IS", WITHOUT WARRANTY OF ANY KIND, EXPRESS OR IMPLIED, INCLUDING
BUT NOT LIMITED TO THE WARRANTIES OF MERCHANTABILITY, FITNESS FOR A PARTICULAR PURPOSE AND
NONINFRINGEMENT. IN NO EVENT SHALL THE AUTHORS OR COPYRIGHT HOLDERS BE LIABLE FOR ANY CLAIM,
DAMAGES OR OTHER LIABILITY, WHETHER IN AN ACTION OF CONTRACT, TORT OR OTHERWISE, ARISING FROM,
OUT OF OR IN CONNECTION WITH THE SOFTWARE OR THE USE OR OTHER DEALINGS IN THE SOFTWARE.
*/

#pragma once

#include "minko/Common.hpp"
#include "minko/data/Value.hpp"
#include "minko/math/Vector3.hpp"
#include "minko/math/Vector4.hpp"
#include "minko/math/Quaternion.hpp"

namespace minko
{
	namespace math
	{
		class Matrix4x4 :
			public std::enable_shared_from_this<Matrix4x4>,
			public data::Value
		{
			friend component::Transform;

		private:
			std::vector<float>	_m;
			bool				_hasChanged;

		public:
			typedef std::shared_ptr<Matrix4x4>	Ptr;

		public:
			inline static
			Ptr
			create()
			{
				auto m = std::shared_ptr<Matrix4x4>(new Matrix4x4());

				m->identity();

				return m;
			}

			inline static
			Ptr
			create(Ptr value)
			{
				return std::shared_ptr<Matrix4x4>(new Matrix4x4(value));
			}

			inline
			const std::vector<float>&
			data()
			{
				return _m;
			}

			Ptr
			initialize(float m00, float m01, float m02, float m03,
				   	   float m10, float m11, float m12, float m13,
				       float m20, float m21, float m22, float m23,
				       float m30, float m31, float m32, float m33);

			Ptr
<<<<<<< HEAD
			initialize(std::vector<float> m);
=======
			initialize(Quaternion::Ptr, Vector3::Ptr);
>>>>>>> 67c5cde9

			Ptr
			translation(float x, float y, float z);

			Ptr
			rotationX(float radians);

			Ptr
			rotationY(float radians);
			
			Ptr
			rotationZ(float radians);

			inline
			const std::vector<float>&
			values() const
			{
				return _m;
			}

			Ptr
			identity();

			Ptr
			append(Ptr matrix);

			Ptr
			prepend(Ptr matrix);

			Ptr
			appendTranslation(float x, float y, float z);

			Ptr
			prependTranslation(float x, float y, float z);

			Ptr
			appendRotationX(float radians);

			Ptr
			prependRotationX(float radians);

			Ptr
			appendRotationY(float radians);

			Ptr
			prependRotationY(float radians);

			Ptr
			appendRotationZ(float radians);

			Ptr
			prependRotationZ(float radians);

			Ptr
			appendRotation(float radians, Vector3::Ptr axis);

			Ptr
			prependRotation(float radians, Vector3::Ptr axis);

			Ptr
			append(Quaternion::Ptr);

			Ptr
			prepend(Quaternion::Ptr);

			float
			determinant();

			float
			determinant3x3() const;

			Ptr
			invert();

			Ptr
			transpose();

            std::shared_ptr<Vector3>
            transform(std::shared_ptr<Vector3> v, std::shared_ptr<Vector3> output = nullptr);

			inline
			Ptr
			operator*(Ptr value)
			{
				auto m1 = Matrix4x4::create(shared_from_this());

				m1->prepend(value);

				return m1;
			}

			inline
			Ptr
			operator*=(Matrix4x4::Ptr value)
			{
				prepend(value);

				return shared_from_this();
			}

			Vector3::Ptr
			project(Vector3::Ptr, Vector3::Ptr output = 0) const;

			inline
			bool
			operator==(Matrix4x4& value)
			{
				std::vector<float> m = value._m;

				for (auto i = 0; i < 16; ++i)
					if (_m[i] != m[i])
						return false;

				return true;
			}

			Ptr
			perspective(float fov, float ratio, float zNear, float zFar);

			/**
			 * Builds a (left-handed) view transform.
			 * <br /><br />
			 * Eye : eye position, At : eye direction, Up : up vector
			 * <br /><br />
			 * zaxis = normal(At - Eye)<br />
			 * xaxis = normal(cross(Up, zaxis))<br />
			 * yaxis = cross(zaxis, xaxis)<br />
			 * <br />
			 * [      xaxis.x          yaxis.x            zaxis.x  	     0 ]<br />
			 * [      xaxis.y          yaxis.y            zaxis.y        0 ]<br />
			 * [      xaxis.z          yaxis.z            zaxis.z        0 ]<br />
			 * [ -dot(xaxis, eye)  -dot(yaxis, eye)  -dot(zaxis, eye)    1 ]<br />
			 *
			 * @return Returns a left-handed view Matrix3D to convert world coordinates into eye coordinates
			 *
			 */
			Ptr
			view(Vector3::Ptr eye, Vector3::Ptr lookAt, Vector3::Ptr up = 0);

			Ptr
			lookAt(Vector3::Ptr lookAt, Vector3::Ptr position, Vector3::Ptr up = 0);

			Ptr
			lerp(Matrix4x4::Ptr target, float ratio);

			Quaternion::Ptr
			rotation(Quaternion::Ptr output = 0) const;

			Vector3::Ptr
			translationVector(Vector3::Ptr output = 0) const;

			Ptr
			copyFrom(Matrix4x4::Ptr source);

		private:
			Matrix4x4();

			Matrix4x4(Ptr value);

			inline
			Ptr
			append(float m00, float m01, float m02, float m03,
				   float m10, float m11, float m12, float m13,
				   float m20, float m21, float m22, float m23,
				   float m30, float m31, float m32, float m33);

			inline
			Ptr
			prepend(float m00, float m01, float m02, float m03,
				   	float m10, float m11, float m12, float m13,
				   	float m20, float m21, float m22, float m23,
				   	float m30, float m31, float m32, float m33);
		};
	}
}

namespace std
{
	template<typename Matrix4x4>
	string
	to_string(Matrix4x4 value)
	{
		const std::vector<float> values = value.values();
		std::stringstream stream;

		stream << "(" << values[0] << ", " << values[1] << ", " << values[2] << ", " << values[3] << ", "
			<< values[4] << ", " << values[5] << ", " << values[6] << ", " << values[7] << ", "
			<< values[8] << ", " << values[9] << ", " << values[10] << ", " << values[11] << ", "
			<< values[12] << ", " << values[13] << ", " << values[14] << ", " << values[15] << ")";

		return stream.str();
	}
}<|MERGE_RESOLUTION|>--- conflicted
+++ resolved
@@ -75,11 +75,11 @@
 				       float m30, float m31, float m32, float m33);
 
 			Ptr
-<<<<<<< HEAD
 			initialize(std::vector<float> m);
-=======
+
+			Ptr
 			initialize(Quaternion::Ptr, Vector3::Ptr);
->>>>>>> 67c5cde9
+
 
 			Ptr
 			translation(float x, float y, float z);
