/*
Copyright (c) 2013 Aerys

Permission is hereby granted, free of charge, to any person obtaining a copy of this software and
associated documentation files (the "Software"), to deal in the Software without restriction,
including without limitation the rights to use, copy, modify, merge, publish, distribute,
sublicense, and/or sell copies of the Software, and to permit persons to whom the Software is
furnished to do so, subject to the following conditions:

The above copyright notice and this permission notice shall be included in all copies or
substantial portions of the Software.

THE SOFTWARE IS PROVIDED "AS IS", WITHOUT WARRANTY OF ANY KIND, EXPRESS OR IMPLIED, INCLUDING
BUT NOT LIMITED TO THE WARRANTIES OF MERCHANTABILITY, FITNESS FOR A PARTICULAR PURPOSE AND
NONINFRINGEMENT. IN NO EVENT SHALL THE AUTHORS OR COPYRIGHT HOLDERS BE LIABLE FOR ANY CLAIM,
DAMAGES OR OTHER LIABILITY, WHETHER IN AN ACTION OF CONTRACT, TORT OR OTHERWISE, ARISING FROM,
OUT OF OR IN CONNECTION WITH THE SOFTWARE OR THE USE OR OTHER DEALINGS IN THE SOFTWARE.
*/

#include "minko/math/Box.hpp"

#include "minko/math/Ray.hpp"
#include "minko/math/Vector3.hpp"

using namespace minko;
using namespace minko::math;

Box::Box() :
	_topRight(Vector3::create()),
	_bottomLeft(Vector3::create())
{

}

bool
Box::cast(Ray::Ptr ray, float& distance)
{
	Vector3::Ptr near, far;

	if (_topRight->z() > _bottomLeft->z())
	{
		near = _bottomLeft;
		far = _topRight;
	}
	else
	{
		near = _topRight;
		far = _bottomLeft;
	}

	auto t0x = (near->x() - ray->origin()->x()) / ray->direction()->x();
	auto t1x = (far->x() - ray->origin()->x()) / ray->direction()->x();

	if (t0x > t1x)
		std::swap(t0x, t1x);

	auto tmin = t0x;
	auto tmax = t1x;

	auto t0y = (near->y() - ray->origin()->y()) / ray->direction()->y();
	auto t1y = (far->y() - ray->origin()->y()) / ray->direction()->y();

	if (t0y > t1y)
		std::swap(t0y, t1y);

	if (t0y > tmax || tmin > t1y)
		return false;

	if (t0y > tmin)
		tmin = t0y;
	if (t1y < tmax)
		tmax = t1y;

	auto t0z = (near->z() - ray->origin()->z()) / ray->direction()->z();
	auto t1z = (far->z() - ray->origin()->z()) / ray->direction()->z();

	if (t0z > t1z)
		std::swap(t0z, t1z);
	
	if (t0z > tmax || tmin > t1z)
		return false;

	if (t0z > tmin)
		tmin = t0z;
	if (t1z < tmax)
		tmax = t1z;

	distance = tmin;

	return true;
}

std::array<std::shared_ptr<Vector3>, 8>
Box::getVertices()
{
	std::array<std::shared_ptr<Vector3>, 8> vertices = 
	 { {
		Vector3::create(_topRight),
		Vector3::create(_topRight->x() - width(), _topRight->y(), _topRight->z()),
		Vector3::create(_topRight->x() - width(), _topRight->y(), _topRight->z() - depth()),
		Vector3::create(_topRight->x(), _topRight->y(), _topRight->z() - depth()),

		Vector3::create(_bottomLeft),
		Vector3::create(_bottomLeft->x() + width(), _bottomLeft->y(), _bottomLeft->z()),
		Vector3::create(_bottomLeft->x() + width(), _bottomLeft->y(), _bottomLeft->z() + depth()),
		Vector3::create(_bottomLeft->x(), _bottomLeft->y(), _bottomLeft->z() + depth()),
	} };

	return vertices;
<<<<<<< HEAD
=======
}

Box::Ptr
Box::merge(Ptr box1, Ptr box2, Ptr out)
{
	if (out == nullptr)
	out = create();

	out->topRight()->setTo(
		std::max(box1->_topRight->x(), box2->_topRight->x()),
		std::max(box1->_topRight->y(), box2->_topRight->y()),
		std::max(box1->_topRight->z(), box2->_topRight->z())
	);

	out->bottomLeft()->setTo(
		std::min(box1->_bottomLeft->x(), box2->_bottomLeft->x()),
		std::min(box1->_bottomLeft->y(), box2->_bottomLeft->y()),
		std::min(box1->_bottomLeft->z(), box2->_bottomLeft->z())
	);

	return out;
>>>>>>> ca70e841
}<|MERGE_RESOLUTION|>--- conflicted
+++ resolved
@@ -107,8 +107,6 @@
 	} };
 
 	return vertices;
-<<<<<<< HEAD
-=======
 }
 
 Box::Ptr
@@ -130,5 +128,4 @@
 	);
 
 	return out;
->>>>>>> ca70e841
 }