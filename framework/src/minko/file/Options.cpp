/*
Copyright (c) 2014 Aerys

Permission is hereby granted, free of charge, to any person obtaining a copy of this software and
associated documentation files (the "Software"), to deal in the Software without restriction,
including without limitation the rights to use, copy, modify, merge, publish, distribute,
sublicense, and/or sell copies of the Software, and to permit persons to whom the Software is
furnished to do so, subject to the following conditions:

The above copyright notice and this permission notice shall be included in all copies or
substantial portions of the Software.

THE SOFTWARE IS PROVIDED "AS IS", WITHOUT WARRANTY OF ANY KIND, EXPRESS OR IMPLIED, INCLUDING
BUT NOT LIMITED TO THE WARRANTIES OF MERCHANTABILITY, FITNESS FOR A PARTICULAR PURPOSE AND
NONINFRINGEMENT. IN NO EVENT SHALL THE AUTHORS OR COPYRIGHT HOLDERS BE LIABLE FOR ANY CLAIM,
DAMAGES OR OTHER LIABILITY, WHETHER IN AN ACTION OF CONTRACT, TORT OR OTHERWISE, ARISING FROM,
OUT OF OR IN CONNECTION WITH THE SOFTWARE OR THE USE OR OTHER DEALINGS IN THE SOFTWARE.
*/

#include "minko/file/Options.hpp"

#include "minko/material/Material.hpp"
#include "minko/file/AbstractProtocol.hpp"
#include "minko/file/AssetLibrary.hpp"
#include "minko/log/Logger.hpp"

#ifdef __APPLE__
# include "CoreFoundation/CoreFoundation.h"
#endif

using namespace minko;
using namespace minko::file;

Options::ProtocolFunction Options::_defaultProtocolFunction = nullptr;

Options::Options() :
    _context(nullptr),
    _includePaths(),
    _platforms(),
    _userFlags(),
    _generateMipMaps(false),
    _resizeSmoothly(false),
    _isCubeTexture(false),
    _startAnimation(true),
    _loadAsynchronously(false),
    _disposeIndexBufferAfterLoading(false),
    _disposeVertexBufferAfterLoading(false),
    _disposeTextureAfterLoading(false),
    _skinningFramerate(30),
    _skinningMethod(component::SkinningMethod::HARDWARE),
    _material(nullptr),
    _effect(nullptr),
    _seekingOffset(0),
    _seekedLength(0)
{
    auto binaryDir = File::getBinaryDirectory();

    includePaths().push_back(binaryDir + "/asset");

#if defined(DEBUG) && !defined(EMSCRIPTEN)
    includePaths().push_back(binaryDir + "/../../../asset");
#endif

    initializePlatforms();
    initializeUserFlags();
}

Options::Options(const Options& copy) :
    _context(copy._context),
    _assets(copy._assets),
    _includePaths(copy._includePaths),
    _platforms(copy._platforms),
    _userFlags(copy._userFlags),
    _parsers(copy._parsers),
    _protocols(copy._protocols),
    _generateMipMaps(copy._generateMipMaps),
    _resizeSmoothly(copy._resizeSmoothly),
    _isCubeTexture(copy._isCubeTexture),
    _startAnimation(copy._startAnimation),
    _disposeIndexBufferAfterLoading(copy._disposeIndexBufferAfterLoading),
    _disposeVertexBufferAfterLoading(copy._disposeVertexBufferAfterLoading),
    _disposeTextureAfterLoading(copy._disposeTextureAfterLoading),
    _skinningFramerate(copy._skinningFramerate),
    _skinningMethod(copy._skinningMethod),
    _effect(copy._effect),
    _textureFormats(copy._textureFormats),
    _material(copy._material),
    _materialFunction(copy._materialFunction),
    _geometryFunction(copy._geometryFunction),
    _protocolFunction(copy._protocolFunction),
    _parserFunction(copy._parserFunction),
    _uriFunction(copy._uriFunction),
    _nodeFunction(copy._nodeFunction),
    _effectFunction(copy._effectFunction),
    _textureFormatFunction(copy._textureFormatFunction),
    _loadAsynchronously(copy._loadAsynchronously),
    _seekingOffset(copy._seekingOffset),
    _seekedLength(copy._seekedLength)
{
}

Options::Ptr
Options::clone()
{
    auto copy = Ptr(new Options(*this));

    copy->initialize();

    return copy;
}

void
Options::initialize()
{
    initializeDefaultFunctions();
    
    if (_parsers.find("effect") == _parsers.end())
        registerParser<file::EffectParser>("effect");

    if (_protocols.find("file") == _protocols.end())
        registerProtocol<FileProtocol>("file");
}

void
Options::initializePlatforms()
{
#if MINKO_PLATFORM & MINKO_PLATFORM_WINDOWS
    _platforms.push_back("windows");
#elif MINKO_PLATFORM & MINKO_PLATFORM_OSX
    _platforms.push_back("osx");
#elif MINKO_PLATFORM & MINKO_PLATFORM_LINUX
    _platforms.push_back("linux");
#elif MINKO_PLATFORM & MINKO_PLATFORM_IOS
    _platforms.push_back("ios");
#elif MINKO_PLATFORM & MINKO_PLATFORM_ANDROID
    _platforms.push_back("android");
#elif MINKO_PLATFORM & MINKO_PLATFORM_HTML5
    _platforms.push_back("html5");
#endif
}

void
Options::initializeUserFlags()
{
#ifdef MINKO_NO_GLSL_STRUCT
    _userFlags.push_back("no-glsl-struct");
#endif // MINKO_NO_GLSL_STRUCT
}

AbstractParser::Ptr
Options::getParser(const std::string& extension)
{
    if (_parserFunction)
        return _parserFunction(extension);

    return _parsers.count(extension) == 0 ? nullptr : _parsers[extension]();
}

Options::AbsProtocolPtr
Options::getProtocol(const std::string& protocol)
{
    auto p = _protocols.count(protocol) == 0 ? nullptr : _protocols[protocol]();

    if (p)
        p->options(p->options()->clone());

    return p;
}

void
Options::defaultProtocolFunction(const std::string& filename, const ProtocolFunction& func)
{
    _defaultProtocolFunction = func;
}

void
Options::initializeDefaultFunctions()
{
    auto options = shared_from_this();

    if (!_materialFunction)
        _materialFunction = [](const std::string&, material::Material::Ptr material) -> material::Material::Ptr
        {
            return material;
        };

    if (!_geometryFunction)
        _geometryFunction = [](const std::string&, GeomPtr geom) -> GeomPtr
        {
            return geom;
        };

    if (!_uriFunction)
        _uriFunction = [](const std::string& uri) -> const std::string
        {
            return uri;
        };

    if (!_nodeFunction)
        _nodeFunction = [](NodePtr node) -> NodePtr
        {
            return node;
        };

    if (!_effectFunction)
        _effectFunction = [](EffectPtr effect) -> EffectPtr
        {
            return effect;
        };

    _textureFormatFunction = [=](const std::unordered_set<render::TextureFormat>& availableTextureFormats) ->render::TextureFormat
    {
        static const auto defaultTextureFormats = std::list<render::TextureFormat>
        {
            render::TextureFormat::RGBA_PVRTC2_2BPP,
            render::TextureFormat::RGBA_PVRTC2_4BPP,

            render::TextureFormat::RGBA_PVRTC1_2BPP,
            render::TextureFormat::RGBA_PVRTC1_4BPP,

            render::TextureFormat::RGB_PVRTC1_2BPP,
            render::TextureFormat::RGB_PVRTC1_4BPP,

            render::TextureFormat::RGBA_DXT5,
            render::TextureFormat::RGBA_DXT3,

            render::TextureFormat::RGBA_ATITC,
            render::TextureFormat::RGB_ATITC,

            render::TextureFormat::RGBA_ETC1,
            render::TextureFormat::RGB_ETC1,

            render::TextureFormat::RGBA_DXT1,
            render::TextureFormat::RGB_DXT1,

            render::TextureFormat::RGBA,
            render::TextureFormat::RGB
        };

        auto& textureFormats = options->_textureFormats.empty() ? defaultTextureFormats : options->_textureFormats;

        auto textureFormatIt = std::find_if(textureFormats.begin(), textureFormats.end(),
                            [&](render::TextureFormat textureFormat) -> bool
        {
            return availableTextureFormats.find(textureFormat) != availableTextureFormats.end();
        });

        if (textureFormatIt != textureFormats.end())
            return *textureFormatIt;

        if (std::find(textureFormats.begin(),
                      textureFormats.end(),
                      render::TextureFormat::RGB) != textureFormats.end() &&
            availableTextureFormats.find(render::TextureFormat::RGBA) != availableTextureFormats.end())
            return render::TextureFormat::RGBA;

        if (std::find(textureFormats.begin(),
                      textureFormats.end(),
                      render::TextureFormat::RGBA) != textureFormats.end() &&
            availableTextureFormats.find(render::TextureFormat::RGB) != availableTextureFormats.end())
            return render::TextureFormat::RGB;

        static const auto errorMessage = "No desired texture format available";

        LOG_ERROR(errorMessage);

        throw std::runtime_error(errorMessage);
    };

<<<<<<< HEAD
	if (!_defaultProtocolFunction)
		_defaultProtocolFunction = [=](const std::string& filename) -> std::shared_ptr<AbstractProtocol>
	{
		auto defaultProtocol = options->getProtocol("file"); // "file" might be overriden (by APKProtocol for instance)

		defaultProtocol->options(Options::create(options));
=======
    _defaultProtocolFunction = [=](const std::string& filename) -> std::shared_ptr<AbstractProtocol>
    {
        auto defaultProtocol = options->getProtocol("file"); // "file" might be overriden (by APKProtocol for instance)

        defaultProtocol->options(options->clone());
>>>>>>> 4302ca54

		return defaultProtocol;
	};

	_protocolFunction = [=](const std::string& filename) -> std::shared_ptr<AbstractProtocol>
	{
		std::string protocol = "";

		uint i;

		for (i = 0; i < filename.length(); ++i)
		{
			if (i < filename.length() - 2 && filename.at(i) == ':' && filename.at(i + 1) == '/' && filename.at(i + 2) == '/')
				break;

			protocol += filename.at(i);
		}

		if (i != filename.length())
		{
			auto loader = options->getProtocol(protocol);

			if (loader)
				return loader;
		}

		return _defaultProtocolFunction(filename);
	};

}<|MERGE_RESOLUTION|>--- conflicted
+++ resolved
@@ -267,47 +267,38 @@
         throw std::runtime_error(errorMessage);
     };
 
-<<<<<<< HEAD
-	if (!_defaultProtocolFunction)
-		_defaultProtocolFunction = [=](const std::string& filename) -> std::shared_ptr<AbstractProtocol>
-	{
-		auto defaultProtocol = options->getProtocol("file"); // "file" might be overriden (by APKProtocol for instance)
-
-		defaultProtocol->options(Options::create(options));
-=======
     _defaultProtocolFunction = [=](const std::string& filename) -> std::shared_ptr<AbstractProtocol>
     {
         auto defaultProtocol = options->getProtocol("file"); // "file" might be overriden (by APKProtocol for instance)
 
         defaultProtocol->options(options->clone());
->>>>>>> 4302ca54
-
-		return defaultProtocol;
-	};
-
-	_protocolFunction = [=](const std::string& filename) -> std::shared_ptr<AbstractProtocol>
-	{
-		std::string protocol = "";
-
-		uint i;
-
-		for (i = 0; i < filename.length(); ++i)
-		{
-			if (i < filename.length() - 2 && filename.at(i) == ':' && filename.at(i + 1) == '/' && filename.at(i + 2) == '/')
-				break;
-
-			protocol += filename.at(i);
-		}
-
-		if (i != filename.length())
-		{
-			auto loader = options->getProtocol(protocol);
-
-			if (loader)
-				return loader;
-		}
-
-		return _defaultProtocolFunction(filename);
-	};
+
+        return defaultProtocol;
+    };
+
+    _protocolFunction = [=](const std::string& filename) -> std::shared_ptr<AbstractProtocol>
+    {
+        std::string protocol = "";
+
+        uint i;
+
+        for (i = 0; i < filename.length(); ++i)
+        {
+            if (i < filename.length() - 2 && filename.at(i) == ':' && filename.at(i + 1) == '/' && filename.at(i + 2) == '/')
+                break;
+
+            protocol += filename.at(i);
+        }
+
+        if (i != filename.length())
+        {
+            auto loader = options->getProtocol(protocol);
+
+            if (loader)
+                return loader;
+        }
+
+        return _defaultProtocolFunction(filename);
+    };
 
 }