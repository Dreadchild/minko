/*
Copyright (c) 2013 Aerys

Permission is hereby granted, free of charge, to any person obtaining a copy of this software and
associated documentation files (the "Software"), to deal in the Software without restriction,
including without limitation the rights to use, copy, modify, merge, publish, distribute,
sublicense, and/or sell copies of the Software, and to permit persons to whom the Software is
furnished to do so, subject to the following conditions:

The above copyright notice and this permission notice shall be included in all copies or
substantial portions of the Software.

THE SOFTWARE IS PROVIDED "AS IS", WITHOUT WARRANTY OF ANY KIND, EXPRESS OR IMPLIED, INCLUDING
BUT NOT LIMITED TO THE WARRANTIES OF MERCHANTABILITY, FITNESS FOR A PARTICULAR PURPOSE AND
NONINFRINGEMENT. IN NO EVENT SHALL THE AUTHORS OR COPYRIGHT HOLDERS BE LIABLE FOR ANY CLAIM,
DAMAGES OR OTHER LIABILITY, WHETHER IN AN ACTION OF CONTRACT, TORT OR OTHERWISE, ARISING FROM,
OUT OF OR IN CONNECTION WITH THE SOFTWARE OR THE USE OR OTHER DEALINGS IN THE SOFTWARE.
*/

#include "minko/file/Options.hpp"

#include "minko/material/Material.hpp"
#include "minko/file/AbstractProtocol.hpp"
#include "minko/file/AssetLibrary.hpp"

#ifdef __APPLE__
# include "CoreFoundation/CoreFoundation.h"
#endif

using namespace minko;
using namespace minko::file;

Options::Options() :
    _context(nullptr),
	_includePaths(),
	_platforms(),
	_userFlags(),
	_generateMipMaps(false),
	_resizeSmoothly(false),
	_isCubeTexture(false),
	_startAnimation(true),
	_loadAsynchronously(false),
<<<<<<< HEAD
=======
    _disposeIndexBufferAfterLoading(false),
    _disposeVertexBufferAfterLoading(false),
    _disposeTextureAfterLoading(false),
>>>>>>> 2caef439
	_skinningFramerate(30),
	_skinningMethod(component::SkinningMethod::HARDWARE),
	_material(nullptr),
	_effect(nullptr)
{
	auto binaryDir = File::getBinaryDirectory();

    includePaths().push_back(binaryDir + "/asset");

#if defined(DEBUG) && !defined(EMSCRIPTEN)
	includePaths().push_back(binaryDir + "/../../../asset");
#endif

	initializePlatforms();
	initializeUserFlags();
}

void
Options::initializePlatforms()
{
#if defined(_WIN32) || defined(_WIN64)
	_platforms.push_back("windows");
	_platforms.push_back("desktop");
#endif
#ifdef TARGET_OS_IPHONE
	_platforms.push_back("iphone");
	_platforms.push_back("mobile");
#endif
#ifdef TARGET_OS_MAC
	_platforms.push_back("macosx");
	_platforms.push_back("desktop");
#endif
#ifdef __ANDROID_API__
	_platforms.push_back("android");
	_platforms.push_back("mobile");
#endif
#ifdef EMSCRIPTEN
	_platforms.push_back("web");
#endif
#if defined(LINUX) || defined(__unix__)
	_platforms.push_back("linux");
	_platforms.push_back("desktop");
#endif
}

void
Options::initializeUserFlags()
{
#ifdef MINKO_NO_GLSL_STRUCT
	_userFlags.push_back("no-glsl-struct");
#endif // MINKO_NO_GLSL_STRUCT
}

AbstractParser::Ptr
Options::getParser(const std::string& extension)
{
    return _parsers.count(extension) == 0 ? nullptr : _parsers[extension]();
}

Options::AbsProtocolPtr
Options::getProtocol(const std::string& protocol)
{
    auto p = _protocols.count(protocol) == 0 ? nullptr : _protocols[protocol]();

    if (p)
        p->options(Options::create(p->options()));

    return p;
}

std::shared_ptr<AbstractProtocol>
Options::defaultProtocolFunction(const std::string& filename)
{
    std::string protocol = "";

    uint i;

    for (i = 0; i < filename.length(); ++i)
    {
        if (i < filename.length() - 2 && filename.at(i) == ':' && filename.at(i + 1) == '/' && filename.at(i + 2) == '/')
            break;

        protocol += filename.at(i);
    }

    if (i != filename.length())
    {
        auto loader = this->getProtocol(protocol);

        if (loader)
            return loader;
    }

    auto defaultProtocol = FileProtocol::create();

    defaultProtocol->options(Options::create(this->shared_from_this()));

    return defaultProtocol;
}

void
Options::initializeDefaultFunctions()
{
    _protocolFunction = std::bind(&Options::defaultProtocolFunction, shared_from_this(), std::placeholders::_1);

    _materialFunction = [](const std::string&, material::Material::Ptr material) -> material::Material::Ptr
    {
        return material;
    };

    _geometryFunction = [](const std::string&, GeomPtr geom) -> GeomPtr
    {
        return geom;
    };

    _uriFunction = [](const std::string& uri) -> const std::string
    {
        return uri;
    };

    _nodeFunction = [](NodePtr node) -> NodePtr
    {
        return node;
    };

    _effectFunction = [](EffectPtr effect) -> EffectPtr
    {
        return effect;
    };
<<<<<<< HEAD
=======

// FIXME tmp
    _inputAssetUriFunction = [](const std::string& uri) -> const std::string
	{
		return uri;
	};

	_outputAssetUriFunction = [](const std::string& uri) -> const std::string
	{
		return uri;
	};
>>>>>>> 2caef439
}<|MERGE_RESOLUTION|>--- conflicted
+++ resolved
@@ -40,12 +40,9 @@
 	_isCubeTexture(false),
 	_startAnimation(true),
 	_loadAsynchronously(false),
-<<<<<<< HEAD
-=======
     _disposeIndexBufferAfterLoading(false),
     _disposeVertexBufferAfterLoading(false),
     _disposeTextureAfterLoading(false),
->>>>>>> 2caef439
 	_skinningFramerate(30),
 	_skinningMethod(component::SkinningMethod::HARDWARE),
 	_material(nullptr),
@@ -175,8 +172,6 @@
     {
         return effect;
     };
-<<<<<<< HEAD
-=======
 
 // FIXME tmp
     _inputAssetUriFunction = [](const std::string& uri) -> const std::string
@@ -188,5 +183,4 @@
 	{
 		return uri;
 	};
->>>>>>> 2caef439
 }