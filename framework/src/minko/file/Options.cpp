--- conflicted
+++ resolved
@@ -40,139 +40,21 @@
 	_isCubeTexture(false),
 	_startAnimation(true),
 	_loadAsynchronously(false),
-<<<<<<< HEAD
-    _embedAll(false),
-=======
     _disposeIndexBufferAfterLoading(false),
     _disposeVertexBufferAfterLoading(false),
     _disposeTextureAfterLoading(false),
->>>>>>> 98352741
 	_skinningFramerate(30),
 	_skinningMethod(component::SkinningMethod::HARDWARE),
 	_material(nullptr),
 	_effect(nullptr)
 {
-<<<<<<< HEAD
-
-
-//# if !defined(EMSCRIPTEN)
-	includePaths().push_back("../../../asset");
-//# endif
-
-    includePaths().push_back("asset");
-
-#if defined(DEBUG)
-# if defined(_WIN32)
-	includePaths().push_back("bin/windows32/debug/asset");
-# elif defined(_WIN64)
-	includePaths().push_back("bin/windows64/debug/asset");
-# elif defined(EMSCRIPTEN)
-	includePaths().push_back("bin/html5/debug/asset");
-# elif defined(LINUX) || defined(__unix__)
-#  if defined(__x86_64__)
-	includePaths().push_back("bin/linux64/debug/asset");
-#  else
-	includePaths().push_back("bin/linux32/debug/asset");
-#  endif
-# elif defined(__APPLE__)
-#  include "TargetConditionals.h"
-#  if TARGET_IPHONE_SIMULATOR || TARGET_OS_IPHONE
-	CFURLRef resourcesURL = CFBundleCopyResourcesDirectoryURL(CFBundleGetMainBundle());
-	char path[PATH_MAX];
-	if (!CFURLGetFileSystemRepresentation(resourcesURL, true, (UInt8*) path, PATH_MAX))
-		throw std::runtime_error("cannot find .app path");
-	CFRelease(resourcesURL);
-	includePaths().push_back(std::string(path) + "/asset");
-#  elif TARGET_OS_MAC
-	includePaths().push_back("bin/osx64/debug/asset");
-#  endif
-# endif
-#else // release
-# if defined(_WIN32)
-	includePaths().push_back("bin/windows32/release/asset");
-# elif defined(_WIN64)
-	includePaths().push_back("bin/windows64/release/asset");
-# elif defined(TARGET_OS_MAC)
-	includePaths().push_back("bin/osx64/release/asset");
-# elif defined(EMSCRIPTEN)
-	includePaths().push_back("bin/html5/release/asset");
-# elif defined(LINUX) || defined(__unix__)
-#  if defined(__x86_64__)
-	includePaths().push_back("bin/linux64/release/asset");
-#  else
-	includePaths().push_back("bin/linux32/release/asset");
-#  endif
-# elif defined(__APPLE__)
-#  include <TargetConditionals.h>
-#  if defined(TARGET_IPHONE_SIMULATOR) or defined(TARGET_OS_IPHONE)
-	CFURLRef resourcesURL = CFBundleCopyResourcesDirectoryURL(CFBundleGetMainBundle());
-	char path[PATH_MAX];
-	if (!CFURLGetFileSystemRepresentation(resourcesURL, true, (UInt8*) path, PATH_MAX))
-		throw std::runtime_error("cannot find .app path");
-	CFRelease(resourcesURL);
-	includePaths().push_back(std::string(path) + "/asset");
-#  elif defined(TARGET_OS_MAC)
-	includePaths().push_back("bin/osx64/debug/asset");
-#  endif
-# endif
-#endif
-
-	_materialFunction = [](const std::string&, material::Material::Ptr material) -> material::Material::Ptr
-	{
-		return material;
-	};
-
-	_geometryFunction = [](const std::string&, GeomPtr geom) -> GeomPtr
-	{
-		return geom;
-	};
-
-	_loaderFunction = [](const std::string& filename, std::shared_ptr<AssetLibrary> assets) -> std::shared_ptr<AbstractLoader>
-	{
-		std::string protocol = "";
-
-		uint i;
-
-		for (i = 0; i < filename.length(); ++i)
-		{
-			if (i < filename.length() - 2 && filename.at(i) == ':' && filename.at(i + 1) == '/' && filename.at(i + 2) == '/')
-				break;
-
-			protocol += filename.at(i);
-		}
-=======
 	auto binaryDir = File::getBinaryDirectory();
->>>>>>> 98352741
 
     includePaths().push_back(binaryDir + "/asset");
 
-<<<<<<< HEAD
-			if (loader)
-				return loader;
-		}
-
-		return FileLoader::create();
-	};
-
-	_uriFunction = [](const std::string& uri) -> const std::string
-	{
-		return uri;
-	};
-
-	_nodeFunction = [](NodePtr node) -> NodePtr
-	{
-		return node;
-	};
-
-	_effectFunction = [](EffectPtr effect) -> EffectPtr
-	{
-		return effect;
-	};
-=======
 #if defined(DEBUG) && !defined(EMSCRIPTEN)
 	includePaths().push_back(binaryDir + "/../../../asset");
 #endif
->>>>>>> 98352741
 
 	initializePlatforms();
 	initializeUserFlags();
