/*
Copyright (c) 2013 Aerys

Permission is hereby granted, free of charge, to any person obtaining a copy of this software and
associated documentation files (the "Software"), to deal in the Software without restriction,
including without limitation the rights to use, copy, modify, merge, publish, distribute,
sublicense, and/or sell copies of the Software, and to permit persons to whom the Software is
furnished to do so, subject to the following conditions:

The above copyright notice and this permission notice shall be included in all copies or
substantial portions of the Software.

THE SOFTWARE IS PROVIDED "AS IS", WITHOUT WARRANTY OF ANY KIND, EXPRESS OR IMPLIED, INCLUDING
BUT NOT LIMITED TO THE WARRANTIES OF MERCHANTABILITY, FITNESS FOR A PARTICULAR PURPOSE AND
NONINFRINGEMENT. IN NO EVENT SHALL THE AUTHORS OR COPYRIGHT HOLDERS BE LIABLE FOR ANY CLAIM,
DAMAGES OR OTHER LIABILITY, WHETHER IN AN ACTION OF CONTRACT, TORT OR OTHERWISE, ARISING FROM,
OUT OF OR IN CONNECTION WITH THE SOFTWARE OR THE USE OR OTHER DEALINGS IN THE SOFTWARE.
*/

#include "minko/file/Options.hpp"

#include "minko/material/Material.hpp"
#include "minko/file/AbstractProtocol.hpp"
#include "minko/file/AssetLibrary.hpp"

#ifdef __APPLE__
# include "CoreFoundation/CoreFoundation.h"
#endif

using namespace minko;
using namespace minko::file;

Options::ProtocolFunction
Options::_defaultProtocolFunction = 0;

Options::Options() :
    _context(nullptr),
    _includePaths(),
    _platforms(),
    _userFlags(),
    _generateMipMaps(false),
    _resizeSmoothly(false),
    _isCubeTexture(false),
    _startAnimation(true),
    _loadAsynchronously(false),
    _disposeIndexBufferAfterLoading(false),
    _disposeVertexBufferAfterLoading(false),
    _disposeTextureAfterLoading(false),
    _skinningFramerate(30),
    _skinningMethod(component::SkinningMethod::HARDWARE),
    _material(nullptr),
    _effect(nullptr)
{
    auto binaryDir = File::getBinaryDirectory();

    includePaths().push_back(binaryDir + "/asset");

#if defined(DEBUG) && !defined(EMSCRIPTEN)
    includePaths().push_back(binaryDir + "/../../../asset");
#endif

    initializePlatforms();
    initializeUserFlags();
}

void
Options::initializePlatforms()
{
#if defined(_WIN32) || defined(_WIN64)
    _platforms.push_back("windows");
    _platforms.push_back("desktop");
#endif
#ifdef TARGET_OS_IPHONE
    _platforms.push_back("iphone");
    _platforms.push_back("mobile");
#endif
#ifdef TARGET_OS_MAC
    _platforms.push_back("macosx");
    _platforms.push_back("desktop");
#endif
#ifdef __ANDROID_API__
    _platforms.push_back("android");
    _platforms.push_back("mobile");
#endif
#ifdef EMSCRIPTEN
    _platforms.push_back("web");
#endif
#if defined(LINUX) || defined(__unix__)
    _platforms.push_back("linux");
    _platforms.push_back("desktop");
#endif
}

void
Options::initializeUserFlags()
{
#ifdef MINKO_NO_GLSL_STRUCT
    _userFlags.push_back("no-glsl-struct");
#endif // MINKO_NO_GLSL_STRUCT
}

AbstractParser::Ptr
Options::getParser(const std::string& extension)
{
    return _parsers.count(extension) == 0 ? nullptr : _parsers[extension]();
}

Options::AbsProtocolPtr
Options::getProtocol(const std::string& protocol)
{
    auto p = _protocols.count(protocol) == 0 ? nullptr : _protocols[protocol]();

    if (p)
        p->options(Options::create(p->options()));

    return p;
}

std::shared_ptr<AbstractProtocol>
Options::defaultProtocolFunction(const std::string& filename, const ProtocolFunction& func)
{
    _defaultProtocolFunction = func;
}

void
Options::initializeDefaultFunctions()
{
    auto options = shared_from_this();

    _materialFunction = [](const std::string&, material::Material::Ptr material) -> material::Material::Ptr
    {
        return material;
    };

    _geometryFunction = [](const std::string&, GeomPtr geom) -> GeomPtr
    {
        return geom;
    };

    _uriFunction = [](const std::string& uri) -> const std::string
    {
        return uri;
    };

    _nodeFunction = [](NodePtr node) -> NodePtr
    {
        return node;
    };

    _effectFunction = [](EffectPtr effect) -> EffectPtr
    {
        return effect;
    };
<<<<<<< HEAD

    _inputAssetUriFunction = [](const std::string& uri) -> const std::string
    {
        return uri;
    };

    _outputAssetUriFunction = [](const std::string& uri) -> const std::string
    {
        return uri;
    };

    if (!_defaultProtocolFunction)
        _defaultProtocolFunction = [=](const std::string& filename) -> std::shared_ptr<AbstractProtocol>
        {
            auto defaultProtocol = options->getProtocol("file"); // "file" might be overriden (by APKProtocol for instance)

            defaultProtocol->options(Options::create(options));

            return defaultProtocol;
        };

    _protocolFunction = [=](const std::string& filename) -> std::shared_ptr<AbstractProtocol>
    {
        std::string protocol = "";

        uint i;

        for (i = 0; i < filename.length(); ++i)
        {
            if (i < filename.length() - 2 && filename.at(i) == ':' && filename.at(i + 1) == '/' && filename.at(i + 2) == '/')
                break;

            protocol += filename.at(i);
        }

        if (i != filename.length())
        {
            auto loader = options->getProtocol(protocol);

            if (loader)
                return loader;
        }

        return _defaultProtocolFunction(filename);
    };
=======
>>>>>>> 34fc2e74
}<|MERGE_RESOLUTION|>--- conflicted
+++ resolved
@@ -151,52 +151,4 @@
     {
         return effect;
     };
-<<<<<<< HEAD
-
-    _inputAssetUriFunction = [](const std::string& uri) -> const std::string
-    {
-        return uri;
-    };
-
-    _outputAssetUriFunction = [](const std::string& uri) -> const std::string
-    {
-        return uri;
-    };
-
-    if (!_defaultProtocolFunction)
-        _defaultProtocolFunction = [=](const std::string& filename) -> std::shared_ptr<AbstractProtocol>
-        {
-            auto defaultProtocol = options->getProtocol("file"); // "file" might be overriden (by APKProtocol for instance)
-
-            defaultProtocol->options(Options::create(options));
-
-            return defaultProtocol;
-        };
-
-    _protocolFunction = [=](const std::string& filename) -> std::shared_ptr<AbstractProtocol>
-    {
-        std::string protocol = "";
-
-        uint i;
-
-        for (i = 0; i < filename.length(); ++i)
-        {
-            if (i < filename.length() - 2 && filename.at(i) == ':' && filename.at(i + 1) == '/' && filename.at(i + 2) == '/')
-                break;
-
-            protocol += filename.at(i);
-        }
-
-        if (i != filename.length())
-        {
-            auto loader = options->getProtocol(protocol);
-
-            if (loader)
-                return loader;
-        }
-
-        return _defaultProtocolFunction(filename);
-    };
-=======
->>>>>>> 34fc2e74
 }