--- conflicted
+++ resolved
@@ -39,11 +39,8 @@
 			typedef std::function<MaterialPtr(const std::string&, MaterialPtr)> MaterialFunction;
 			typedef std::function<AbsLoaderPtr(const std::string&)>				LoaderFunction;
 			typedef std::function<const std::string(const std::string&)>		UriFunction;
-<<<<<<< HEAD
-=======
 			typedef std::function<NodePtr(NodePtr)>								NodeFunction;
 			typedef std::function<EffectPtr(EffectPtr)>							EffectFunction;
->>>>>>> 0597570d
 
 		private:
 			std::shared_ptr<render::AbstractContext>	_context;
@@ -58,11 +55,8 @@
 			MaterialFunction							_materialFunction;
 			LoaderFunction								_loaderFunction;
 			UriFunction									_uriFunction;
-<<<<<<< HEAD
-=======
 			NodeFunction								_nodeFunction;
 			EffectFunction								_effectFunction;
->>>>>>> 0597570d
 
 		public:
 			inline static
@@ -84,10 +78,7 @@
 				opt->_materialFunction = options->_materialFunction;
 				opt->_loaderFunction = options->_loaderFunction;
 				opt->_uriFunction = options->_uriFunction;
-<<<<<<< HEAD
-=======
 				opt->_nodeFunction = options->_nodeFunction;
->>>>>>> 0597570d
 
 				return opt;
 			}
@@ -211,8 +202,6 @@
 				_uriFunction = func;
 			}
 
-<<<<<<< HEAD
-=======
 			inline
 			const NodeFunction&
 			nodeFunction()
@@ -241,7 +230,6 @@
 				_effectFunction = func;
 			}
 
->>>>>>> 0597570d
 		private:
 			Options(std::shared_ptr<render::AbstractContext> context);
 
