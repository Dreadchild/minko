--- conflicted
+++ resolved
@@ -102,9 +102,6 @@
 				  std::shared_ptr<AssetsLibrary>	assetsLibrary);
 
 			void
-<<<<<<< HEAD
-			dependencyCompleteHandler(std::shared_ptr<Loader>			loader);
-=======
 			finalize();
 
 		private:
@@ -146,7 +143,7 @@
 
 			void
 			dependencyCompleteHandler(std::shared_ptr<Loader> loader);
->>>>>>> ea4ba893
+
 
 			void
 			dependencyErrorHandler(std::shared_ptr<Loader> loader);
