--- conflicted
+++ resolved
@@ -28,14 +28,10 @@
 	{
 		MINKO_DEFINE_WORKER(FileProtocolWorker,
 		{
-
-<<<<<<< HEAD
 //#ifdef DEBUG
 			std::cout << "FileProtocolWorker::run(): enter" << std::endl;
 //#endif // defined(DEBUG)
 
-=======
->>>>>>> 65dbef15
 			std::string filename(input.begin(), input.end());
 
 			std::vector<char> output;
@@ -49,7 +45,6 @@
 			if (file.is_open())
 			{
 				uint size = uint(file.tellg());
-<<<<<<< HEAD
 
 				uint chunkSize = math::clp2((size / 50) / 1024);
 
@@ -63,8 +58,6 @@
 //#ifdef DEBUG
 				std::cout << "FileProtocolWorker::run(): file is open, chunksize " + std::to_string(chunkSize) << std::endl;
 //#endif // defined(DEBUG)
-=======
->>>>>>> 65dbef15
 
 				file.seekg(0, std::ios::beg);
 				
@@ -95,13 +88,10 @@
 			{
 				post(Message{ "error" });
 			}
-<<<<<<< HEAD
 
 //#ifdef DEBUG
 			std::cout << "FileProtocolWorker::run(): exit" << std::endl;
 //#endif // defined(DEBUG)
-=======
->>>>>>> 65dbef15
 		});
 	}
 }