--- conflicted
+++ resolved
@@ -32,9 +32,6 @@
             std::cout << "FileProtocolWorker::run(): enter" << std::endl;
 //#endif // defined(DEBUG)
 
-<<<<<<< HEAD
-            std::string filename(input.begin(), input.end());
-=======
             auto seekingOffset = (static_cast<int>(unsigned char(input[0])) << 24) +
                                  (static_cast<int>(unsigned char(input[1])) << 16) +
                                  (static_cast<int>(unsigned char(input[2])) << 8) + 
@@ -46,7 +43,6 @@
                                 static_cast<int>(unsigned char(input[7]));
 
 			std::string filename(input.begin() + 8, input.end());
->>>>>>> d99b56f4
 
             std::vector<char> output;
 
@@ -56,19 +52,11 @@
 
             std::fstream file(filename, flags);
 
-<<<<<<< HEAD
             if (file.is_open())
             {
-                uint size = uint(file.tellg());
-
-                uint chunkSize = math::clp2((size / 50) / 1024);
-=======
-			if (file.is_open())
-			{
 				uint length = seekedLength > 0 ? seekedLength : (uint(file.tellg()) - seekingOffset);
 
 				uint chunkSize = math::clp2((length / 50) / 1024);
->>>>>>> d99b56f4
 
                 if (chunkSize > 1024)
                     chunkSize = 1024;
@@ -81,41 +69,23 @@
                 std::cout << "FileProtocolWorker::run(): file is open, chunksize " + std::to_string(chunkSize) << std::endl;
 //#endif // defined(DEBUG)
 
-<<<<<<< HEAD
-                file.seekg(0, std::ios::beg);
+				file.seekg(seekingOffset, std::ios::beg);
 
                 uint offset = 0;
 
-                while (offset < size)
+				while (offset < length)
                 {
                     uint nextOffset = offset + chunkSize;
                     uint readSize = chunkSize;
-=======
-				file.seekg(seekingOffset, std::ios::beg);
-				
-				uint offset = 0;
-
-				while (offset < length)
-				{
-					uint nextOffset = offset + chunkSize;
-					uint readSize = chunkSize;
 
 					if (nextOffset > length)
 						readSize = length % chunkSize;
->>>>>>> d99b56f4
-
-                    if (nextOffset > size)
-                        readSize = size % chunkSize;
 
                     output.resize(offset + readSize);
 
-<<<<<<< HEAD
                     file.read(&*output.begin() + offset, readSize);
-=======
+
 					post(Message { "progress" }.set(float(offset + readSize) / float(length)));
->>>>>>> d99b56f4
-
-                    post(Message { "progress" }.set(float(offset + readSize) / float(size)));
 
                     offset = nextOffset;
                 }
