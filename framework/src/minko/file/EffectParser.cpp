--- conflicted
+++ resolved
@@ -107,14 +107,11 @@
 	Json::Value root;
 	Json::Reader reader;
 
-<<<<<<< HEAD
 	_assetsLibrary	= assetsLibrary;
 	_context		= options->context();
 	
 	if (!reader.parse((const char*)&data[0], (const char*)&data[data.size() - 1],	root, false))
-=======
-	if (!reader.parse((const char*)&data[0], (const char*)&data[data.size() - 1], root, false))
->>>>>>> ec5522ad
+
 		throw std::invalid_argument("data");
 
 	_effectName = root.get("name", filename).asString();
@@ -406,11 +403,9 @@
 		program->fragmentShader()->source(_dependenciesCode + program->fragmentShader()->source());
     }
 
-<<<<<<< HEAD
 	_effect = Effect::create(programs, _attributeBindings, _uniformBindings, _stateBindings);
 
 	_assetsLibrary->effect(_effectName, _effect);
-=======
->>>>>>> ec5522ad
+
 	_complete->execute(shared_from_this());
 }