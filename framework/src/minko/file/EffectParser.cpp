/*
Copyright (c) 2013 Aerys

Permission is hereby granted, free of charge, to any person obtaining a copy of this software and
associated documentation files (the "Software"), to deal in the Software without restriction,
including without limitation the rights to use, copy, modify, merge, publish, distribute,
sublicense, and/or sell copies of the Software, and to permit persons to whom the Software is
furnished to do so, subject to the following conditions:

The above copyright notice and this permission notice shall be included in all copies or
substantial portions of the Software.

THE SOFTWARE IS PROVIDED "AS IS", WITHOUT WARRANTY OF ANY KIND, EXPRESS OR IMPLIED, INCLUDING
BUT NOT LIMITED TO THE WARRANTIES OF MERCHANTABILITY, FITNESS FOR A PARTICULAR PURPOSE AND
NONINFRINGEMENT. IN NO EVENT SHALL THE AUTHORS OR COPYRIGHT HOLDERS BE LIABLE FOR ANY CLAIM,
DAMAGES OR OTHER LIABILITY, WHETHER IN AN ACTION OF CONTRACT, TORT OR OTHERWISE, ARISING FROM,
OUT OF OR IN CONNECTION WITH THE SOFTWARE OR THE USE OR OTHER DEALINGS IN THE SOFTWARE.
*/

#include "minko/file/EffectParser.hpp"

#include "minko/file/Loader.hpp"
#include "minko/data/Provider.hpp"
#include "minko/render/Effect.hpp"
#include "minko/render/Program.hpp"
#include "minko/render/States.hpp"
#include "minko/render/Effect.hpp"
#include "minko/render/Blending.hpp"
#include "minko/render/CompareMode.hpp"
#include "minko/render/WrapMode.hpp"
#include "minko/render/TextureFilter.hpp"
#include "minko/render/MipFilter.hpp"
#include "minko/render/TriangleCulling.hpp"
#include "minko/render/AbstractTexture.hpp"
#include "minko/render/Texture.hpp"
#include "minko/render/CubeTexture.hpp"
#include "minko/render/Pass.hpp"
#include "minko/render/Priority.hpp"
#include "minko/file/FileProtocol.hpp"
#include "minko/file/Options.hpp"
#include "minko/file/AssetLibrary.hpp"
#include "json/json.h"

using namespace minko;
using namespace minko::data;
using namespace minko::file;
using namespace minko::render;

std::unordered_map<std::string, unsigned int> EffectParser::_blendFactorMap = EffectParser::initializeBlendFactorMap();
std::unordered_map<std::string, unsigned int>
EffectParser::initializeBlendFactorMap()
{
	std::unordered_map<std::string, unsigned int> m;

	m["src_zero"]					= static_cast<uint>(render::Blending::Source::ZERO);
    m["src_one"]					= static_cast<uint>(render::Blending::Source::ONE);
    m["src_color"]					= static_cast<uint>(render::Blending::Source::SRC_COLOR);
    m["src_one_minus_src_color"]	= static_cast<uint>(render::Blending::Source::ONE_MINUS_SRC_COLOR);
    m["src_src_alpha"]				= static_cast<uint>(render::Blending::Source::SRC_ALPHA);
    m["src_one_minus_src_alpha"]	= static_cast<uint>(render::Blending::Source::ONE_MINUS_SRC_ALPHA);
    m["src_dst_alpha"]				= static_cast<uint>(render::Blending::Source::DST_ALPHA);
    m["src_one_minus_dst_alpha"]	= static_cast<uint>(render::Blending::Source::ONE_MINUS_DST_ALPHA);

    m["dst_zero"]					= static_cast<uint>(render::Blending::Destination::ZERO);
    m["dst_one"]					= static_cast<uint>(render::Blending::Destination::ONE);
	m["dst_dst_color"]				= static_cast<uint>(render::Blending::Destination::DST_COLOR);
    m["dst_one_minus_dst_color"]	= static_cast<uint>(render::Blending::Destination::ONE_MINUS_DST_COLOR);
    m["dst_src_alpha_saturate"]		= static_cast<uint>(render::Blending::Destination::SRC_ALPHA_SATURATE);
    m["dst_one_minus_src_alpha"]	= static_cast<uint>(render::Blending::Destination::ONE_MINUS_SRC_ALPHA);
    m["dst_dst_alpha"]				= static_cast<uint>(render::Blending::Destination::DST_ALPHA);
    m["dst_one_minus_dst_alpha"]	= static_cast<uint>(render::Blending::Destination::ONE_MINUS_DST_ALPHA);

	m["default"]					= static_cast<uint>(render::Blending::Mode::DEFAULT);
	m["alpha"]						= static_cast<uint>(render::Blending::Mode::ALPHA);
	m["additive"]					= static_cast<uint>(render::Blending::Mode::ADDITIVE);

	return m;
}

std::unordered_map<std::string, render::CompareMode> EffectParser::_compareFuncMap = EffectParser::initializeCompareFuncMap();
std::unordered_map<std::string, render::CompareMode>
EffectParser::initializeCompareFuncMap()
{
	std::unordered_map<std::string, render::CompareMode> m;

	m["always"]			= render::CompareMode::ALWAYS;
	m["equal"]			= render::CompareMode::EQUAL;
	m["greater"]		= render::CompareMode::GREATER;
	m["greater_equal"]	= render::CompareMode::GREATER_EQUAL;
	m["less"]			= render::CompareMode::LESS;
	m["less_equal"]		= render::CompareMode::LESS_EQUAL;
	m["never"]			= render::CompareMode::NEVER;
	m["not_equal"]		= render::CompareMode::NOT_EQUAL;

	return m;
}

std::unordered_map<std::string, render::StencilOperation> EffectParser::_stencilOpMap = EffectParser::initializeStencilOperationMap();
std::unordered_map<std::string, render::StencilOperation>
EffectParser::initializeStencilOperationMap()
{
	std::unordered_map<std::string, render::StencilOperation> m;

	m["keep"]			= render::StencilOperation::KEEP;
	m["zero"]			= render::StencilOperation::ZERO;
	m["replace"]		= render::StencilOperation::REPLACE;
	m["incr"]			= render::StencilOperation::INCR;
	m["incr_wrap"]		= render::StencilOperation::INCR_WRAP;
	m["decr"]			= render::StencilOperation::DECR;
	m["decr_wrap"]		= render::StencilOperation::DECR_WRAP;
	m["invert"]			= render::StencilOperation::INVERT;

	return m;
}

std::unordered_map<std::string, float> EffectParser::_priorityMap = EffectParser::initializePriorityMap();
std::unordered_map<std::string, float>
EffectParser::initializePriorityMap()
{
	std::unordered_map<std::string, float> m;

	// The higher the priority, the earlier the drawcall is rendered.
	m["first"]			= Priority::FIRST;
	m["background"]		= Priority::BACKGROUND;
	m["opaque"]			= Priority::OPAQUE;
	m["transparent"]	= Priority::TRANSPARENT;
	m["last"]			= Priority::LAST;

	return m;
}

float
EffectParser::priority(const std::string& name)
{
	auto foundPriorityIt = _priorityMap.find(name);

	return foundPriorityIt != _priorityMap.end()
		? foundPriorityIt->second
		: _priorityMap["opaque"];
}

EffectParser::EffectParser() :
	_effect(nullptr),
	_numDependencies(0),
	_numLoadedDependencies(0),
	_defaultStates(render::States::create())
{
}

void
EffectParser::parse(const std::string&				    filename,
				    const std::string&                  resolvedFilename,
                    std::shared_ptr<Options>            options,
				    const std::vector<unsigned char>&	data,
				    std::shared_ptr<AssetLibrary>	    assetLibrary)
{
	Json::Value root;
	Json::Reader reader;

	if (!reader.parse((const char*)&data[0], (const char*)&data[data.size() - 1], root, false))
		throw file::ParserError(resolvedFilename + ": " +reader.getFormattedErrorMessages());

    int pos	= resolvedFilename.find_last_of("/\\");

	_options = file::Options::create(options);
	// _options->includePaths().clear();
	_options->includePaths().push_back("effect"); // FIXME: Ugly.

	if (pos != std::string::npos)
		_options->includePaths().push_back(resolvedFilename.substr(0, pos));

	_filename = filename;
	_resolvedFilename = resolvedFilename;
	_assetLibrary = assetLibrary;
	_effectName	= root.get("name", filename).asString();
	_defaultTechnique = root.get("defaultTechnique", "default").asString();

	auto context = _assetLibrary->context();

	// parse default values for bindings and states
	/*
	auto defaultQueue = root.get("queue", "opaque").asString();
	_defaultStates->priority(priority(defaultQueue));
	*/
	_defaultStates = parseRenderStates(root, context, _globalTargets, _defaultStates, 0.0f);

	parseBindings(
		root,
		_defaultAttributeBindings,
		_defaultUniformBindings,
		_defaultStateBindings,
		_defaultMacroBindings,
		_defaultUniformValues
	);

	// parse a global list of passes
	parsePasses(
		root,
		resolvedFilename,
		_options,
		context,
		_globalPasses,
		_globalTargets,
		_defaultAttributeBindings,
		_defaultUniformBindings,
		_defaultStateBindings,
		_defaultMacroBindings,
		_defaultStates,
		_defaultUniformValues
	);

	// parse a global list of render targets
	auto targetsValue = root.get("targets", 0);

	if (targetsValue.isArray())
		for (auto targetValue : targetsValue)
			parseTarget(targetValue, context, _globalTargets);

	// parse the list of techniques, if no "techniques" directive is found then
	// the global list of passes becomes the "default" techinque
	parseTechniques(root, resolvedFilename, _options, context);

    _effect = render::Effect::create();

	if (_numDependencies == _numLoadedDependencies)
		finalize();
}

render::States::Ptr
EffectParser::parseRenderStates(const Json::Value&		root,
								AbstractContext::Ptr	context,
								TexturePtrMap&			targets,
								render::States::Ptr		defaultStates,
								float					priorityOffset)
{
	auto zSorted			= defaultStates->zSorted();
	auto blendSrcFactor		= defaultStates->blendingSourceFactor();
	auto blendDstFactor		= defaultStates->blendingDestinationFactor();
	auto colorMask			= defaultStates->colorMask();
	auto depthMask			= defaultStates->depthMask();
	auto depthFunc			= defaultStates->depthFunc();
    auto triangleCulling	= defaultStates->triangleCulling();
	auto stencilFunc		= defaultStates->stencilFunction();
	auto stencilRef			= defaultStates->stencilReference();
	auto stencilMask		= defaultStates->stencilMask();
	auto stencilFailOp		= defaultStates->stencilFailOperation();
	auto stencilZFailOp		= defaultStates->stencilDepthFailOperation();
	auto stencilZPassOp		= defaultStates->stencilDepthPassOperation();
	auto scissorTest		= defaultStates->scissorTest();
	auto scissorBox			= defaultStates->scissorBox();

	AbstractTexture::Ptr target = defaultStates->target();
	std::unordered_map<std::string, SamplerState> samplerStates = defaultStates->samplers();

	const float priority = parsePriority(root, defaultStates->priority() + priorityOffset);
	parseZSort(root, zSorted);
	parseBlendMode(root, blendSrcFactor, blendDstFactor);
	parseColorMask(root, colorMask);
	parseDepthTest(root, depthMask, depthFunc);
	parseTriangleCulling(root, triangleCulling);
    parseSamplerStates(root, samplerStates);
	parseStencilState(root, stencilFunc, stencilRef, stencilMask, stencilFailOp, stencilZFailOp, stencilZPassOp);
	parseScissorTest(root, scissorTest, scissorBox);
	target = parseTarget(root, context, targets);

	return render::States::create(
		samplerStates,
		(float)priority,
		zSorted,
		blendSrcFactor,
		blendDstFactor,
		colorMask,
		depthMask,
		depthFunc,
		triangleCulling,
		stencilFunc,
		stencilRef,
		stencilMask,
		stencilFailOp,
		stencilZFailOp,
		stencilZPassOp,
		scissorTest,
		scissorBox,
		target
	);
}

void
EffectParser::parsePasses(const Json::Value&		root,
						  const std::string&		resolvedFilename,
						  file::Options::Ptr		options,
						  AbstractContext::Ptr		context,
						  std::vector<Pass::Ptr>&	passes,
						  TexturePtrMap&			targets,
						  BindingMap&			    defaultAttributeBindings,
						  BindingMap&			    defaultUniformBindings,
						  BindingMap&			    defaultStateBindings,
						  MacroBindingMap&	        defaultMacroBindings,
						  render::States::Ptr		defaultStates,
						  UniformValues&			defaultUniformDefaultValues)
{
	auto passId				= 0;
	auto passesValue		= root.get("passes", 0);

    for (auto passValue : passesValue)
    {
        passId++;
		const auto priorityOffset = (float)(passesValue.size() - passId);

        if (passValue.isString())
        {
            auto name = passValue.asString();
            auto passIt = std::find_if(
                _globalPasses.begin(),
                _globalPasses.end(),
                [&](Pass::Ptr pass)
	            {
	                return pass->name() == name;
	            }
	        );

            if (passIt == _globalPasses.end())
                throw file::ParserError("Pass '" + name + "' does not exist.");

            auto pass = *passIt;
            auto passCopy = Pass::create(pass, true);

			passCopy->states()->priority(defaultStates->priority() + priorityOffset);
			_glslBlocks[passCopy->program()->vertexShader()] = _glslBlocks[pass->program()->vertexShader()];
			_glslBlocks[passCopy->program()->fragmentShader()] = _glslBlocks[pass->program()->fragmentShader()];

            // set uniform default values
            for (auto& nameAndValues : defaultUniformDefaultValues)
                setUniformDefaultValueOnPass(
                    passCopy,
                    nameAndValues.first,
                    nameAndValues.second.first,
                    nameAndValues.second.second
                );

            passes.push_back(passCopy);
        }
        else
        {
            if (!parseConfiguration(passValue))
                continue;

            auto	name		= passValue.get("name", std::to_string(passId)).asString();
			auto	fallback	= passValue.get("fallback", std::string()).asString();

            // pass bindings
            BindingMap		attributeBindings(defaultAttributeBindings);
            BindingMap		uniformBindings(defaultUniformBindings);
            BindingMap		stateBindings(defaultStateBindings);
            MacroBindingMap	macroBindings(defaultMacroBindings);
            UniformValues	uniformDefaultValues(defaultUniformDefaultValues);

            parseBindings(
                passValue,
                attributeBindings,
                uniformBindings,
                stateBindings,
                macroBindings,
                uniformDefaultValues
            );

            // render states
            auto states = parseRenderStates(passValue, context, targets, defaultStates, priorityOffset);

            // program
            auto vertexShaderValue = passValue.get("vertexShader", 0);
            auto vertexShader = parseShader(
                vertexShaderValue, resolvedFilename, options, render::Shader::Type::VERTEX_SHADER
            );

            if (!vertexShader)
            	throw file::ParserError("Missing vertex shader for pass '" + name + "'");

            auto fragmentShaderValue = passValue.get("fragmentShader", 0);
            auto fragmentShader = parseShader(
                fragmentShaderValue, resolvedFilename, options, render::Shader::Type::FRAGMENT_SHADER
            );

            if (!fragmentShader)
				throw file::ParserError("Missing fragment shader for pass '" + name + "'");

            auto pass = render::Pass::create(
                name,
                Program::create(options->context(), vertexShader, fragmentShader),
                attributeBindings,
                uniformBindings,
                stateBindings,
                macroBindings,
                states,
				fallback
            );

			// set uniform default values
            for (auto& nameAndValues : uniformDefaultValues)
                setUniformDefaultValueOnPass(
                    pass,
                    nameAndValues.first,
                    nameAndValues.second.first,
                    nameAndValues.second.second
                );

            passes.push_back(pass);
        }
	}
}

void
EffectParser::setUniformDefaultValueOnPass(render::Pass::Ptr	pass,
										   const std::string&	name,
										   UniformType			type,
										   UniformValue&		value)
{
	if (type == UniformType::INT)
	{
		auto& nv = value.numericValue;

		if (nv.size() == 1)
			pass->setUniform(name, nv[0].intValue);
		else if (nv.size() == 2)
			pass->setUniform(name, nv[0].intValue, nv[1].intValue);
		else if (nv.size() == 3)
			pass->setUniform(name, nv[0].intValue, nv[1].intValue, nv[2].intValue);
		else if (nv.size() == 4)
			pass->setUniform(name, nv[0].intValue, nv[1].intValue, nv[2].intValue, nv[3].intValue);
	}
	else if (type == UniformType::FLOAT)
	{
		auto& nv = value.numericValue;

		if (nv.size() == 1)
			pass->setUniform(name, nv[0].floatValue);
		else if (nv.size() == 2)
			pass->setUniform(name, nv[0].floatValue, nv[1].floatValue);
		else if (nv.size() == 3)
			pass->setUniform(name, nv[0].floatValue, nv[1].floatValue, nv[2].floatValue);
		else if (nv.size() == 4)
			pass->setUniform(name, nv[0].floatValue, nv[1].floatValue, nv[2].floatValue, nv[3].floatValue);
	}
	else if (type == UniformType::TEXTURE)
	{
		pass->setUniform(name, value.textureValue);
	}
}

render::Shader::Ptr
EffectParser::parseShader(const Json::Value& 		shaderNode,
						  const std::string&		resolvedFilename,
						  file::Options::Ptr    	options,
						  render::Shader::Type 		type)
{
	std::string glsl;

	if (shaderNode.isString())
		glsl = shaderNode.asString();
	else
		return nullptr;

	auto shader = Shader::create(options->context(), type, glsl);
	auto blocks = std::shared_ptr<GLSLBlockList>(new GLSLBlockList());

	blocks->push_front(GLSLBlock(GLSLBlockType::TEXT, ""));
	_glslBlocks[shader] = blocks;
	parseGLSL(glsl, options, blocks, blocks->begin());

	return shader;
}

void
EffectParser::parseGLSL(std::string 			glsl,
						file::Options::Ptr 		options,
						GLSLBlockListPtr		blocks,
						GLSLBlockList::iterator	insertIt)
{
	std::string line;
	std::stringstream stream(glsl);
	auto i = 0;
	auto lastBlockEnd = 0;
	auto numIncludes = 0;

	while (std::getline(stream, line))
	{
		auto firstSharpPos = line.find_first_of('#');
		if (firstSharpPos != std::string::npos && line.substr(firstSharpPos, 16) == "#pragma include("
			&& (line[firstSharpPos + 16] == '"' || line[firstSharpPos + 16] == '\''))
		{
			auto filename = line.substr(firstSharpPos + 17, line.find_last_of(line[firstSharpPos + 16]) - 17 - firstSharpPos);

			if (lastBlockEnd != i)
				insertIt = blocks->insert_after(insertIt, GLSLBlock(GLSLBlockType::TEXT, glsl.substr(lastBlockEnd, i - lastBlockEnd)));
			insertIt = blocks->insert_after(insertIt, GLSLBlock(GLSLBlockType::FILE, filename));

			lastBlockEnd = i + line.size() + 1;

			++numIncludes;
		}
		i += line.size() + 1;
	}

	if (i != lastBlockEnd)
		insertIt = blocks->insert_after(insertIt, GLSLBlock(GLSLBlockType::TEXT, glsl.substr(lastBlockEnd)));

	if (numIncludes)
		loadGLSLDependencies(blocks, options);
}

void
EffectParser::loadGLSLDependencies(GLSLBlockListPtr		blocks,
								   file::Options::Ptr 	options)
{
	for (auto blockIt = blocks->begin(); blockIt != blocks->end(); blockIt++)
	{
		auto& block = *blockIt;

		if (block.first == GLSLBlockType::FILE)
		{
			if (options->assetLibrary()->hasBlob(block.second))
			{
				auto& data = options->assetLibrary()->blob(block.second);

				block.first = GLSLBlockType::TEXT;
#ifdef DEBUG
				block.second = "//#pragma include(\"" + block.second + "\")\n";
#else
				block.second = "\n";
#endif
				parseGLSL(std::string((const char*)&data[0], data.size()), options, blocks, blockIt);
			}
			else
			{
				auto loader = Loader::create(options);

				++_numDependencies;

				_loaderCompleteSlots[loader] = loader->complete()->connect(std::bind(
				    &EffectParser::glslIncludeCompleteHandler,
				    std::static_pointer_cast<EffectParser>(shared_from_this()),
					std::placeholders::_1,
					blocks,
					blockIt,
					block.second
				));

				_loaderErrorSlots[loader] = loader->error()->connect(std::bind(
				    &EffectParser::dependencyErrorHandler,
					std::static_pointer_cast<EffectParser>(shared_from_this()),
					std::placeholders::_1,
					block.second
			    ));

				loader->queue(block.second)->load();
			}
		}
	}

	if (_numDependencies == _numLoadedDependencies && _effect)
		finalize();
}

void
EffectParser::glslIncludeCompleteHandler(LoaderPtr 			        loader,
										 GLSLBlockListPtr 			blocks,
	 								     GLSLBlockList::iterator 	blockIt,
                                         const std::string&         filename)
{
	auto& block = *blockIt;

	block.first = GLSLBlockType::TEXT;
#ifdef DEBUG
	block.second = "//#pragma include(\"" + filename + "\")\n";
#else
	block.second = "\n";
#endif

	++_numLoadedDependencies;

    auto file = loader->files().at(filename);
    auto resolvedFilename = file->resolvedFilename();
	auto options = Options::create(_options);
	auto pos = resolvedFilename.find_last_of("/\\");

    //options->includePaths().clear();
	if (pos != std::string::npos)
	{
		options = file::Options::create(options);
        options->includePaths().push_back(resolvedFilename.substr(0, pos));
	}

    parseGLSL(std::string((const char*)&file->data()[0], file->data().size()), options, blocks, blockIt);

	if (_numDependencies == _numLoadedDependencies && _effect)
		finalize();
}

void
EffectParser::dependencyErrorHandler(std::shared_ptr<Loader> loader, const std::string& filename)
{
#ifdef DEBUG
	std::cerr << "Unable to load dependency '" << filename << "', included paths are:" << std::endl;
	for (auto& path : loader->options()->includePaths())
		std::cerr << path << std::endl;
#endif // defined(DEBUG)

	throw file::ParserError("Unable to load dependencies.");
}

void
EffectParser::parseBlendMode(const Json::Value&				contextNode,
						     render::Blending::Source&		srcFactor,
						     render::Blending::Destination&	dstFactor)
{
	auto blendModeArray	= contextNode.get("blendMode", 0);

	if (blendModeArray.isArray())
	{
		auto blendSrcFactorString = "src_" + blendModeArray[0].asString();
		if (_blendFactorMap.count(blendSrcFactorString))
			srcFactor = static_cast<render::Blending::Source>(_blendFactorMap[blendSrcFactorString]);

		auto blendDstFactorString = "dst_" + blendModeArray[1].asString();
		if (_blendFactorMap.count(blendDstFactorString))
			dstFactor = static_cast<render::Blending::Destination>(_blendFactorMap[blendDstFactorString]);
	}
	else if (blendModeArray.isString())
	{
		auto blendModeString = blendModeArray.asString();

		if (_blendFactorMap.count(blendModeString))
		{
			auto blendMode = _blendFactorMap[blendModeString];

			srcFactor = static_cast<render::Blending::Source>(blendMode & 0x00ff);
			dstFactor = static_cast<render::Blending::Destination>(blendMode & 0xff00);
		}
	}
}

void
EffectParser::parseZSort(const Json::Value&	contextNode,
						 bool& zSorted) const
{
	auto zsortedValue	= contextNode.get("zSort", 0);

	if (zsortedValue.isBool())
		zSorted = zsortedValue.asBool();
}

void
EffectParser::parseColorMask(const Json::Value&	contextNode,
						     bool& colorMask) const
{
	auto colorMaskValue	= contextNode.get("colorMask", 0);

	if (colorMaskValue.isBool())
		colorMask = colorMaskValue.asBool();
}

void
EffectParser::parseDepthTest(const Json::Value& contextNode,
							 bool& depthMask,
							 render::CompareMode& depthFunc)
{
	auto depthTest	= contextNode.get("depthTest", 0);

	if (depthTest.isObject())
	{
        auto depthMaskValue = depthTest.get("depthMask", 0);
        auto depthFuncValue = depthTest.get("depthFunc", 0);

        if (depthMaskValue.isBool())
            depthMask = depthMaskValue.asBool();

        if (depthFuncValue.isString())
    		depthFunc = _compareFuncMap[depthFuncValue.asString()];
	}
    else if (depthTest.isArray())
    {
        depthMask = depthTest[0].asBool();
		depthFunc = _compareFuncMap[depthTest[1].asString()];
    }
    else
    {
    	auto depthMaskValue = contextNode.get("depthMask", 0);
    	auto depthFuncValue = contextNode.get("depthFunc", 0);

    	if (depthMaskValue.isBool())
    		depthMask = depthMaskValue.asBool();
    	if (depthFuncValue.isString())
    		depthFunc = _compareFuncMap[depthFuncValue.asString()];
    }
}

void
EffectParser::parseTriangleCulling(const Json::Value& contextNode,
								   TriangleCulling& triangleCulling)
{
    auto triangleCullingValue   = contextNode.get("triangleCulling", 0);

    if (triangleCullingValue.isString())
    {
        auto triangleCullingString = triangleCullingValue.asString();

        if (triangleCullingString == "back")
            triangleCulling = TriangleCulling::BACK;
        else if (triangleCullingString == "front")
            triangleCulling = TriangleCulling::FRONT;
        else if (triangleCullingString == "both")
            triangleCulling = TriangleCulling::BOTH;
        else if (triangleCullingString == "none")
            triangleCulling = TriangleCulling::NONE;
    }
}

float
EffectParser::parsePriority(const Json::Value& contextNode,
							float defaultPriority)
{
	auto	priorityNode	= contextNode.get("priority", defaultPriority);
	float	ret				= defaultPriority;

	if (!priorityNode.isNull())
	{
		if (priorityNode.isInt())
			ret = (float)priorityNode.asInt();
		else if (priorityNode.isDouble())
			ret = (float)priorityNode.asDouble();
		else if (priorityNode.isString())
			ret = priority(priorityNode.asString());
		else if (priorityNode.isArray())
		{
			if (priorityNode[0].isString() && priorityNode[1].isDouble())
				ret = priority(priorityNode[0].asString()) + (float)priorityNode[1].asDouble();
		}
	}

	return ret;
}

void
EffectParser::parseBindingNameAndSource(const Json::Value&	contextNode, 
										std::string&		propertyName, 
										BindingSource&		source,
										RegexPtr&			regexp)
{
	source	= BindingSource::TARGET;
	regexp	= nullptr;
	if (contextNode.isString())
		propertyName = contextNode.asString();
	else if (contextNode.isObject())
	{
		auto propertyValue = contextNode.get("property", 0);
		auto sourceValue = contextNode.get("source", 0);

		if (propertyValue.isString())
			propertyName = propertyValue.asString();

		if (sourceValue.isString())
		{
			auto sourceString = sourceValue.asString();

			if (sourceString == "target")
				source = BindingSource::TARGET;
			else if (sourceString == "renderer")
				source = BindingSource::RENDERER;
			else if (sourceString == "root")
				source = BindingSource::ROOT;
		}
	}

	if (!propertyName.empty())
	{
		const auto withVariableRegex	= std::regex(".*\\[\\$\\{.*\\}\\].*");
		const auto variableRegex		= std::regex("(\\$\\{)(.*)\\}");
	
		if (std::regex_match(propertyName, withVariableRegex))
		{
			// generate regex to recognize the macro when coming from filtered out data provider
	
			auto regexString	= std::regex_replace(propertyName, variableRegex, "\\d");
			regexString			= std::regex_replace(regexString, std::regex("(\\[|\\.|\\])"), "\\$&");

			regexp				= std::shared_ptr<std::regex>(new std::regex(regexString));
		}
	}
}

void
EffectParser::parseBindings(const Json::Value&	contextNode,
						    BindingMap&			attributeBindings,
						    BindingMap&			uniformBindings,
						    BindingMap&			stateBindings,
							MacroBindingMap&	macroBindings,
							UniformValues&		uniformDefaultValues)
{
	auto attributeBindingsValue = contextNode.get("attributeBindings", 0);
	if (attributeBindingsValue.isObject())
		for (auto propertyName : attributeBindingsValue.getMemberNames())
			parseBindingNameAndSource(
				attributeBindingsValue.get(propertyName, 0),
				attributeBindings[propertyName].first,
				attributeBindings[propertyName].second
			);

	parseUniformBindings(contextNode, uniformBindings, uniformDefaultValues);

	auto stateBindingsValue = contextNode.get("stateBindings", 0);
	if (stateBindingsValue.isObject())
		for (auto propertyName : stateBindingsValue.getMemberNames())
			parseBindingNameAndSource(
				stateBindingsValue.get(propertyName, 0),
				stateBindings[propertyName].first,
				stateBindings[propertyName].second
			);

	parseMacroBindings(contextNode, macroBindings);
}

void
EffectParser::parseMacroBindings(const Json::Value&	contextNode, MacroBindingMap&	macroBindings)
{
	auto macroBindingsValue = contextNode.get("macroBindings", 0);

	if (macroBindingsValue.isObject())
	{
		for (auto propertyName : macroBindingsValue.getMemberNames())
		{
			auto macroBindingValue = macroBindingsValue.get(propertyName, 0);

			MacroBindingDefault&	bindingDefault	= std::get<2>(macroBindings[propertyName]);
			auto&					min				= std::get<3>(macroBindings[propertyName]);
			auto&					max				= std::get<4>(macroBindings[propertyName]);

			bindingDefault.semantic = MacroBindingDefaultValueSemantic::UNSET;
			min						= -INT_MAX;
			max						= INT_MAX;

			parseBindingNameAndSource(
				macroBindingValue,
				std::get<0>(macroBindings[propertyName]),
				std::get<1>(macroBindings[propertyName]),
				std::get<5>(macroBindings[propertyName])
			);

			if (macroBindingValue.isObject())
			{
				auto nameValue		= macroBindingValue.get("property", 0);
				auto minValue		= macroBindingValue.get("min", -INT_MAX);
				auto maxValue		= macroBindingValue.get("max", INT_MAX);
				auto defaultValue	= macroBindingValue.get("default", "");

				if (defaultValue.isInt())
				{
					bindingDefault.semantic = MacroBindingDefaultValueSemantic::VALUE;
					bindingDefault.value.value = defaultValue.asInt();
				}
				else if (defaultValue.isBool())
				{
					bindingDefault.semantic = MacroBindingDefaultValueSemantic::PROPERTY_EXISTS;
					bindingDefault.value.propertyExists = defaultValue.asBool();
				}

				min = minValue.asInt();
				max = maxValue.asInt();
			}
			else if (macroBindingValue.isInt())
			{
				bindingDefault.semantic = MacroBindingDefaultValueSemantic::VALUE;
				bindingDefault.value.value = macroBindingValue.asInt();
			}
			else if (macroBindingValue.isBool())
			{
				bindingDefault.semantic = MacroBindingDefaultValueSemantic::PROPERTY_EXISTS;
				bindingDefault.value.propertyExists = macroBindingValue.asBool();
			}

			
		}
	}

	
}

void
EffectParser::parseUniformBindings(const Json::Value&	contextNode,
								   BindingMap&	uniformBindings,
								   UniformValues&		uniformDefaultValues)
{
	auto uniformBindingsValue = contextNode.get("uniformBindings", 0);
	if (uniformBindingsValue.isObject())
		for (auto propertyName : uniformBindingsValue.getMemberNames())
		{
			auto uniformBindingValue = uniformBindingsValue.get(propertyName, 0);

			parseBindingNameAndSource(
				uniformBindingValue,
				uniformBindings[propertyName].first,
				uniformBindings[propertyName].second
			);

			if (uniformBindingValue.isObject())
			{
				auto nameValue = uniformBindingValue.get("property", 0);
				auto defaultValue = uniformBindingValue.get("default", "");

				if (defaultValue.isArray() || defaultValue.isNumeric()
					|| (defaultValue.isString() && !defaultValue.asString().empty()))
				{
					parseUniformDefaultValues(defaultValue, uniformDefaultValues[propertyName]);
				}
			}
			else if (uniformBindingValue.isArray() || uniformBindingValue.isNumeric())
				parseUniformDefaultValues(uniformBindingValue, uniformDefaultValues[propertyName]);
		}
}

void
EffectParser::parseUniformDefaultValues(const Json::Value&		contextNode,
										UniformTypeAndValue&	uniformTypeAndValue)
{
	if (contextNode.isArray())
	{
		for (auto value : contextNode)
			parseUniformDefaultValues(value, uniformTypeAndValue);

		return;
	}

	UniformValue& v = uniformTypeAndValue.second;

	if (contextNode.isNumeric())
	{
		UniformNumericValue nv;

		if (contextNode.isDouble())
		{
			nv.floatValue = contextNode.asFloat();
			uniformTypeAndValue.first = UniformType::FLOAT;
		}
		else if (contextNode.isInt())
		{
			nv.intValue = contextNode.asInt();
			uniformTypeAndValue.first = UniformType::INT;
		}

		v.numericValue.push_back(nv);
	}
	else if (contextNode.isString())
	{
		auto textureFilename = contextNode.asString();
		int pos = _resolvedFilename.find_last_of("/\\");
		auto options = _options;

		uniformTypeAndValue.first = UniformType::TEXTURE;
		uniformTypeAndValue.second.textureValue = nullptr;

		if (pos > 0)
		{
			options = file::Options::create(_options);
			options->includePaths().push_back(_resolvedFilename.substr(0, pos));
		}

		uniformTypeAndValue.second.textureValue = _assetLibrary->texture(textureFilename);
		for (auto& path : options->includePaths())
		{
			uniformTypeAndValue.second.textureValue = _assetLibrary->texture(path + "/" + textureFilename);
			if (uniformTypeAndValue.second.textureValue)
				break;
		}

		if (!uniformTypeAndValue.second.textureValue)
			loadTexture(textureFilename, uniformTypeAndValue, options);
	}
}

void
EffectParser::loadTexture(const std::string&	textureFilename,
						  UniformTypeAndValue&	uniformTypeAndValue,
						  Options::Ptr			options)
{
	Options::Ptr o = Options::create(options);
    auto loader = Loader::create(o);

	o->loadAsynchronously(false);

	_numDependencies++;

	_loaderCompleteSlots[loader] = loader->complete()->connect([&](file::Loader::Ptr loader)
	{
		uniformTypeAndValue.second.textureValue = _assetLibrary->texture(textureFilename);
		uniformTypeAndValue.second.textureValue->upload();

        ++_numLoadedDependencies;
	});

	_loaderErrorSlots[loader] = loader->error()->connect(std::bind(
		&EffectParser::dependencyErrorHandler,
		std::static_pointer_cast<EffectParser>(shared_from_this()),
		std::placeholders::_1,
        textureFilename
	));

	loader->queue(textureFilename)->load();
}

void
EffectParser::parseSamplerStates(const Json::Value&                                     contextNode,
                                 std::unordered_map<std::string, render::SamplerState>& samplerStates)
{
    auto samplerStatesValue = contextNode.get("samplerStates", 0);

    if (samplerStatesValue.isObject())
        for (auto propertyName : samplerStatesValue.getMemberNames())
        {
            auto samplerStateValue = samplerStatesValue.get(propertyName, 0);

            if (samplerStateValue.isObject())
            {
                auto wrapModeStr        = samplerStateValue.get("wrapMode", "clamp").asString();
                auto textureFilterStr   = samplerStateValue.get("textureFilter", "nearest").asString();
                auto mipFilterStr       = samplerStateValue.get("mipFilter", "none").asString();
                auto wrapMode           = wrapModeStr == "repeat" ? WrapMode::REPEAT : WrapMode::CLAMP;
                auto textureFilter      = textureFilterStr == "linear"
                    ? TextureFilter::LINEAR
                    : TextureFilter::NEAREST;
                auto mipFilter          = mipFilterStr == "linear"
                    ? MipFilter::LINEAR
                    : (mipFilterStr == "nearest" ? MipFilter::NEAREST : MipFilter::NONE);

                samplerStates[propertyName] = SamplerState(wrapMode, textureFilter, mipFilter);
            }
        }
}

void
EffectParser::parseStencilState(const Json::Value& contextNode,
								CompareMode& stencilFunc,
								int& stencilRef,
								uint& stencilMask,
								StencilOperation& stencilFailOp,
								StencilOperation& stencilZFailOp,
								StencilOperation& stencilZPassOp) const
{
	auto stencilTest	= contextNode.get("stencilTest", 0);

	if (stencilTest.isObject())
	{
        auto stencilFuncValue	= stencilTest.get("stencilFunc", 0);
		auto stencilRefValue	= stencilTest.get("stencilRef", 0);
		auto stencilMaskValue	= stencilTest.get("stencilMask", 0);
		auto stencilOpsValue	= stencilTest.get("stencilOps", 0);

		if (stencilFuncValue.isString())
			stencilFunc	= _compareFuncMap[stencilFuncValue.asString()];
		if (stencilRefValue.isInt())
			stencilRef	= stencilRefValue.asInt();
		if (stencilMaskValue.isUInt())
			stencilMask	= stencilMaskValue.asUInt();
		parseStencilOperations(stencilOpsValue, stencilFailOp, stencilZFailOp, stencilZPassOp);
	}
    else if (stencilTest.isArray())
    {
		stencilFunc = _compareFuncMap[stencilTest[0].asString()];
		stencilRef	= stencilTest[1].asInt();
		stencilMask	= stencilTest[2].asUInt();
		parseStencilOperations(stencilTest[3], stencilFailOp, stencilZFailOp, stencilZPassOp);
    }
}

void
EffectParser::parseScissorTest(const Json::Value& contextNode,
								bool&			  scissorTest,
								ScissorBox&	      scissorBox) const
{
	auto scissorTestNode		= contextNode.get("scissorTest", 0);

	if (!scissorTestNode.isNull() && scissorTestNode.isBool())
		scissorTest = scissorTestNode.asBool();

	auto scissorBoxNode			= contextNode.get("scissorBox", 0);

	if (!scissorBoxNode.isNull() && scissorBoxNode.isArray())
	{
		if (scissorBoxNode[0].isInt())
			scissorBox.x		= scissorBoxNode[0].asInt();
		if (scissorBoxNode[1].isInt())
			scissorBox.y		= scissorBoxNode[1].asInt();
		if (scissorBoxNode[2].isInt())
			scissorBox.width	= scissorBoxNode[2].asInt();
		if (scissorBoxNode[3].isInt())
			scissorBox.height	= scissorBoxNode[3].asInt();
	}
}

void
EffectParser::parseStencilOperations(const Json::Value& contextNode,
									 StencilOperation& 	stencilFailOp,
									 StencilOperation& 	stencilZFailOp,
									 StencilOperation& 	stencilZPassOp) const
{
	if (contextNode.isArray())
	{
		if (contextNode[0].isString())
			stencilFailOp = _stencilOpMap[contextNode[0].asString()];
		if (contextNode[1].isString())
			stencilZFailOp = _stencilOpMap[contextNode[1].asString()];
		if (contextNode[2].isString())
			stencilZPassOp = _stencilOpMap[contextNode[2].asString()];
	}
	else
	{
		auto failValue	= contextNode.get("fail", 0);
		auto zfailValue	= contextNode.get("zfail", 0);
		auto zpassValue	= contextNode.get("zpass", 0);

		if (failValue.isString())
			stencilFailOp = _stencilOpMap[failValue.asString()];
		if (zfailValue.isString())
			stencilZFailOp = _stencilOpMap[zfailValue.asString()];
		if (zpassValue.isString())
			stencilZPassOp = _stencilOpMap[zpassValue.asString()];
	}
}

AbstractTexture::Ptr
EffectParser::parseTarget(const Json::Value&                contextNode,
                          std::shared_ptr<AbstractContext>  context,
                          TexturePtrMap&                    targets)
{
    auto targetValue = contextNode.get("target", 0);

	AbstractTexture::Ptr   target;
	std::string            targetName;

    if (targetValue.isObject())
    {
        auto nameValue  = targetValue.get("name", 0);

        if (nameValue.isString())
			targetName = nameValue.asString();

        auto sizeValue  = targetValue.get("size", 0);
        auto width      = 0;
        auto height     = 0;

        if (sizeValue.asUInt() != 0)
            width = height = sizeValue.asUInt();
        else
        {
            width = targetValue.get("width", 0).asUInt();
            height = targetValue.get("height", 0).asUInt();
        }

		const bool isCubeTexture = targetValue.get("isCube", 0).isBool()
			? targetValue.get("isCube", 0).asBool()
			: false;

		if (!isCubeTexture)
        {
            auto texture = Texture::create(context, width, height, false, true);

            if (targetName.length())
                _assetLibrary->texture(targetName, texture);
            target = texture;
        }
		else
        {
            auto cubeTexture = CubeTexture::create(context, width, height, false, true);

            if (targetName.length())
                _assetLibrary->cubeTexture(targetName, cubeTexture);
            target = cubeTexture;
        }

		target->upload();
    }
	else if (targetValue.isString())
	{
		targetName = targetValue.asString();
		target = _assetLibrary->texture(targetName);
	}

	if (target && targetName.length())
		targets[targetName] = target;

    return target;
}

void
EffectParser::parseTechniques(const Json::Value&				root,
							  const std::string&				filename,
							  std::shared_ptr<file::Options>	options,
							  render::AbstractContext::Ptr		context)
{
	auto techniquesValues = root.get("techniques", 0);

	if (techniquesValues.isArray())
	{
		for (auto techniqueValue : techniquesValues)
		{
			if (!parseConfiguration(techniqueValue))
				continue;

			if (techniqueValue.isObject())
			{
				auto techniqueName	= techniqueValue.get("name", "default").asString();
				auto& targets		= _techniqueTargets[techniqueName];
				auto& passes		= _techniquePasses[techniqueName];
				auto fallbackValue	= techniqueValue.get("fallback", 0);

				if (fallbackValue.isString() && fallbackValue.asString().length())
					_techniqueFallback[techniqueName] = fallbackValue.asString();

				BindingMap		attributeBindings(_defaultAttributeBindings);
				BindingMap		uniformBindings(_defaultUniformBindings);
				BindingMap		stateBindings(_defaultStateBindings);
				MacroBindingMap	macroBindings(_defaultMacroBindings);
<<<<<<< HEAD
				UniformValues			uniformDefaultValues(_defaultUniformValues);

=======
				UniformValues	uniformDefaultValues(_defaultUniformValues);
        
>>>>>>> 34fc2e74
				// bindings
				parseBindings(
					techniqueValue,
					attributeBindings,
					uniformBindings,
					stateBindings,
					macroBindings,
					uniformDefaultValues
				);

				// render states
				auto states = parseRenderStates(techniqueValue, context, _globalTargets, _defaultStates, 0.0f);

				parsePasses(
					techniqueValue,
					filename,
					options,
					context,
					passes,
					targets,
					attributeBindings,
					uniformBindings,
					stateBindings,
					macroBindings,
					states,
					uniformDefaultValues
				);
			}
		}
	}
	else
	{
		_techniquePasses["default"] = _globalPasses;
		_techniqueTargets["default"] = _globalTargets;
	}
}

bool
EffectParser::parseConfiguration(const Json::Value&	root)
{
	auto confValue	= root.get("configuration", 0);
	auto platforms	= _options->platforms();
	auto userFlags	= _options->userFlags();
	auto r = false;

	if (confValue.isArray())
	{
		for (auto value : confValue)
		{
			// if the config. token is a string and we can find it in the list of platforms,
			// then the configuration is ok and we return true
			if (value.isString() &&
				(std::find(platforms.begin(), platforms.end(), value.asString()) != platforms.end() ||
				std::find(userFlags.begin(), userFlags.end(), value.asString()) != userFlags.end()))
				return true;
			else if (value.isArray())
			{
				// if the config. token is an array, we check that *all* the string tokens are in
				// the platforms list; if a single of them is not there then the config. token
				// is considered to be false
				for (auto str : value)
				if (str.isString() &&
					(std::find(platforms.begin(), platforms.end(), str.asString()) == platforms.end() ||
					std::find(userFlags.begin(), userFlags.end(), str.asString()) != userFlags.end()))
				{
					r = r || false;
					break;
				}
			}
		}
	}
	else
		return true;

	return r;
}

std::string
EffectParser::concatenateGLSLBlocks(GLSLBlockListPtr blocks)
{
	std::string glsl = "";

	for (auto& block : *blocks)
		glsl += block.second;

	return glsl;
}

void
EffectParser::finalize()
{
	for (auto& technique : _techniquePasses)
    {
    	auto techniqueName = technique.first;
		auto passes = technique.second;

		for (auto& pass : passes)
		{
			auto program = pass->program();

			program->vertexShader()->source(
				"#define VERTEX_SHADER\r\n"
				+ concatenateGLSLBlocks(_glslBlocks[program->vertexShader()])
			);

			program->fragmentShader()->source(
				"#define FRAGMENT_SHADER\r\n"
				+ concatenateGLSLBlocks(_glslBlocks[program->fragmentShader()])
			);
		}

		if (_techniqueFallback.count(techniqueName))
		{
			_effect->addTechnique(techniqueName, passes, _techniqueFallback[techniqueName]);
			if (techniqueName != "default" && techniqueName == _defaultTechnique)
				_effect->addTechnique("default", passes, _techniqueFallback[techniqueName]);
		}
		else
		{
			_effect->addTechnique(techniqueName, passes);
			if (techniqueName != "default" && techniqueName == _defaultTechnique)
				_effect->addTechnique("default", passes);
		}
    }

	if (!_effect->techniques().empty() && _effect->techniques().count("default") == 0)
	{
		// FIXME
		const std::string&		viableTechniqueName = _effect->techniques().begin()->first;
		std::vector<Pass::Ptr>	viableTechnique		(_effect->technique(viableTechniqueName));

		if (_effect->hasFallback(viableTechniqueName))
			_effect->addTechnique("default", viableTechnique, _effect->fallback(viableTechniqueName));
		else
			_effect->addTechnique("default", viableTechnique);

#ifdef DEBUG
		std::cerr << "Warning:\tEffect '" << _effectName << "' does not provide achievable default technique ('" << _defaultTechnique << "'), switched to '" << viableTechniqueName << "'" << std::endl;
#endif // DEBUG
	}

#ifdef DEBUG_FALLBACK
	std::cout << "\nfinalize '" << _effectName << "'" << std::endl;
	for (auto& technique : _effect->techniques())
	{
		std::cout << "\t- technique '" << technique.first << "'";
		if (_effect->hasFallback(technique.first))
			std::cout << "\t-> '" << _effect->fallback(technique.first) << "'" << std::endl;
		else
			std::cout << std::endl;

		for (auto& pass : technique.second)
		{
			std::cout << "\t\t- pass '" << pass->name() << "'\tpriority = " << pass->states()->priority();
			if (!pass->fallback().empty())
				std::cout << "\t-> '" << pass->fallback() << "'" << std::endl;
			else
				std::cout << std::endl;
		}
	}
#endif // DEBUG_FALLBACK

	for (auto& targets : _techniqueTargets)
		for (auto& target : targets.second)
			_effect->data()->set(target.first, target.second);

	for (auto& targetNameAndPtr : _globalTargets)
		_effect->data()->set(targetNameAndPtr.first, targetNameAndPtr.second);

	_assetLibrary->effect(_effectName, _effect);
    _assetLibrary->effect(_filename, _effect);

	_complete->execute(shared_from_this());
}<|MERGE_RESOLUTION|>--- conflicted
+++ resolved
@@ -120,11 +120,11 @@
 	std::unordered_map<std::string, float> m;
 
 	// The higher the priority, the earlier the drawcall is rendered.
-	m["first"]			= Priority::FIRST;
-	m["background"]		= Priority::BACKGROUND;
-	m["opaque"]			= Priority::OPAQUE;
-	m["transparent"]	= Priority::TRANSPARENT;
-	m["last"]			= Priority::LAST;
+	m["first"]			= priority::FIRST;
+	m["background"]		= priority::BACKGROUND;
+	m["opaque"]			= priority::OPAQUE;
+	m["transparent"]	= priority::TRANSPARENT;
+	m["last"]			= priority::LAST;
 
 	return m;
 }
@@ -1218,13 +1218,8 @@
 				BindingMap		uniformBindings(_defaultUniformBindings);
 				BindingMap		stateBindings(_defaultStateBindings);
 				MacroBindingMap	macroBindings(_defaultMacroBindings);
-<<<<<<< HEAD
-				UniformValues			uniformDefaultValues(_defaultUniformValues);
-
-=======
 				UniformValues	uniformDefaultValues(_defaultUniformValues);
         
->>>>>>> 34fc2e74
 				// bindings
 				parseBindings(
 					techniqueValue,
