/*
Copyright (c) 2014 Aerys

Permission is hereby granted, free of charge, to any person obtaining a copy of this software and
associated documentation files (the "Software"), to deal in the Software without restriction,
including without limitation the rights to use, copy, modify, merge, publish, distribute,
sublicense, and/or sell copies of the Software, and to permit persons to whom the Software is
furnished to do so, subject to the following conditions:

The above copyright notice and this permission notice shall be included in all copies or
substantial portions of the Software.

THE SOFTWARE IS PROVIDED "AS IS", WITHOUT WARRANTY OF ANY KIND, EXPRESS OR IMPLIED, INCLUDING
BUT NOT LIMITED TO THE WARRANTIES OF MERCHANTABILITY, FITNESS FOR A PARTICULAR PURPOSE AND
NONINFRINGEMENT. IN NO EVENT SHALL THE AUTHORS OR COPYRIGHT HOLDERS BE LIABLE FOR ANY CLAIM,
DAMAGES OR OTHER LIABILITY, WHETHER IN AN ACTION OF CONTRACT, TORT OR OTHERWISE, ARISING FROM,
OUT OF OR IN CONNECTION WITH THE SOFTWARE OR THE USE OR OTHER DEALINGS IN THE SOFTWARE.
*/

#include "minko/file/EffectParser.hpp"

#include "minko/file/Loader.hpp"
#include "minko/data/Provider.hpp"
#include "minko/render/Effect.hpp"
#include "minko/render/Program.hpp"
#include "minko/render/States.hpp"
#include "minko/render/Effect.hpp"
#include "minko/render/Blending.hpp"
#include "minko/render/CompareMode.hpp"
#include "minko/render/WrapMode.hpp"
#include "minko/render/TextureFilter.hpp"
#include "minko/render/MipFilter.hpp"
#include "minko/render/TriangleCulling.hpp"
#include "minko/render/AbstractTexture.hpp"
#include "minko/render/Texture.hpp"
#include "minko/render/CubeTexture.hpp"
#include "minko/render/Pass.hpp"
#include "minko/render/Priority.hpp"
#include "minko/file/FileProtocol.hpp"
#include "minko/file/Options.hpp"
#include "minko/file/AssetLibrary.hpp"
#include "minko/data/Store.hpp"
#include "minko/log/Logger.hpp"

#include "json/json.h"

using namespace minko;
using namespace minko::data;
using namespace minko::file;
using namespace minko::render;

std::unordered_map<std::string, unsigned int> EffectParser::_blendFactorMap = EffectParser::initializeBlendFactorMap();
std::unordered_map<std::string, unsigned int>
EffectParser::initializeBlendFactorMap()
{
	std::unordered_map<std::string, unsigned int> m;

	m["src_zero"]					= static_cast<uint>(render::Blending::Source::ZERO);
    m["src_one"]					= static_cast<uint>(render::Blending::Source::ONE);
    m["src_color"]					= static_cast<uint>(render::Blending::Source::SRC_COLOR);
    m["src_one_minus_src_color"]	= static_cast<uint>(render::Blending::Source::ONE_MINUS_SRC_COLOR);
    m["src_src_alpha"]				= static_cast<uint>(render::Blending::Source::SRC_ALPHA);
    m["src_one_minus_src_alpha"]	= static_cast<uint>(render::Blending::Source::ONE_MINUS_SRC_ALPHA);
    m["src_dst_alpha"]				= static_cast<uint>(render::Blending::Source::DST_ALPHA);
    m["src_one_minus_dst_alpha"]	= static_cast<uint>(render::Blending::Source::ONE_MINUS_DST_ALPHA);

    m["dst_zero"]					= static_cast<uint>(render::Blending::Destination::ZERO);
    m["dst_one"]					= static_cast<uint>(render::Blending::Destination::ONE);
	m["dst_dst_color"]				= static_cast<uint>(render::Blending::Destination::DST_COLOR);
    m["dst_one_minus_dst_color"]	= static_cast<uint>(render::Blending::Destination::ONE_MINUS_DST_COLOR);
    m["dst_src_alpha_saturate"]		= static_cast<uint>(render::Blending::Destination::SRC_ALPHA_SATURATE);
    m["dst_one_minus_src_alpha"]	= static_cast<uint>(render::Blending::Destination::ONE_MINUS_SRC_ALPHA);
    m["dst_dst_alpha"]				= static_cast<uint>(render::Blending::Destination::DST_ALPHA);
    m["dst_one_minus_dst_alpha"]	= static_cast<uint>(render::Blending::Destination::ONE_MINUS_DST_ALPHA);

	m["default"]					= static_cast<uint>(render::Blending::Mode::DEFAULT);
	m["alpha"]						= static_cast<uint>(render::Blending::Mode::ALPHA);
	m["additive"]					= static_cast<uint>(render::Blending::Mode::ADDITIVE);

	return m;
}

std::unordered_map<std::string, render::CompareMode> EffectParser::_compareFuncMap = EffectParser::initializeCompareFuncMap();
std::unordered_map<std::string, render::CompareMode>
EffectParser::initializeCompareFuncMap()
{
	std::unordered_map<std::string, render::CompareMode> m;

	m["always"]			= render::CompareMode::ALWAYS;
	m["equal"]			= render::CompareMode::EQUAL;
	m["greater"]		= render::CompareMode::GREATER;
	m["greater_equal"]	= render::CompareMode::GREATER_EQUAL;
	m["less"]			= render::CompareMode::LESS;
	m["less_equal"]		= render::CompareMode::LESS_EQUAL;
	m["never"]			= render::CompareMode::NEVER;
    m["not_equal"]      = render::CompareMode::NOT_EQUAL;
    
	return m;
}

std::unordered_map<std::string, render::StencilOperation> EffectParser::_stencilOpMap = EffectParser::initializeStencilOperationMap();
std::unordered_map<std::string, render::StencilOperation>
EffectParser::initializeStencilOperationMap()
{
	std::unordered_map<std::string, render::StencilOperation> m;

	m["keep"]			= render::StencilOperation::KEEP;
	m["zero"]			= render::StencilOperation::ZERO;
	m["replace"]		= render::StencilOperation::REPLACE;
	m["incr"]			= render::StencilOperation::INCR;
	m["incr_wrap"]		= render::StencilOperation::INCR_WRAP;
	m["decr"]			= render::StencilOperation::DECR;
	m["decr_wrap"]		= render::StencilOperation::DECR_WRAP;
	m["invert"]			= render::StencilOperation::INVERT;

	return m;
}

std::unordered_map<std::string, float> EffectParser::_priorityMap = EffectParser::initializePriorityMap();
std::unordered_map<std::string, float>
EffectParser::initializePriorityMap()
{
	std::unordered_map<std::string, float> m;

	// The higher the priority, the earlier the drawcall is rendered.
	m["first"]			= Priority::FIRST;
	m["background"]		= Priority::BACKGROUND;
	m["opaque"]			= Priority::OPAQUE;
	m["transparent"]	= Priority::TRANSPARENT;
	m["last"]			= Priority::LAST;

	return m;
}

std::array<std::string, 1> EffectParser::_extraStateNames = {
    "blendingMode"
};

float
EffectParser::getPriorityValue(const std::string& name)
{
	auto foundPriorityIt = _priorityMap.find(name);

	return foundPriorityIt != _priorityMap.end()
		? foundPriorityIt->second
		: _priorityMap["opaque"];
}

EffectParser::EffectParser() :
	_effect(nullptr),
	_numDependencies(0),
	_numLoadedDependencies(0)
{
}

void
EffectParser::parse(const std::string&				    filename,
				    const std::string&                  resolvedFilename,
                    std::shared_ptr<Options>            options,
				    const std::vector<unsigned char>&	data,
				    std::shared_ptr<AssetLibrary>	    assetLibrary)
{
	Json::Value root;
	Json::Reader reader;

	if (!reader.parse((const char*)&data[0], (const char*)&data[data.size() - 1], root, false))
		_error->execute(shared_from_this(), file::Error(resolvedFilename + ": " + reader.getFormattedErrorMessages()));
    
    int pos	= resolvedFilename.find_last_of("/\\");

	_options = options->clone();

    if (pos != std::string::npos)
    {
        _options->includePaths().clear();
		_options->includePaths().push_front(resolvedFilename.substr(0, pos));
    }

	_filename = filename;
	_resolvedFilename = resolvedFilename;
	_assetLibrary = assetLibrary;
	_effectName	= root.get("name", filename).asString();
<<<<<<< HEAD
=======
	_defaultTechnique = root.get("defaultTechnique", "default").asString();

	auto context = _assetLibrary->context();

	// parse default values for bindings and states
	/*
	auto defaultQueue = root.get("queue", "opaque").asString();
	_defaultStates->priority(priority(defaultQueue));
	*/
	_defaultStates = parseRenderStates(root, context, _globalTargets, _defaultStates, 0.0f);
	_defaultMacroBindings = initializeDefaultMacroBindings();

	parseBindings(
		root,
		_defaultAttributeBindings,
		_defaultUniformBindings,
		_defaultStateBindings,
		_defaultMacroBindings,
		_defaultUniformValues
	);

	// parse a global list of passes
	parsePasses(
		root,
		resolvedFilename,
		_options,
		context,
		_globalPasses,
		_globalTargets,
		_defaultAttributeBindings,
		_defaultUniformBindings,
		_defaultStateBindings,
		_defaultMacroBindings,
		_defaultStates,
		_defaultUniformValues
	);

	// parse a global list of render targets
	auto targetsValue = root.get("targets", 0);

	if (targetsValue.isArray())
		for (auto targetValue : targetsValue)
			parseTarget(targetValue, context, _globalTargets);

	// parse the list of techniques, if no "techniques" directive is found then
	// the global list of passes becomes the "default" techinque
	parseTechniques(root, resolvedFilename, _options, context);

    _effect = render::Effect::create(_effectName);

	if (_numDependencies == _numLoadedDependencies)
		finalize();
	
	_options->includePaths().pop_front();
}

render::States::Ptr
EffectParser::parseRenderStates(const Json::Value&		root,
								AbstractContext::Ptr	context,
								TexturePtrMap&			targets,
								render::States::Ptr		defaultStates,
								float					priorityOffset)
{
	auto zSorted			= defaultStates->zSorted();
	auto blendSrcFactor		= defaultStates->blendingSourceFactor();
	auto blendDstFactor		= defaultStates->blendingDestinationFactor();
	auto colorMask			= defaultStates->colorMask();
	auto depthMask			= defaultStates->depthMask();
	auto depthFunc			= defaultStates->depthFunc();
    auto triangleCulling	= defaultStates->triangleCulling();
	auto stencilFunc		= defaultStates->stencilFunction();
	auto stencilRef			= defaultStates->stencilReference();
	auto stencilMask		= defaultStates->stencilMask();
	auto stencilFailOp		= defaultStates->stencilFailOperation();
	auto stencilZFailOp		= defaultStates->stencilDepthFailOperation();
	auto stencilZPassOp		= defaultStates->stencilDepthPassOperation();
	auto scissorTest		= defaultStates->scissorTest();
	auto scissorBox			= defaultStates->scissorBox();

	AbstractTexture::Ptr target = defaultStates->target();
	std::unordered_map<std::string, SamplerState> samplerStates = defaultStates->samplers();

	const float priority = parsePriority(root, defaultStates->priority() + priorityOffset);
	parseZSort(root, zSorted);
	parseBlendMode(root, blendSrcFactor, blendDstFactor);
	parseColorMask(root, colorMask);
	parseDepthTest(root, depthMask, depthFunc);
	parseTriangleCulling(root, triangleCulling);
    parseSamplerStates(root, samplerStates);
	parseStencilState(root, stencilFunc, stencilRef, stencilMask, stencilFailOp, stencilZFailOp, stencilZPassOp);
	parseScissorTest(root, scissorTest, scissorBox);
	target = parseTarget(root, context, targets);

	return render::States::create(
		samplerStates,
		(float)priority,
		zSorted,
		blendSrcFactor,
		blendDstFactor,
		colorMask,
		depthMask,
		depthFunc,
		triangleCulling,
		stencilFunc,
		stencilRef,
		stencilMask,
		stencilFailOp,
		stencilZFailOp,
		stencilZPassOp,
		scissorTest,
		scissorBox,
		target
	);
}

void
EffectParser::parsePasses(const Json::Value&		root,
						  const std::string&		resolvedFilename,
						  file::Options::Ptr		options,
						  AbstractContext::Ptr		context,
						  std::vector<Pass::Ptr>&	passes,
						  TexturePtrMap&			targets,
						  BindingMap&			    defaultAttributeBindings,
						  BindingMap&			    defaultUniformBindings,
						  BindingMap&			    defaultStateBindings,
						  MacroBindingMap&	        defaultMacroBindings,
						  render::States::Ptr		defaultStates,
						  UniformValues&			defaultUniformDefaultValues)
{
	auto passId				= 0;
	auto passesValue		= root.get("passes", 0);

    for (auto passValue : passesValue)
    {
        passId++;
		const auto priorityOffset = (float)(passesValue.size() - passId);

        if (passValue.isString())
        {
            auto name = passValue.asString();
            auto passIt = std::find_if(
                _globalPasses.begin(),
                _globalPasses.end(),
                [&](Pass::Ptr pass)
	            {
	                return pass->name() == name;
	            }
	        );

            if (passIt == _globalPasses.end())
                _error->execute(shared_from_this(), file::Error("Pass '" + name + "' does not exist."));

            auto pass = *passIt;
            auto passCopy = Pass::create(pass, true);

			passCopy->states()->priority(defaultStates->priority() + priorityOffset);
			_glslBlocks[passCopy->program()->vertexShader()] = _glslBlocks[pass->program()->vertexShader()];
			_glslBlocks[passCopy->program()->fragmentShader()] = _glslBlocks[pass->program()->fragmentShader()];

            // set uniform default values
            for (auto& nameAndValues : defaultUniformDefaultValues)
                setUniformDefaultValueOnPass(
                    passCopy,
                    nameAndValues.first,
                    nameAndValues.second.first,
                    nameAndValues.second.second
                );

            passes.push_back(passCopy);
        }
        else
        {
            if (!parseConfiguration(passValue))
                continue;

            auto	name		= passValue.get("name", std::to_string(passId)).asString();
			auto	fallback	= passValue.get("fallback", std::string()).asString();

            // pass bindings
            BindingMap		attributeBindings(defaultAttributeBindings);
            BindingMap		uniformBindings(defaultUniformBindings);
            BindingMap		stateBindings(defaultStateBindings);
            MacroBindingMap	macroBindings(defaultMacroBindings);
            UniformValues	uniformDefaultValues(defaultUniformDefaultValues);

            parseBindings(
                passValue,
                attributeBindings,
                uniformBindings,
                stateBindings,
                macroBindings,
                uniformDefaultValues
            );

            // render states
            auto states = parseRenderStates(passValue, context, targets, defaultStates, priorityOffset);

            // program
            auto vertexShaderValue = passValue.get("vertexShader", 0);
            auto vertexShader = parseShader(
                vertexShaderValue, resolvedFilename, options, render::Shader::Type::VERTEX_SHADER
            );

            if (!vertexShader)
            	_error->execute(shared_from_this(), Error("Missing vertex shader for pass '" + name + "'"));

            auto fragmentShaderValue = passValue.get("fragmentShader", 0);
            auto fragmentShader = parseShader(
                fragmentShaderValue, resolvedFilename, options, render::Shader::Type::FRAGMENT_SHADER
            );

            if (!fragmentShader)
				_error->execute(shared_from_this(), Error("Missing fragment shader for pass '" + name + "'"));

            auto pass = render::Pass::create(
                name,
                Program::create(options->context(), vertexShader, fragmentShader),
                attributeBindings,
                uniformBindings,
                stateBindings,
                macroBindings,
                states,
				fallback
            );
>>>>>>> 4302ca54

    parseGlobalScope(root, _globalScope);

    _effect = render::Effect::create(_effectName);
    if (_numDependencies == _numLoadedDependencies)
        finalize();
}

void
EffectParser::parseGlobalScope(const Json::Value& node, Scope& scope)
{
    parseAttributes(node, scope, scope.attributeBlock);
    parseUniforms(node, scope, scope.uniformBlock);
    parseMacros(node, scope, scope.macroBlock);
    parseStates(node, scope, scope.stateBlock);
    parsePasses(node, scope, scope.passes);
    parseTechniques(node, scope, scope.techniques);
}

bool
EffectParser::parseConfiguration(const Json::Value& node)
{
    auto confValue = node.get("configuration", 0);
    auto platforms = _options->platforms();
    auto userFlags = _options->userFlags();
    auto r = false;

    if (confValue.isArray())
    {
        for (auto value : confValue)
        {
            // if the config. token is a string and we can find it in the list of platforms,
            // then the configuration is ok and we return true
            if (value.isString() &&
                (std::find(platforms.begin(), platforms.end(), value.asString()) != platforms.end() ||
                std::find(userFlags.begin(), userFlags.end(), value.asString()) != userFlags.end()))
            {
                return true;
            }
            else if (value.isArray())
            {
                // if the config. token is an array, we check that *all* the string tokens are in
                // the platforms list; if a single of them is not there then the config. token
                // is considered to be false
                for (auto str : value)
                {
                        if (str.isString() &&
                            (std::find(platforms.begin(), platforms.end(), str.asString()) == platforms.end() ||
                            std::find(userFlags.begin(), userFlags.end(), str.asString()) != userFlags.end()))
                    {
                        r = r || false;
                        break;
                    }
                }
            }
        }
    }
    else
        return true;

    return r;
}

void
EffectParser::parseTechniques(const Json::Value& node, Scope& scope, Techniques& techniques)
{
    auto techniquesNode = node.get("techniques", 0);
    auto firstTechnique = true;

    if (techniquesNode.isArray())
    {
        for (auto techniqueNode : techniquesNode)
        {
            // FIXME: switch to fallback instead of ignoring
            if (!parseConfiguration(techniqueNode))
                continue;

            auto techniqueNameNode = techniqueNode.get("name", 0);
            auto techniqueName = techniqueNameNode.isString()
                ? techniqueNameNode.asString()
                : firstTechnique ? "default" : "technique" + std::to_string(techniques.size());

            Scope techniqueScope(scope, scope);

            parseAttributes(techniqueNode, techniqueScope, techniqueScope.attributeBlock);
            parseUniforms(techniqueNode, techniqueScope, techniqueScope.uniformBlock);
            parseMacros(techniqueNode, techniqueScope, techniqueScope.macroBlock);
            parseStates(techniqueNode, techniqueScope, techniqueScope.stateBlock);
            parsePasses(techniqueNode, techniqueScope, techniques[techniqueName]);

            if (firstTechnique)
            {
                firstTechnique = false;
                techniques["default"] = techniques[techniqueName];
            }
        }
    }
    // FIXME: throw otherwise
}

void
EffectParser::parsePasses(const Json::Value& node, Scope& scope, std::vector<PassPtr>& passes)
{
    auto passesNode = node.get("passes", 0);

    if (passesNode.isArray())
    {
        for (auto passNode : passesNode)
        {
            // FIXME: switch to fallback instead of ignoring
            if (!parseConfiguration(passNode))
                continue;

            parsePass(passNode, scope, passes);
        }
    }
    // FIXME: throw otherwise
}

void
EffectParser::parsePass(const Json::Value& node, Scope& scope, std::vector<PassPtr>& passes)
{
    // If the pass is just a string, we assume it's referencing an existing pass defined in an
    // ancestor scope. Thus, we loop up to the root global scope to find the pass by its name.
    if (node.isString())
    {
        auto passName = node.asString();
        const Scope* searchScope = &scope;
        Pass::Ptr pass = nullptr;

<<<<<<< HEAD
        do
        {
            auto passIt = std::find_if(searchScope->passes.begin(), searchScope->passes.end(), [&](PassPtr p)
            {
                return p->name() == passName;
            });

            if (passIt != searchScope->passes.end())
                pass = *passIt;
            else
                searchScope = searchScope->parent;
        }
        while (searchScope != nullptr && pass == nullptr);
=======
    auto file = loader->files().at(filename);
    auto resolvedFilename = file->resolvedFilename();
	auto options = _options->clone();
	auto pos = resolvedFilename.find_last_of("/\\");

    //options->includePaths().clear();
	if (pos != std::string::npos)
	{
		options = options->clone();
        options->includePaths().push_back(resolvedFilename.substr(0, pos));
	}
>>>>>>> 4302ca54

        if (pass == nullptr)
            throw std::runtime_error("Undefined pass with name '" + passName + "'.");

        passes.push_back(pass);
    }
    else
    {
        // If the pass is an actual pass object, we parse all its data, create the corresponding
        // Pass object and add it to the vector.

        Scope passScope(scope, scope);

        parseAttributes(node, passScope, passScope.attributeBlock);
        parseUniforms(node, passScope, passScope.uniformBlock);
        parseMacros(node, passScope, passScope.macroBlock);
        parseStates(node, passScope, passScope.stateBlock);

        auto passName = "pass" + std::to_string(scope.passes.size());
        auto nameNode = node.get("name", 0);
        if (nameNode.isString())
            passName = nameNode.asString();
        // FIXME: throw otherwise

        auto vertexShader = parseShader(node.get("vertexShader", 0), passScope, Shader::Type::VERTEX_SHADER);
        auto fragmentShader = parseShader(node.get("fragmentShader", 0), passScope, Shader::Type::FRAGMENT_SHADER);

        passes.push_back(Pass::create(
            passName,
            Program::create(_options->context(), vertexShader, fragmentShader),
            passScope.attributeBlock.bindingMap,
            passScope.uniformBlock.bindingMap,
            passScope.stateBlock.bindingMap,
            passScope.macroBlock.bindingMap,
            passScope.stateBlock.states
        ));
    }
}

//void
//EffectParser::parseDefaultValue(const Json::Value&  node,
//                                const Scope&        scope,
//                                const std::string&  valueName,
//                                Json::ValueType     expectedType,
//                                data::Provider::Ptr defaultValues)
//{
//    if (!node.isObject())
//        return ;
//
//    auto defaultValueNode = node.get("default", 0);
//
//    if (defaultValueNode.isObject()
//        && defaultValueNode[defaultValueNode.getMemberNames()[0]].type() != expectedType)
//        throw;
//    else if (defaultValueNode.isArray() && defaultValueNode[0].type() != expectedType)
//        throw;
//    else if (defaultValueNode.type() != expectedType)
//        throw;
//
//    parseDefaultValue(node, scope, valueName, defaultValues);
//}

void
EffectParser::parseDefaultValue(const Json::Value&  node,
                                const Scope&        scope,
                                const std::string&  valueName,
                                data::Provider::Ptr defaultValues)
{
    if (!node.isObject())
        return;

    auto memberNames = node.getMemberNames();
    if (std::find(memberNames.begin(), memberNames.end(), "default") == memberNames.end())
        return;

    auto defaultValueNode = node.get("default", 0);

    if (defaultValueNode.isObject())
        parseDefaultValueObject(defaultValueNode, scope, valueName, defaultValues);
    else if (defaultValueNode.isArray())
    {
        if (defaultValueNode.size() == 1 && defaultValueNode[0].isArray())
            parseDefaultValueVector(defaultValueNode[0], scope, valueName, defaultValues);
        else
            throw; // FIXME: support array default values
    }
    else if (defaultValueNode.isBool())
        defaultValues->set(valueName, defaultValueNode.asBool());
    else if (defaultValueNode.isInt())
        defaultValues->set(valueName, defaultValueNode.asInt());
    else if (defaultValueNode.isDouble())
        defaultValues->set(valueName, defaultValueNode.asFloat());
    else if (defaultValueNode.isString())
        loadTexture(defaultValueNode.asString(), valueName, defaultValues);
}

void
EffectParser::parseDefaultValueVector(const Json::Value&    defaultValueNode,
                                      const Scope&          scope,
                                      const std::string&    valueName,
                                      data::Provider::Ptr   defaultValues)
{
    auto size = defaultValueNode.size();
    auto type = defaultValueNode[0].type();

    if (type == Json::ValueType::intValue)
    {
        std::vector<int> value(size);
        for (auto i = 0u; i < size; ++i)
            value[i] = defaultValueNode[i].asInt();
        if (size == 2)
            defaultValues->set(valueName, math::make_vec2<int>(&value[0]));
        else if (size == 3)
            defaultValues->set(valueName, math::make_vec3<int>(&value[0]));
        else if (size == 4)
            defaultValues->set(valueName, math::make_vec4<int>(&value[0]));
    }
    else if (type == Json::ValueType::realValue)
    {
        std::vector<float> value(size);
        for (auto i = 0u; i < size; ++i)
            value[i] = defaultValueNode[i].asFloat();
        if (size == 2)
            defaultValues->set(valueName, math::make_vec2<float>(&value[0]));
        else if (size == 3)
            defaultValues->set(valueName, math::make_vec3<float>(&value[0]));
        else if (size == 4)
            defaultValues->set(valueName, math::make_vec4<float>(&value[0]));
    }
    else if (type == Json::ValueType::booleanValue)
    {
        std::vector<bool> value(size);
        for (auto i = 0u; i < size; ++i)
            value[i] = defaultValueNode[i].asBool();

        // std::vector<bool> is not an actual vector of bool:
        // https://stackoverflow.com/questions/6485496/how-to-get-stdvector-pointer-to-the-raw-data
        // thus we cannot use &value[0] to get a bool* to use with math::make_vec
        if (size == 2)
            defaultValues->set(valueName, math::bvec2(value[0], value[1]));
        else if (size == 3)
            defaultValues->set(valueName, math::bvec3(value[0], value[1], value[2]));
        else if (size == 4)
            defaultValues->set(valueName, math::bvec4(value[0], value[1], value[2], value[3]));
    }
}

void
EffectParser::parseDefaultValueObject(const Json::Value&    defaultValueNode,
                                      const Scope&          scope,
                                      const std::string&    valueName,
                                      data::Provider::Ptr   defaultValues)
{
    auto memberNames = defaultValueNode.getMemberNames();
    auto size = memberNames.size();
    auto type = defaultValueNode[memberNames[0]].type();
    std::vector<std::string> offsets = { "x", "y", "z", "w" };

    if (type == Json::ValueType::intValue)
    {
        std::vector<int> value(size);
        for (auto i = 0u; i < size; ++i)
            value[i] = defaultValueNode[offsets[i]].asInt();
        if (size == 2)
            defaultValues->set(valueName, math::make_vec2<int>(&value[0]));
        else if (size == 3)
            defaultValues->set(valueName, math::make_vec3<int>(&value[0]));
        else if (size == 4)
            defaultValues->set(valueName, math::make_vec4<int>(&value[0]));
    }
    else if (type == Json::ValueType::realValue)
    {
        std::vector<float> value(size);
        for (auto i = 0u; i < size; ++i)
            value[i] = defaultValueNode[offsets[i]].asFloat();
        if (size == 2)
            defaultValues->set(valueName, math::make_vec2<float>(&value[0]));
        else if (size == 3)
            defaultValues->set(valueName, math::make_vec3<float>(&value[0]));
        else if (size == 4)
            defaultValues->set(valueName, math::make_vec4<float>(&value[0]));
    }
    else if (type == Json::ValueType::booleanValue)
    {
        std::vector<bool> value(size);
        for (auto i = 0u; i < size; ++i)
            value[i] = defaultValueNode[offsets[i]].asBool();

        // std::vector<bool> is not an actual vector of bool:
        // https://stackoverflow.com/questions/6485496/how-to-get-stdvector-pointer-to-the-raw-data
        // thus we cannot use &value[0] to get a bool* to use with math::make_vec
        if (size == 2)
            defaultValues->set(valueName, math::bvec2(value[0], value[1]));
        else if (size == 3)
            defaultValues->set(valueName, math::bvec3(value[0], value[1], value[2]));
        else if (size == 4)
            defaultValues->set(valueName, math::bvec4(value[0], value[1], value[2], value[3]));
    }
}

void
EffectParser::parseAttributes(const Json::Value& node, const Scope& scope, AttributeBlock& attributes)
{
    auto attributesNode = node.get("attributes", 0);

    if (attributesNode.isObject())
    {
        auto defaultValuesProvider = data::Provider::create();

        attributes.bindingMap.defaultValues.addProvider(defaultValuesProvider);

        for (auto attributeName : attributesNode.getMemberNames())
        {
            auto attributeNode = attributesNode[attributeName];

            parseBinding(attributeNode, scope, attributes.bindingMap.bindings[attributeName]);

            /*if (!attributeNode.get("default", 0).empty())
                throw ParserError("Default values are not yet supported for attributes.");*/

            // FIXME: support default values for vertex attributes
            /*
            parseDefaultValue(
                attributeNode,
                scope,
                attributeName,
                //Json::ValueType::realValue,
                defaultValuesProvider
            );
            */
        }
    }
    // FIXME: throw otherwise
}

void
EffectParser::parseUniforms(const Json::Value& node, const Scope& scope, UniformBlock& uniforms)
{
    auto uniformsNode = node.get("uniforms", 0);

    if (uniformsNode.isObject())
    {
        auto defaultValuesProvider = data::Provider::create();

        uniforms.bindingMap.defaultValues.addProvider(defaultValuesProvider);

        for (auto uniformName : uniformsNode.getMemberNames())
        {
            auto uniformNode = uniformsNode[uniformName];

            parseBinding(uniformNode, scope, uniforms.bindingMap.bindings[uniformName]);
            parseDefaultValue(uniformNode, scope, uniformName, defaultValuesProvider);
        }
    }
    // FIXME: throw otherwise
}

void
EffectParser::parseMacros(const Json::Value& node, const Scope& scope, MacroBlock& macros)
{
    auto macrosNode = node.get("macros", 0);

    if (macrosNode.isObject())
    {
        auto defaultValuesProvider = data::Provider::create();

        macros.bindingMap.defaultValues.addProvider(defaultValuesProvider);

        for (auto macroName : macrosNode.getMemberNames())
        {
            auto macroNode = macrosNode[macroName];

            parseBinding(macroNode, scope, macros.bindingMap.bindings[macroName]);
            parseMacroBinding(macroNode, scope, macros.bindingMap.bindings[macroName]);
            parseDefaultValue(macroNode, scope, macroName, defaultValuesProvider);
        }
    }
    // FIXME: throw otherwise
}

void
EffectParser::parseStates(const Json::Value& node, const Scope& scope, StateBlock& stateBlock)
{
    auto statesNode = node.get("states", 0);

    if (statesNode.isObject())
    {
        for (auto stateName : statesNode.getMemberNames())
        {
            if (std::find(States::PROPERTY_NAMES.begin(), States::PROPERTY_NAMES.end(), stateName) == States::PROPERTY_NAMES.end() &&
                std::find(_extraStateNames.begin(), _extraStateNames.end(), stateName) == _extraStateNames.end())
                throw; // FIXME: log warning because the state name does not match any known state

            if (statesNode[stateName].isObject())
            {
                parseBinding(statesNode[stateName], scope, stateBlock.bindingMap.bindings[stateName]);
            }
        }

        // parse & set priority default value
        float priority = parsePriority(statesNode, scope, render::States::DEFAULT_PRIORITY);
        stateBlock.states.priority(priority);

        // parse & set z-sorted default value
        bool zSorted = render::States::DEFAULT_ZSORTED;
        parseZSort(statesNode, scope, zSorted);
        stateBlock.states.zSorted(zSorted);

        // parse & set blending factors default values
        render::Blending::Source blendSrcFactor = render::States::DEFAULT_BLENDING_SOURCE;
        render::Blending::Destination blendDstFactor = render::States::DEFAULT_BLENDING_DESTINATION;
        parseBlendingMode(statesNode, scope, blendSrcFactor, blendDstFactor);
        stateBlock.states.blendingSourceFactor(blendSrcFactor);
        stateBlock.states.blendingDestinationFactor(blendDstFactor);

        // parse & set color mask default value
        bool colorMask = render::States::DEFAULT_COLOR_MASK;
        parseColorMask(statesNode, scope, colorMask);
        stateBlock.states.colorMask(colorMask);

        // parse & set depth mask/func default values
        bool depthMask = render::States::DEFAULT_DEPTH_MASK;
        parseDepthMask(statesNode, scope, depthMask);
        CompareMode depthFunction = render::States::DEFAULT_DEPTH_FUNCTION;
        parseDepthFunction(statesNode, scope, depthFunction);
        stateBlock.states.depthMask(depthMask);
        stateBlock.states.depthFunction(depthFunction);

        // parse & set triangle culling default value
        TriangleCulling triangleCulling = render::States::DEFAULT_TRIANGLE_CULLING;
        parseTriangleCulling(statesNode, scope, triangleCulling);
        stateBlock.states.triangleCulling(triangleCulling);

        // parse & set stencil default values
        CompareMode stencilFunc = render::States::DEFAULT_STENCIL_FUNCTION;
        int stencilRef = render::States::DEFAULT_STENCIL_REFERENCE;
        uint stencilMask = render::States::DEFAULT_STENCIL_MASK;
        StencilOperation stencilFailOp = render::States::DEFAULT_STENCIL_FAIL_OP;
        StencilOperation stencilZFailOp = render::States::DEFAULT_STENCIL_ZFAIL_OP;
        StencilOperation stencilZPassOp = render::States::DEFAULT_STENCIL_ZPASS_OP;
        parseStencilState(statesNode, scope, stencilFunc, stencilRef, stencilMask, stencilFailOp, stencilZFailOp, stencilZPassOp);
        stateBlock.states.stencilFunction(stencilFunc);
        stateBlock.states.stencilReference(stencilRef);
        stateBlock.states.stencilMask(stencilMask);
        stateBlock.states.stencilFailOperation(stencilFailOp);
        stateBlock.states.stencilZFailOperation(stencilZFailOp);
        stateBlock.states.stencilZPassOperation(stencilZPassOp);

        // parse & set scissor test/box default values
        bool scissorTest = render::States::DEFAULT_SCISSOR_TEST;
        math::ivec4 scissorBox = render::States::DEFAULT_SCISSOR_BOX;
        parseScissorTest(statesNode, scope, scissorTest, scissorBox);
        stateBlock.states.scissorTest(scissorTest);
        stateBlock.states.scissorBox(scissorBox);

        // FIXME: handle sampler states & render target
        //parseSamplerStates(statesNode, scope, samplerStates);
        //target = parseTarget(statesNode, context, targets); // FIXME
    }
    // FIXME: throw otherwise
}

void
EffectParser::parseBlendingMode(const Json::Value&				node,
                                const Scope&                   scope,
                                render::Blending::Source&		srcFactor,
                                render::Blending::Destination&	dstFactor)
{
    auto blendingModeNode = node.get(_extraStateNames[0], 0);

    if (blendingModeNode.isArray())
    {
        auto blendSrcFactorString = "src_" + blendingModeNode[0].asString();
        if (_blendFactorMap.count(blendSrcFactorString))
            srcFactor = static_cast<render::Blending::Source>(_blendFactorMap[blendSrcFactorString]);

        auto blendDstFactorString = "dst_" + blendingModeNode[1].asString();
        if (_blendFactorMap.count(blendDstFactorString))
            dstFactor = static_cast<render::Blending::Destination>(_blendFactorMap[blendDstFactorString]);
    }
    else if (blendingModeNode.isString())
    {
        auto blendingModeString = blendingModeNode.asString();

        if (_blendFactorMap.count(blendingModeString))
        {
            auto blendingMode = _blendFactorMap[blendingModeString];

            srcFactor = static_cast<render::Blending::Source>(blendingMode & 0x00ff);
            dstFactor = static_cast<render::Blending::Destination>(blendingMode & 0xff00);
        }
    }
}

void
EffectParser::parseBlendingSource(const Json::Value&        node,
                                  const Scope&              scope,
                                  render::Blending::Source&	srcFactor)
{
    auto blendingSourceNode = node.get(States::PROPERTY_BLENDING_SOURCE, 0);

    if (blendingSourceNode.isString())
    {
        auto blendingSourceString = _blendFactorMap[blendingSourceNode.asString()];
        
        srcFactor = static_cast<render::Blending::Source>(blendingSourceString);
    }
}

void
EffectParser::parseBlendingSource(const Json::Value&             node,
                                  const Scope&                   scope,
                                  render::Blending::Destination& destFactor)
{
    auto blendingDestinationNode = node.get(States::PROPERTY_BLENDING_DESTINATION, 0);

    if (blendingDestinationNode.isString())
    {
        auto blendingDestination = _blendFactorMap[blendingDestinationNode.asString()];

        destFactor = static_cast<render::Blending::Destination>(blendingDestination);
    }
}

void
EffectParser::parseZSort(const Json::Value&	node,
                         const Scope&       scope,
                         bool&              zSorted)
{
    auto zSortedValue = node.get(States::PROPERTY_ZSORTED, 0);

    if (zSortedValue.isBool())
        zSorted = zSortedValue.asBool();
}

void
EffectParser::parseColorMask(const Json::Value&	node,
                             const Scope&       scope,
                             bool&              colorMask) const
{
    auto colorMaskValue = node.get("colorMask", 0);

    if (colorMaskValue.isBool())
        colorMask = colorMaskValue.asBool();
}

void
EffectParser::parseDepthMask(const Json::Value&	    node,
                             const Scope&           scope,
                             bool&                  depthMask)
{
    auto depthMaskValue = node.get(States::PROPERTY_DEPTH_MASK, 0);

    if (depthMaskValue.isBool())
        depthMask = depthMaskValue.asBool();
}

void
EffectParser::parseDepthFunction(const Json::Value&	node,
                   const Scope&         scope,
                   render::CompareMode& depthFunction)
{
    auto depthFunctionValue = node.get(States::PROPERTY_DEPTH_FUNCTION, 0);

<<<<<<< HEAD
    if (depthFunctionValue.isString())
        depthFunction = _compareFuncMap[depthFunctionValue.asString()];
=======
	if (contextNode.isNumeric())
	{
		UniformNumericValue nv;

		if (contextNode.isDouble())
		{
			nv.floatValue = contextNode.asFloat();
			uniformTypeAndValue.first = UniformType::FLOAT;
		}
		else if (contextNode.isInt())
		{
			nv.intValue = contextNode.asInt();
			uniformTypeAndValue.first = UniformType::INT;
		}

		v.numericValue.push_back(nv);
	}
	else if (contextNode.isString())
	{
		auto textureFilename = contextNode.asString();
		int pos = _resolvedFilename.find_last_of("/\\");
		auto options = _options;

		uniformTypeAndValue.first = UniformType::TEXTURE;
		uniformTypeAndValue.second.textureValue = nullptr;

		if (pos > 0)
		{
			options = _options->clone();
			options->includePaths().push_back(_resolvedFilename.substr(0, pos));
		}

		uniformTypeAndValue.second.textureValue = _assetLibrary->texture(textureFilename);
		for (auto& path : options->includePaths())
		{
			uniformTypeAndValue.second.textureValue = _assetLibrary->texture(path + "/" + textureFilename);
			if (uniformTypeAndValue.second.textureValue)
				break;
		}

		if (!uniformTypeAndValue.second.textureValue)
			loadTexture(textureFilename, uniformTypeAndValue, options);
	}
>>>>>>> 4302ca54
}

void
EffectParser::parseTriangleCulling(const Json::Value&   node,
                                   const Scope&         scope,
                                   TriangleCulling&     triangleCulling)
{
<<<<<<< HEAD
    auto triangleCullingValue = node.get(States::PROPERTY_TRIANGLE_CULLING, 0);
=======
	Options::Ptr o = options->clone();
    auto loader = Loader::create(o);

	o->loadAsynchronously(false);
>>>>>>> 4302ca54

    if (triangleCullingValue.isString())
    {
        auto triangleCullingString = triangleCullingValue.asString();

        if (triangleCullingString == "back")
            triangleCulling = TriangleCulling::BACK;
        else if (triangleCullingString == "front")
            triangleCulling = TriangleCulling::FRONT;
        else if (triangleCullingString == "both")
            triangleCulling = TriangleCulling::BOTH;
        else if (triangleCullingString == "none")
            triangleCulling = TriangleCulling::NONE;
    }
}

float
EffectParser::parsePriority(const Json::Value&	node,
                            const Scope&        scope,
                            float               defaultPriority)
{
    auto	priorityNode = node.get(States::PROPERTY_PRIORITY, defaultPriority);
    float	ret = defaultPriority;

    if (!priorityNode.isNull())
    {
        if (priorityNode.isInt())
            ret = (float)priorityNode.asInt();
        else if (priorityNode.isDouble())
            ret = (float)priorityNode.asDouble();
        else if (priorityNode.isString())
            ret = getPriorityValue(priorityNode.asString());
        else if (priorityNode.isArray())
        {
            if (priorityNode[0].isString() && priorityNode[1].isDouble())
                ret = getPriorityValue(priorityNode[0].asString()) + (float)priorityNode[1].asDouble();
        }
    }

    return ret;
}

void
EffectParser::parseStencilState(const Json::Value&  node,
                                const Scope&        scope,
								CompareMode&        stencilFunc,
								int&                stencilRef,
								uint&               stencilMask,
								StencilOperation&   stencilFailOp,
								StencilOperation&   stencilZFailOp,
								StencilOperation&   stencilZPassOp)
{
	auto stencilTest = node.get("stencilTest", 0);

	if (stencilTest.isObject())
	{
        auto stencilFuncValue = stencilTest.get(States::PROPERTY_STENCIL_FUNCTION, 0);
        auto stencilRefValue = stencilTest.get(States::PROPERTY_STENCIL_REFERENCE, 0);
        auto stencilMaskValue = stencilTest.get(States::PROPERTY_STENCIL_MASK, 0);
		auto stencilOpsValue = stencilTest.get("stencilOps", 0);

		if (stencilFuncValue.isString())
			stencilFunc	= _compareFuncMap[stencilFuncValue.asString()];
		if (stencilRefValue.isInt())
			stencilRef	= stencilRefValue.asInt();
		if (stencilMaskValue.isUInt())
			stencilMask	= stencilMaskValue.asUInt();

		parseStencilOperations(stencilOpsValue, scope, stencilFailOp, stencilZFailOp, stencilZPassOp);
	}
    else if (stencilTest.isArray())
    {
		stencilFunc = _compareFuncMap[stencilTest[0].asString()];
		stencilRef	= stencilTest[1].asInt();
		stencilMask	= stencilTest[2].asUInt();

		parseStencilOperations(stencilTest[3], scope, stencilFailOp, stencilZFailOp, stencilZPassOp);
    }
}

void
EffectParser::parseScissorTest(const Json::Value& node,
                               const Scope&       scope,
							   bool&			  scissorTest,
							   math::ivec4&	      scissorBox)
{
	auto scissorTestNode = node.get(States::PROPERTY_SCISSOR_TEST, 0);

	if (!scissorTestNode.isNull() && scissorTestNode.isBool())
		scissorTest = scissorTestNode.asBool();

	auto scissorBoxNode	= node.get("scissorBox", 0);

	if (!scissorBoxNode.isNull() && scissorBoxNode.isArray())
	{
		if (scissorBoxNode[0].isInt())
			scissorBox.x = scissorBoxNode[0].asInt();
		if (scissorBoxNode[1].isInt())
			scissorBox.y = scissorBoxNode[1].asInt();
		if (scissorBoxNode[2].isInt())
			scissorBox.z = scissorBoxNode[2].asInt();
		if (scissorBoxNode[3].isInt())
			scissorBox.w = scissorBoxNode[3].asInt();
	}
}

void
EffectParser::parseStencilOperations(const Json::Value& node,
                                     const Scope&       scope,
									 StencilOperation& 	stencilFailOp,
									 StencilOperation& 	stencilZFailOp,
									 StencilOperation& 	stencilZPassOp)
{
	if (node.isArray())
	{
		if (node[0].isString())
			stencilFailOp = _stencilOpMap[node[0].asString()];
		if (node[1].isString())
			stencilZFailOp = _stencilOpMap[node[1].asString()];
		if (node[2].isString())
			stencilZPassOp = _stencilOpMap[node[2].asString()];
	}
	else
	{
		auto failValue	= node.get("fail", 0);
		auto zfailValue	= node.get("zfail", 0);
		auto zpassValue	= node.get("zpass", 0);

		if (failValue.isString())
			stencilFailOp = _stencilOpMap[failValue.asString()];
		if (zfailValue.isString())
			stencilZFailOp = _stencilOpMap[zfailValue.asString()];
		if (zpassValue.isString())
			stencilZPassOp = _stencilOpMap[zpassValue.asString()];
	}
}

void
EffectParser::parseSamplerStates(const Json::Value& node,
                                 const Scope&       scope,
                                 SamplerStates&     samplerStates)
{
    auto samplerStatesValue = node.get("samplerStates", 0);

    if (samplerStatesValue.isObject())
        for (auto propertyName : samplerStatesValue.getMemberNames())
        {
            auto samplerStateValue = samplerStatesValue.get(propertyName, 0);

            if (samplerStateValue.isObject())
            {
                /*
                auto wrapModeStr = samplerStateValue.get("wrapMode", "clamp").asString();
                auto textureFilterStr = samplerStateValue.get("textureFilter", "nearest").asString();
                auto mipFilterStr = samplerStateValue.get("mipFilter", "none").asString();

                auto wrapMode = wrapModeStr == "repeat" ? WrapMode::REPEAT : WrapMode::CLAMP;
                auto textureFilter = textureFilterStr == "linear"
                    ? TextureFilter::LINEAR
                    : TextureFilter::NEAREST;
                auto mipFilter = mipFilterStr == "linear"
                    ? MipFilter::LINEAR
                    : (mipFilterStr == "nearest" ? MipFilter::NEAREST : MipFilter::NONE);

                samplerStates[propertyName] = SamplerState(wrapMode, textureFilter, mipFilter);
                */
            }
        }
}

void
EffectParser::parseBinding(const Json::Value& node, const Scope& scope, Binding& binding)
{
    binding.source = Binding::Source::TARGET;

    if (node.isString())
    {
        binding.propertyName = node.asString();
    }
    else
    {
        auto bindingNode = node.get("binding", 0);

        if (bindingNode.isString())
        {
            binding.propertyName = bindingNode.asString();
        }
        else if (bindingNode.isObject())
        {
            auto propertyNode = bindingNode.get("property", 0);
            auto sourceNode = bindingNode.get("source", 0);

            if (propertyNode.isString())
                binding.propertyName = propertyNode.asString();
            // FIXME: throw otherwise

            if (sourceNode.isString())
            {
                auto sourceStr = sourceNode.asString();

                if (sourceStr == "target")
                    binding.source = Binding::Source::TARGET;
                else if (sourceStr == "renderer")
                    binding.source = Binding::Source::RENDERER;
                else if (sourceStr == "root")
                    binding.source = Binding::Source::ROOT;
            }
            // FIXME: throw otherwise
        }
    }
}

void
EffectParser::parseMacroBinding(const Json::Value& node, const Scope& scope, MacroBinding& binding)
{
    if (!node.isObject())
        return;

    auto bindingNode = node.get("binding", 0);

    if (!bindingNode.isObject())
        return;

    auto typeNode = bindingNode.get("type", 0);
    if (typeNode.isString())
    {
        auto typeStr = typeNode.asString();

        if (typeStr == "bool")
            binding.type = data::MacroBinding::Type::BOOL;
        else if (typeStr == "int")
            binding.type = data::MacroBinding::Type::INT;
        else if (typeStr == "float")
            binding.type = data::MacroBinding::Type::FLOAT;

        // FIXME: handle other Binding::Type values
    }
    // FIXME: throw otherwise

    auto minNode = bindingNode.get("min", "");
    if (minNode.isInt())
        binding.minValue = minNode.asInt();
    // FIXME: throw otherwise

    auto maxNode = bindingNode.get("max", "");
    if (maxNode.isInt())
        binding.maxValue = maxNode.asInt();
    // FIXME: throw otherwise
}

render::Shader::Ptr
EffectParser::parseShader(const Json::Value& node, const Scope& scope, render::Shader::Type type)
{
    if (!node.isString())
        throw;

    std::string glsl = node.asString();

    auto shader = Shader::create(_options->context(), type, glsl);
    auto blocks = std::shared_ptr<GLSLBlockList>(new GLSLBlockList());

    blocks->push_front(GLSLBlock(GLSLBlockType::TEXT, ""));
    _shaderToGLSL[shader] = blocks;
    parseGLSL(glsl, _options, blocks, blocks->begin());

    return shader;
}

void
EffectParser::parseGLSL(const std::string&      glsl,
                        file::Options::Ptr 		options,
                        GLSLBlockListPtr		blocks,
                        GLSLBlockList::iterator	insertIt)
{
    std::string line;
    std::stringstream stream(glsl);
    auto i = 0;
    auto lastBlockEnd = 0;
    auto numIncludes = 0;

    while (std::getline(stream, line))
    {
        auto firstSharpPos = line.find_first_of('#');
        if (firstSharpPos != std::string::npos && line.substr(firstSharpPos, 16) == "#pragma include "
            && (line[firstSharpPos + 16] == '"' || line[firstSharpPos + 16] == '\''))
        {
            auto filename = line.substr(firstSharpPos + 17, line.find_last_of(line[firstSharpPos + 16]) - 17 - firstSharpPos);

            if (lastBlockEnd != i)
                insertIt = blocks->insert_after(insertIt, GLSLBlock(GLSLBlockType::TEXT, glsl.substr(lastBlockEnd, i - lastBlockEnd)));
            insertIt = blocks->insert_after(insertIt, GLSLBlock(GLSLBlockType::FILE, filename));

            lastBlockEnd = i + line.size() + 1;

            ++numIncludes;
        }
        i += line.size() + 1;
    }

    if (i != lastBlockEnd)
        insertIt = blocks->insert_after(insertIt, GLSLBlock(GLSLBlockType::TEXT, glsl.substr(lastBlockEnd)));

    if (numIncludes)
        loadGLSLDependencies(blocks, options);
}

void
EffectParser::loadGLSLDependencies(GLSLBlockListPtr blocks, file::Options::Ptr options)
{
    auto loader = Loader::create(options);

    for (auto blockIt = blocks->begin(); blockIt != blocks->end(); blockIt++)
    {
        auto& block = *blockIt;

        if (block.first == GLSLBlockType::FILE)
        {
            if (options->assetLibrary()->hasBlob(block.second))
            {
                auto& data = options->assetLibrary()->blob(block.second);

                block.first = GLSLBlockType::TEXT;
#ifdef DEBUG
                block.second = "//#pragma include(\"" + block.second + "\")\n";
#else
                block.second = "\n";
#endif
                parseGLSL(std::string((const char*)&data[0], data.size()), options, blocks, blockIt);
            }
            else
            {
                ++_numDependencies;

                _loaderCompleteSlots[loader] = loader->complete()->connect(std::bind(
                    &EffectParser::glslIncludeCompleteHandler,
                    std::static_pointer_cast<EffectParser>(shared_from_this()),
                    std::placeholders::_1,
                    blocks,
                    blockIt,
                    block.second
                ));

                _loaderErrorSlots[loader] = loader->error()->connect(std::bind(
                    &EffectParser::dependencyErrorHandler,
                    std::static_pointer_cast<EffectParser>(shared_from_this()),
                    std::placeholders::_1,
                    std::placeholders::_2,
                    block.second
                ));

                loader->queue(block.second)->load();
            }
        }
    }

    if (_numDependencies == _numLoadedDependencies && _effect)
        finalize();
}

void
EffectParser::dependencyErrorHandler(std::shared_ptr<Loader> loader, const Error& error, const std::string& filename)
{
    /*LOG_ERROR("unable to load dependency '" << filename << "', included paths are:");
    for (auto& path : loader->options()->includePaths())
        LOG_ERROR("\t" << path);*/

    _error->execute(shared_from_this(), file::Error("Unable to load dependencies."));
}

void
EffectParser::glslIncludeCompleteHandler(LoaderPtr 			        loader,
                                         GLSLBlockListPtr 			blocks,
                                         GLSLBlockList::iterator 	blockIt,
                                         const std::string&         filename)
{
    auto& block = *blockIt;

    block.first = GLSLBlockType::TEXT;

    // FIXME: use the GLSL "line" directive instead
#ifdef DEBUG
    block.second = "//#pragma include(\"" + filename + "\")\n";
#else
    block.second = "\n";
#endif

    ++_numLoadedDependencies;

    auto file = loader->files().at(filename);
    auto resolvedFilename = file->resolvedFilename();
    auto options = _options;
    auto pos = resolvedFilename.find_last_of("/\\");

    if (pos != std::string::npos)
    {
        options = file::Options::create(options);
        options->includePaths().clear();
        options->includePaths().push_back(resolvedFilename.substr(0, pos));
    }

    parseGLSL(std::string((const char*)&file->data()[0], file->data().size()), options, blocks, blockIt);

    if (_numDependencies == _numLoadedDependencies && _effect)
        finalize();
}

void
EffectParser::loadTexture(const std::string&	textureFilename,
                          const std::string&    uniformName,
						  data::Provider::Ptr   defaultValues)
{
    auto loader = Loader::create(_options);

	_numDependencies++;

	_loaderCompleteSlots[loader] = loader->complete()->connect([&](file::Loader::Ptr loader)
	{
        auto texture = _assetLibrary->texture(textureFilename);

        //value.textureValues.push_back(texture);
        defaultValues->set(uniformName, texture->sampler());
		texture->upload();

        ++_numLoadedDependencies;

        if (_numDependencies == _numLoadedDependencies && _effect)
            finalize();
	});

	_loaderErrorSlots[loader] = loader->error()->connect(std::bind(
		&EffectParser::dependencyErrorHandler,
		std::static_pointer_cast<EffectParser>(shared_from_this()),
        std::placeholders::_1,
		std::placeholders::_2,
        textureFilename
	));

	loader->queue(textureFilename)->load();
}

std::shared_ptr<render::States>
EffectParser::createStates(const StateBlock& block)
{
    return nullptr;
}

std::string
EffectParser::concatenateGLSLBlocks(GLSLBlockListPtr blocks)
{
    std::string glsl = "";

    for (auto& block : *blocks)
        glsl += block.second;

    return glsl;
}

void
EffectParser::finalize()
{
    for (auto& technique : _globalScope.techniques)
    {
        _effect->addTechnique(technique.first, technique.second);

        for (auto pass : technique.second)
        {
            auto vs = pass->program()->vertexShader();
            auto fs = pass->program()->fragmentShader();

            vs->source("#define VERTEX_SHADER\n" + concatenateGLSLBlocks(_shaderToGLSL[vs]));
            fs->source("#define FRAGMENT_SHADER\n" + concatenateGLSLBlocks(_shaderToGLSL[fs]));
        }
    }

    _options->assetLibrary()->effect(_filename, _effect);

    _complete->execute(shared_from_this());
}<|MERGE_RESOLUTION|>--- conflicted
+++ resolved
@@ -180,233 +180,6 @@
 	_resolvedFilename = resolvedFilename;
 	_assetLibrary = assetLibrary;
 	_effectName	= root.get("name", filename).asString();
-<<<<<<< HEAD
-=======
-	_defaultTechnique = root.get("defaultTechnique", "default").asString();
-
-	auto context = _assetLibrary->context();
-
-	// parse default values for bindings and states
-	/*
-	auto defaultQueue = root.get("queue", "opaque").asString();
-	_defaultStates->priority(priority(defaultQueue));
-	*/
-	_defaultStates = parseRenderStates(root, context, _globalTargets, _defaultStates, 0.0f);
-	_defaultMacroBindings = initializeDefaultMacroBindings();
-
-	parseBindings(
-		root,
-		_defaultAttributeBindings,
-		_defaultUniformBindings,
-		_defaultStateBindings,
-		_defaultMacroBindings,
-		_defaultUniformValues
-	);
-
-	// parse a global list of passes
-	parsePasses(
-		root,
-		resolvedFilename,
-		_options,
-		context,
-		_globalPasses,
-		_globalTargets,
-		_defaultAttributeBindings,
-		_defaultUniformBindings,
-		_defaultStateBindings,
-		_defaultMacroBindings,
-		_defaultStates,
-		_defaultUniformValues
-	);
-
-	// parse a global list of render targets
-	auto targetsValue = root.get("targets", 0);
-
-	if (targetsValue.isArray())
-		for (auto targetValue : targetsValue)
-			parseTarget(targetValue, context, _globalTargets);
-
-	// parse the list of techniques, if no "techniques" directive is found then
-	// the global list of passes becomes the "default" techinque
-	parseTechniques(root, resolvedFilename, _options, context);
-
-    _effect = render::Effect::create(_effectName);
-
-	if (_numDependencies == _numLoadedDependencies)
-		finalize();
-	
-	_options->includePaths().pop_front();
-}
-
-render::States::Ptr
-EffectParser::parseRenderStates(const Json::Value&		root,
-								AbstractContext::Ptr	context,
-								TexturePtrMap&			targets,
-								render::States::Ptr		defaultStates,
-								float					priorityOffset)
-{
-	auto zSorted			= defaultStates->zSorted();
-	auto blendSrcFactor		= defaultStates->blendingSourceFactor();
-	auto blendDstFactor		= defaultStates->blendingDestinationFactor();
-	auto colorMask			= defaultStates->colorMask();
-	auto depthMask			= defaultStates->depthMask();
-	auto depthFunc			= defaultStates->depthFunc();
-    auto triangleCulling	= defaultStates->triangleCulling();
-	auto stencilFunc		= defaultStates->stencilFunction();
-	auto stencilRef			= defaultStates->stencilReference();
-	auto stencilMask		= defaultStates->stencilMask();
-	auto stencilFailOp		= defaultStates->stencilFailOperation();
-	auto stencilZFailOp		= defaultStates->stencilDepthFailOperation();
-	auto stencilZPassOp		= defaultStates->stencilDepthPassOperation();
-	auto scissorTest		= defaultStates->scissorTest();
-	auto scissorBox			= defaultStates->scissorBox();
-
-	AbstractTexture::Ptr target = defaultStates->target();
-	std::unordered_map<std::string, SamplerState> samplerStates = defaultStates->samplers();
-
-	const float priority = parsePriority(root, defaultStates->priority() + priorityOffset);
-	parseZSort(root, zSorted);
-	parseBlendMode(root, blendSrcFactor, blendDstFactor);
-	parseColorMask(root, colorMask);
-	parseDepthTest(root, depthMask, depthFunc);
-	parseTriangleCulling(root, triangleCulling);
-    parseSamplerStates(root, samplerStates);
-	parseStencilState(root, stencilFunc, stencilRef, stencilMask, stencilFailOp, stencilZFailOp, stencilZPassOp);
-	parseScissorTest(root, scissorTest, scissorBox);
-	target = parseTarget(root, context, targets);
-
-	return render::States::create(
-		samplerStates,
-		(float)priority,
-		zSorted,
-		blendSrcFactor,
-		blendDstFactor,
-		colorMask,
-		depthMask,
-		depthFunc,
-		triangleCulling,
-		stencilFunc,
-		stencilRef,
-		stencilMask,
-		stencilFailOp,
-		stencilZFailOp,
-		stencilZPassOp,
-		scissorTest,
-		scissorBox,
-		target
-	);
-}
-
-void
-EffectParser::parsePasses(const Json::Value&		root,
-						  const std::string&		resolvedFilename,
-						  file::Options::Ptr		options,
-						  AbstractContext::Ptr		context,
-						  std::vector<Pass::Ptr>&	passes,
-						  TexturePtrMap&			targets,
-						  BindingMap&			    defaultAttributeBindings,
-						  BindingMap&			    defaultUniformBindings,
-						  BindingMap&			    defaultStateBindings,
-						  MacroBindingMap&	        defaultMacroBindings,
-						  render::States::Ptr		defaultStates,
-						  UniformValues&			defaultUniformDefaultValues)
-{
-	auto passId				= 0;
-	auto passesValue		= root.get("passes", 0);
-
-    for (auto passValue : passesValue)
-    {
-        passId++;
-		const auto priorityOffset = (float)(passesValue.size() - passId);
-
-        if (passValue.isString())
-        {
-            auto name = passValue.asString();
-            auto passIt = std::find_if(
-                _globalPasses.begin(),
-                _globalPasses.end(),
-                [&](Pass::Ptr pass)
-	            {
-	                return pass->name() == name;
-	            }
-	        );
-
-            if (passIt == _globalPasses.end())
-                _error->execute(shared_from_this(), file::Error("Pass '" + name + "' does not exist."));
-
-            auto pass = *passIt;
-            auto passCopy = Pass::create(pass, true);
-
-			passCopy->states()->priority(defaultStates->priority() + priorityOffset);
-			_glslBlocks[passCopy->program()->vertexShader()] = _glslBlocks[pass->program()->vertexShader()];
-			_glslBlocks[passCopy->program()->fragmentShader()] = _glslBlocks[pass->program()->fragmentShader()];
-
-            // set uniform default values
-            for (auto& nameAndValues : defaultUniformDefaultValues)
-                setUniformDefaultValueOnPass(
-                    passCopy,
-                    nameAndValues.first,
-                    nameAndValues.second.first,
-                    nameAndValues.second.second
-                );
-
-            passes.push_back(passCopy);
-        }
-        else
-        {
-            if (!parseConfiguration(passValue))
-                continue;
-
-            auto	name		= passValue.get("name", std::to_string(passId)).asString();
-			auto	fallback	= passValue.get("fallback", std::string()).asString();
-
-            // pass bindings
-            BindingMap		attributeBindings(defaultAttributeBindings);
-            BindingMap		uniformBindings(defaultUniformBindings);
-            BindingMap		stateBindings(defaultStateBindings);
-            MacroBindingMap	macroBindings(defaultMacroBindings);
-            UniformValues	uniformDefaultValues(defaultUniformDefaultValues);
-
-            parseBindings(
-                passValue,
-                attributeBindings,
-                uniformBindings,
-                stateBindings,
-                macroBindings,
-                uniformDefaultValues
-            );
-
-            // render states
-            auto states = parseRenderStates(passValue, context, targets, defaultStates, priorityOffset);
-
-            // program
-            auto vertexShaderValue = passValue.get("vertexShader", 0);
-            auto vertexShader = parseShader(
-                vertexShaderValue, resolvedFilename, options, render::Shader::Type::VERTEX_SHADER
-            );
-
-            if (!vertexShader)
-            	_error->execute(shared_from_this(), Error("Missing vertex shader for pass '" + name + "'"));
-
-            auto fragmentShaderValue = passValue.get("fragmentShader", 0);
-            auto fragmentShader = parseShader(
-                fragmentShaderValue, resolvedFilename, options, render::Shader::Type::FRAGMENT_SHADER
-            );
-
-            if (!fragmentShader)
-				_error->execute(shared_from_this(), Error("Missing fragment shader for pass '" + name + "'"));
-
-            auto pass = render::Pass::create(
-                name,
-                Program::create(options->context(), vertexShader, fragmentShader),
-                attributeBindings,
-                uniformBindings,
-                stateBindings,
-                macroBindings,
-                states,
-				fallback
-            );
->>>>>>> 4302ca54
 
     parseGlobalScope(root, _globalScope);
 
@@ -537,7 +310,6 @@
         const Scope* searchScope = &scope;
         Pass::Ptr pass = nullptr;
 
-<<<<<<< HEAD
         do
         {
             auto passIt = std::find_if(searchScope->passes.begin(), searchScope->passes.end(), [&](PassPtr p)
@@ -551,19 +323,6 @@
                 searchScope = searchScope->parent;
         }
         while (searchScope != nullptr && pass == nullptr);
-=======
-    auto file = loader->files().at(filename);
-    auto resolvedFilename = file->resolvedFilename();
-	auto options = _options->clone();
-	auto pos = resolvedFilename.find_last_of("/\\");
-
-    //options->includePaths().clear();
-	if (pos != std::string::npos)
-	{
-		options = options->clone();
-        options->includePaths().push_back(resolvedFilename.substr(0, pos));
-	}
->>>>>>> 4302ca54
 
         if (pass == nullptr)
             throw std::runtime_error("Undefined pass with name '" + passName + "'.");
@@ -1028,54 +787,8 @@
 {
     auto depthFunctionValue = node.get(States::PROPERTY_DEPTH_FUNCTION, 0);
 
-<<<<<<< HEAD
     if (depthFunctionValue.isString())
         depthFunction = _compareFuncMap[depthFunctionValue.asString()];
-=======
-	if (contextNode.isNumeric())
-	{
-		UniformNumericValue nv;
-
-		if (contextNode.isDouble())
-		{
-			nv.floatValue = contextNode.asFloat();
-			uniformTypeAndValue.first = UniformType::FLOAT;
-		}
-		else if (contextNode.isInt())
-		{
-			nv.intValue = contextNode.asInt();
-			uniformTypeAndValue.first = UniformType::INT;
-		}
-
-		v.numericValue.push_back(nv);
-	}
-	else if (contextNode.isString())
-	{
-		auto textureFilename = contextNode.asString();
-		int pos = _resolvedFilename.find_last_of("/\\");
-		auto options = _options;
-
-		uniformTypeAndValue.first = UniformType::TEXTURE;
-		uniformTypeAndValue.second.textureValue = nullptr;
-
-		if (pos > 0)
-		{
-			options = _options->clone();
-			options->includePaths().push_back(_resolvedFilename.substr(0, pos));
-		}
-
-		uniformTypeAndValue.second.textureValue = _assetLibrary->texture(textureFilename);
-		for (auto& path : options->includePaths())
-		{
-			uniformTypeAndValue.second.textureValue = _assetLibrary->texture(path + "/" + textureFilename);
-			if (uniformTypeAndValue.second.textureValue)
-				break;
-		}
-
-		if (!uniformTypeAndValue.second.textureValue)
-			loadTexture(textureFilename, uniformTypeAndValue, options);
-	}
->>>>>>> 4302ca54
 }
 
 void
@@ -1083,14 +796,7 @@
                                    const Scope&         scope,
                                    TriangleCulling&     triangleCulling)
 {
-<<<<<<< HEAD
     auto triangleCullingValue = node.get(States::PROPERTY_TRIANGLE_CULLING, 0);
-=======
-	Options::Ptr o = options->clone();
-    auto loader = Loader::create(o);
-
-	o->loadAsynchronously(false);
->>>>>>> 4302ca54
 
     if (triangleCullingValue.isString())
     {
