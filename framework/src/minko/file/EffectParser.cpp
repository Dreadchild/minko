--- conflicted
+++ resolved
@@ -160,39 +160,12 @@
 	if (!reader.parse((const char*)&data[0], (const char*)&data[data.size() - 1], root, false))
 		throw file::ParserError(resolvedFilename + ": " +reader.getFormattedErrorMessages());
 
+    int pos	= resolvedFilename.find_last_of("/\\");
+
 	_options = file::Options::create(options);
-
 	_options->includePaths().clear();
-<<<<<<< HEAD
-
-    int pos;
-    std::string resolvedDirectory;
-
-	if ((pos = resolvedFilename.find_last_of("/\\")) > 0)
-		resolvedDirectory = resolvedFilename.substr(0, pos);
-	else
-		resolvedDirectory = ".";
-
-	_options->includePaths().push_back(resolvedDirectory);
-
-#ifdef DEBUG
-    // Situation example: project-specific .effect is found in project/asset
-    // but depends on Basic.fragment.glsl, which is _not_ is the same
-    // directory. We should then look up in the target directory (a.k.a
-    // removing the ../../.. prefix. This cannot happen in release because
-    // projects assets are copied in the target directory, just like framework
-    // assets, so the look up will stop at the target directory for the asset
-    // and its dependencies.
-
-	if (resolvedDirectory.find("../../../") == 0)
-		resolvedDirectory = resolvedDirectory.substr(sizeof("../../../") - 1);
-
-	_options->includePaths().push_back(resolvedDirectory);
-#endif
-=======
 	if (pos != std::string::npos)
 		_options->includePaths().push_back(resolvedFilename.substr(0, pos));
->>>>>>> 98352741
 	
 	_filename = filename;
 	_resolvedFilename = resolvedFilename;
