/*
Copyright (c) 2013 Aerys

Permission is hereby granted, free of charge, to any person obtaining a copy of this software and
associated documentation files (the "Software"), to deal in the Software without restriction,
including without limitation the rights to use, copy, modify, merge, publish, distribute,
sublicense, and/or sell copies of the Software, and to permit persons to whom the Software is
furnished to do so, subject to the following conditions:

The above copyright notice and this permission notice shall be included in all copies or
substantial portions of the Software.

THE SOFTWARE IS PROVIDED "AS IS", WITHOUT WARRANTY OF ANY KIND, EXPRESS OR IMPLIED, INCLUDING
BUT NOT LIMITED TO THE WARRANTIES OF MERCHANTABILITY, FITNESS FOR A PARTICULAR PURPOSE AND
NONINFRINGEMENT. IN NO EVENT SHALL THE AUTHORS OR COPYRIGHT HOLDERS BE LIABLE FOR ANY CLAIM,
DAMAGES OR OTHER LIABILITY, WHETHER IN AN ACTION OF CONTRACT, TORT OR OTHERWISE, ARISING FROM,
OUT OF OR IN CONNECTION WITH THE SOFTWARE OR THE USE OR OTHER DEALINGS IN THE SOFTWARE.
*/

#include "EffectParser.hpp"

#include "minko/data/Provider.hpp"
#include "minko/render/Effect.hpp"
#include "minko/render/Program.hpp"
#include "minko/render/States.hpp"
#include "minko/render/Effect.hpp"
#include "minko/render/Blending.hpp"
#include "minko/render/CompareMode.hpp"
#include "minko/render/WrapMode.hpp"
#include "minko/render/TextureFilter.hpp"
#include "minko/render/MipFilter.hpp"
#include "minko/render/TriangleCulling.hpp"
#include "minko/render/Texture.hpp"
#include "minko/render/Pass.hpp"
#include "minko/file/Loader.hpp"
#include "minko/file/Options.hpp"
#include "minko/file/AssetLibrary.hpp"
#include "json/json.h"

using namespace minko;
using namespace minko::file;
using namespace minko::render;

std::unordered_map<std::string, unsigned int> EffectParser::_blendFactorMap = EffectParser::initializeBlendFactorMap();
std::unordered_map<std::string, unsigned int>
EffectParser::initializeBlendFactorMap()
{
	std::unordered_map<std::string, unsigned int> m;

	m["src_zero"]					= static_cast<uint>(render::Blending::Source::ZERO);
    m["src_one"]					= static_cast<uint>(render::Blending::Source::ONE);
    m["src_color"]					= static_cast<uint>(render::Blending::Source::SRC_COLOR);
    m["src_one_minus_src_color"]	= static_cast<uint>(render::Blending::Source::ONE_MINUS_SRC_COLOR);
    m["src_src_alpha"]				= static_cast<uint>(render::Blending::Source::SRC_ALPHA);
    m["src_one_minus_src_alpha"]	= static_cast<uint>(render::Blending::Source::ONE_MINUS_SRC_ALPHA);
    m["src_dst_alpha"]				= static_cast<uint>(render::Blending::Source::DST_ALPHA);
    m["src_one_minus_dst_alpha"]	= static_cast<uint>(render::Blending::Source::ONE_MINUS_DST_ALPHA);

    m["dst_zero"]					= static_cast<uint>(render::Blending::Destination::ZERO);
    m["dst_one"]					= static_cast<uint>(render::Blending::Destination::ONE);
	m["dst_dst_color"]				= static_cast<uint>(render::Blending::Destination::DST_COLOR);
    m["dst_one_minus_dst_color"]	= static_cast<uint>(render::Blending::Destination::ONE_MINUS_DST_COLOR);
    m["dst_src_alpha_saturate"]		= static_cast<uint>(render::Blending::Destination::SRC_ALPHA_SATURATE);
    m["dst_one_minus_src_alpha"]	= static_cast<uint>(render::Blending::Destination::ONE_MINUS_SRC_ALPHA);
    m["dst_dst_alpha"]				= static_cast<uint>(render::Blending::Destination::DST_ALPHA);
    m["dst_one_minus_dst_alpha"]	= static_cast<uint>(render::Blending::Destination::ONE_MINUS_DST_ALPHA);

	m["default"]					= static_cast<uint>(render::Blending::Mode::DEFAULT);
	m["alpha"]						= static_cast<uint>(render::Blending::Mode::ALPHA);
	m["additive"]					= static_cast<uint>(render::Blending::Mode::ADDITIVE);

	return m;
}

std::unordered_map<std::string, render::CompareMode> EffectParser::_compareFuncMap = EffectParser::initializeCompareFuncMap();
std::unordered_map<std::string, render::CompareMode>
EffectParser::initializeCompareFuncMap()
{
	std::unordered_map<std::string, render::CompareMode> m;

	m["always"]			= render::CompareMode::ALWAYS;
	m["equal"]			= render::CompareMode::EQUAL;
	m["greater"]		= render::CompareMode::GREATER;
	m["greater_equal"]	= render::CompareMode::GREATER_EQUAL;
	m["less"]			= render::CompareMode::LESS;
	m["less_equal"]		= render::CompareMode::LESS_EQUAL;
	m["never"]			= render::CompareMode::NEVER;
	m["not_equal"]		= render::CompareMode::NOT_EQUAL;

	return m;
}

std::unordered_map<std::string, render::StencilOperation> EffectParser::_stencilOpMap = EffectParser::initializeStencilOperationMap();
std::unordered_map<std::string, render::StencilOperation>
EffectParser::initializeStencilOperationMap()
{
	std::unordered_map<std::string, render::StencilOperation> m;

	m["keep"]			= render::StencilOperation::KEEP;
	m["zero"]			= render::StencilOperation::ZERO;
	m["replace"]		= render::StencilOperation::REPLACE;
	m["incr"]			= render::StencilOperation::INCR;
	m["incr_wrap"]		= render::StencilOperation::INCR_WRAP;
	m["decr"]			= render::StencilOperation::DECR;
	m["decr_wrap"]		= render::StencilOperation::DECR_WRAP;
	m["invert"]			= render::StencilOperation::INVERT;

	return m;
}

EffectParser::EffectParser() :
	_effect(nullptr),
	_numDependencies(0),
	_numLoadedDependencies(0),
	_defaultStates(render::States::create())
{
}

void
EffectParser::parse(const std::string&				    filename,
				    const std::string&                  resolvedFilename,
                    std::shared_ptr<Options>            options,
				    const std::vector<unsigned char>&	data,
				    std::shared_ptr<AssetLibrary>	    assetLibrary)
{
	Json::Value root;
	Json::Reader reader;

	if (!reader.parse((const char*)&data[0], (const char*)&data[data.size() - 1],	root, false))
    {
        std::cerr << resolvedFilename << ":" << reader.getFormattedErrorMessages() << std::endl;

		throw std::invalid_argument("data");
    }

	_filename = filename;
	_resolvedFilename = resolvedFilename;
	_options = options;
	_assetLibrary = assetLibrary;
	_effectName = root.get("name", filename).asString();
	_defaultTechnique = root.get("defaultTechnique", "default").asString();

	auto context = _assetLibrary->context();

	// parse default values for bindings and states
	_defaultStates = parseRenderStates(root, context, _globalTargets, _defaultStates, 0);
	parseBindings(
		root,
		_defaultAttributeBindings,
		_defaultUniformBindings,
		_defaultStateBindings,
		_defaultMacroBindings,
		_defaultUniformValues
	);

	// parse a global list of passes
	parsePasses(
		root,
		resolvedFilename,
		options,
		context,
		_globalPasses,
		_globalTargets,
		_defaultAttributeBindings,
		_defaultUniformBindings,
		_defaultStateBindings,
		_defaultMacroBindings,
		_defaultStates,
		_defaultUniformValues
	);

	// parse a global list of dependencies
	parseDependencies(root, resolvedFilename, options, _effectIncludes);

	// parse a global list of render targets
	auto targetsValue = root.get("targets", 0);

	if (targetsValue.isArray())
		for (auto targetValue : targetsValue)
			parseTarget(targetValue, context, _globalTargets);

	// parse the list of techniques, if no "techniques" directive is found then
	// the global list of passes becomes the "default" techinque
	parseTechniques(root, resolvedFilename, options, context);

	_effect = render::Effect::create();

	if (_numDependencies == _numLoadedDependencies)
		finalize();
}

render::States::Ptr
EffectParser::parseRenderStates(const Json::Value&		root,
								AbstractContext::Ptr	context,
								TexturePtrMap&			targets,
								render::States::Ptr		defaultStates,
								unsigned int			priority)
{
	auto blendSrcFactor		= defaultStates->blendingSourceFactor();
	auto blendDstFactor		= defaultStates->blendingDestinationFactor();
	auto colorMask			= defaultStates->colorMask();
	auto depthMask			= defaultStates->depthMask();
	auto depthFunc			= defaultStates->depthFunc();
    auto triangleCulling	= defaultStates->triangleCulling();
	auto stencilFunc		= defaultStates->stencilFunction();
	auto stencilRef			= defaultStates->stencilReference();
	auto stencilMask		= defaultStates->stencilMask();
	auto stencilFailOp		= defaultStates->stencilFailOperation();
	auto stencilZFailOp		= defaultStates->stencilDepthFailOperation();
	auto stencilZPassOp		= defaultStates->stencilDepthPassOperation();

	render::Texture::Ptr target = defaultStates->target();
	std::unordered_map<std::string, SamplerState> samplerStates = defaultStates->samplers();

	parseBlendMode(root, blendSrcFactor, blendDstFactor);
	parseColorMask(root, colorMask);
	parseDepthTest(root, depthMask, depthFunc);
	parseTriangleCulling(root, triangleCulling);
    parseSamplerStates(root, samplerStates);
	parseStencilState(root, stencilFunc, stencilRef, stencilMask, stencilFailOp, stencilZFailOp, stencilZPassOp);
	target = parseTarget(root, context, targets);

	return render::States::create(
		samplerStates,
		(float)priority,
		blendSrcFactor,
		blendDstFactor,
		colorMask,
		depthMask,
		depthFunc,
		triangleCulling,
		stencilFunc,
		stencilRef,
		stencilMask,
		stencilFailOp,
		stencilZFailOp,
		stencilZPassOp,
		target
	);
}

void
EffectParser::parsePasses(const Json::Value&		root,
						  const std::string&		resolvedFilename,
						  file::Options::Ptr		options,
						  AbstractContext::Ptr		context,
						  std::vector<Pass::Ptr>&	passes,
						  TexturePtrMap&			targets,
						  data::BindingMap&			defaultAttributeBindings,
						  data::BindingMap&			defaultUniformBindings,
						  data::BindingMap&			defaultStateBindings,
						  data::MacroBindingMap&	defaultMacroBindings,
						  render::States::Ptr		defaultStates,
						  UniformValues&			defaultUniformDefaultValues)
{
	auto passId = 0;
	auto passesValue = root.get("passes", 0);

    for (auto passValue : passesValue)
    {
        passId++;

        if (passValue.isString())
        {
            auto name = passValue.asString();
            auto passIt = std::find_if(
                _globalPasses.begin(),
                _globalPasses.end(),
                [&](Pass::Ptr pass)
            {
                return pass->name() == name;
            }
            );

            if (passIt == _globalPasses.end())
                throw std::logic_error("Pass '" + name + "' does not exist.");

            auto pass = *passIt;
            auto passCopy = Pass::create(pass, true);

            _passIncludes[passCopy] = _passIncludes[pass];
            _shaderIncludes[passCopy->program()->vertexShader()] = _shaderIncludes[pass->program()->vertexShader()];
            _shaderIncludes[passCopy->program()->fragmentShader()] = _shaderIncludes[pass->program()->fragmentShader()];
            passCopy->states()->priority((float)(passesValue.size() - passId));

            // set uniform default values
            for (auto& nameAndValues : defaultUniformDefaultValues)
                setUniformDefaultValueOnPass(
                    passCopy,
                    nameAndValues.first,
                    nameAndValues.second.first,
                    nameAndValues.second.second
                );

            passes.push_back(passCopy);
        }
        else
        {
            if (!parseConfiguration(passValue))
                continue;

            auto name = passValue.get("name", std::to_string(passId)).asString();

            // pass bindings
            data::BindingMap		attributeBindings(defaultAttributeBindings);
            data::BindingMap		uniformBindings(defaultUniformBindings);
            data::BindingMap		stateBindings(defaultStateBindings);
            data::MacroBindingMap	macroBindings(defaultMacroBindings);
            UniformValues			uniformDefaultValues(defaultUniformDefaultValues);

            parseBindings(
                passValue,
                attributeBindings,
                uniformBindings,
                stateBindings,
                macroBindings,
                uniformDefaultValues
            );

            // render states
            auto states = parseRenderStates(passValue, context, targets, defaultStates, passesValue.size() - passId);

            // program
            auto vertexShaderValue = passValue.get("vertexShader", "");
            auto vertexShader = parseShader(
                vertexShaderValue, resolvedFilename, options, render::Shader::Type::VERTEX_SHADER
            );

            auto fragmentShaderValue = passValue.get("fragmentShader", "");
            auto fragmentShader = parseShader(
                fragmentShaderValue, resolvedFilename, options, render::Shader::Type::FRAGMENT_SHADER
            );

            auto pass = render::Pass::create(
                name,
                Program::create(options->context(), vertexShader, fragmentShader),
                attributeBindings,
                uniformBindings,
                stateBindings,
                macroBindings,
                states
            );

            passes.push_back(pass);

            parseDependencies(passValue, resolvedFilename, options, _passIncludes[pass]);
        }
	}
}

void
EffectParser::setUniformDefaultValueOnPass(render::Pass::Ptr	pass,
										   const std::string&	name,
										   UniformType			type,
										   UniformValue&		value)
{
	if (type == UniformType::INT)
	{
		auto& nv = value.numericValue;

		if (nv.size() == 1)
			pass->setUniform(name, nv[0].intValue);
		else if (nv.size() == 2)
			pass->setUniform(name, nv[0].intValue, nv[1].intValue);
		else if (nv.size() == 3)
			pass->setUniform(name, nv[0].intValue, nv[1].intValue, nv[2].intValue);
		else if (nv.size() == 4)
			pass->setUniform(name, nv[0].intValue, nv[1].intValue, nv[2].intValue, nv[3].intValue);
	}
	else if (type == UniformType::FLOAT)
	{
		auto& nv = value.numericValue;

		if (nv.size() == 1)
			pass->setUniform(name, nv[0].floatValue);
		else if (nv.size() == 2)
			pass->setUniform(name, nv[0].floatValue, nv[1].floatValue);
		else if (nv.size() == 3)
			pass->setUniform(name, nv[0].floatValue, nv[1].floatValue, nv[2].floatValue);
		else if (nv.size() == 4)
			pass->setUniform(name, nv[0].floatValue, nv[1].floatValue, nv[2].floatValue, nv[3].floatValue);
	}
	else if (type == UniformType::TEXTURE)
		pass->setUniform(name, value.textureValue);
}

render::Shader::Ptr
EffectParser::parseShader(const Json::Value& 	shaderNode,
						  const std::string&	resolvedFilename,
						  file::Options::Ptr    options,
						  render::Shader::Type 	type)
{
	if (shaderNode.isObject())
	{
		auto shader = Shader::create(options->context(), type, shaderNode.get("code", "").asString());

		parseDependencies(shaderNode, resolvedFilename, options, _shaderIncludes[shader]);

		return shader;
	}
	else if (shaderNode.isString())
		return Shader::create(options->context(), type, shaderNode.asString());

	throw;
}

void
EffectParser::parseBlendMode(const Json::Value&				contextNode,
						     render::Blending::Source&		srcFactor,
						     render::Blending::Destination&	dstFactor)
{
	auto blendModeArray	= contextNode.get("blendMode", 0);
	
	if (blendModeArray.isArray())
	{
		auto blendSrcFactorString = "src_" + blendModeArray[0].asString();
		if (_blendFactorMap.count(blendSrcFactorString))
			srcFactor = static_cast<render::Blending::Source>(_blendFactorMap[blendSrcFactorString]);

		auto blendDstFactorString = "dst_" + blendModeArray[1].asString();
		if (_blendFactorMap.count(blendDstFactorString))
			dstFactor = static_cast<render::Blending::Destination>(_blendFactorMap[blendDstFactorString]);
	}
	else if (blendModeArray.isString())
	{
		auto blendModeString = blendModeArray.asString();

		if (_blendFactorMap.count(blendModeString))
		{
			auto blendMode = _blendFactorMap[blendModeString];

			srcFactor = static_cast<render::Blending::Source>(blendMode & 0x00ff);
			dstFactor = static_cast<render::Blending::Destination>(blendMode & 0xff00);
		}
	}
}

void
EffectParser::parseColorMask(const Json::Value&	contextNode,
						     bool& colorMask) const
{
	auto colorMaskValue	= contextNode.get("colorMask", 0);

	if (colorMaskValue.isBool())
		colorMask = colorMaskValue.asBool();
}

void
EffectParser::parseDepthTest(const Json::Value& contextNode, 
							 bool& depthMask, 
							 render::CompareMode& depthFunc)
{
	auto depthTest	= contextNode.get("depthTest", 0);
	
	if (depthTest.isObject())
	{
        auto depthMaskValue = depthTest.get("depthMask", 0);
        auto depthFuncValue = depthTest.get("depthFunc", 0);

        if (depthMaskValue.isBool())
            depthMask = depthMaskValue.asBool();

        if (depthFuncValue.isString())
    		depthFunc = _compareFuncMap[depthFuncValue.asString()];
	}
    else if (depthTest.isArray())
    {
        depthMask = depthTest[0].asBool();
		depthFunc = _compareFuncMap[depthTest[1].asString()];
    }
}

void
EffectParser::parseTriangleCulling(const Json::Value& contextNode, 
								   TriangleCulling& triangleCulling)
{
    auto triangleCullingValue   = contextNode.get("triangleCulling", 0);

    if (triangleCullingValue.isString())
    {
        auto triangleCullingString = triangleCullingValue.asString();

        if (triangleCullingString == "back")
            triangleCulling = TriangleCulling::BACK;
        else if (triangleCullingString == "front")
            triangleCulling = TriangleCulling::FRONT;
        else if (triangleCullingString == "both")
            triangleCulling = TriangleCulling::BOTH;
        else if (triangleCullingString == "none")
            triangleCulling = TriangleCulling::NONE;
    }
}

void
EffectParser::parseBindingNameAndSource(const Json::Value& contextNode, std::string& propertyName, data::BindingSource& source)
{
	source = data::BindingSource::TARGET;
	if (contextNode.isString())
		propertyName = contextNode.asString();
	else if (contextNode.isObject())
	{
		auto propertyValue = contextNode.get("property", 0);
		auto sourceValue = contextNode.get("source", 0);

		if (propertyValue.isString())
			propertyName = propertyValue.asString();
		else
			throw;

		if (sourceValue.isString())
		{
			auto sourceString = sourceValue.asString();

			if (sourceString == "target")
				source = data::BindingSource::TARGET;
			else if (sourceString == "renderer")
				source = data::BindingSource::RENDERER;
			else if (sourceString == "root")
				source = data::BindingSource::ROOT;
		}
	}
}

void
EffectParser::parseBindings(const Json::Value&		contextNode,
						    data::BindingMap&		attributeBindings,
						    data::BindingMap&		uniformBindings,
						    data::BindingMap&		stateBindings,
							data::MacroBindingMap&	macroBindings,
							UniformValues&			uniformDefaultValues)
{
	auto attributeBindingsValue = contextNode.get("attributeBindings", 0);
	if (attributeBindingsValue.isObject())
		for (auto propertyName : attributeBindingsValue.getMemberNames())
			parseBindingNameAndSource(
				attributeBindingsValue.get(propertyName, 0),
				attributeBindings[propertyName].first,
				attributeBindings[propertyName].second
			);

	parseUniformBindings(contextNode, uniformBindings, uniformDefaultValues);
			
	auto stateBindingsValue = contextNode.get("stateBindings", 0);
	if (stateBindingsValue.isObject())
		for (auto propertyName : stateBindingsValue.getMemberNames())
			parseBindingNameAndSource(
				stateBindingsValue.get(propertyName, 0),
				stateBindings[propertyName].first,
				stateBindings[propertyName].second
			);
	
	parseMacroBindings(contextNode, macroBindings);
}

void
EffectParser::parseMacroBindings(const Json::Value&	contextNode, data::MacroBindingMap&	macroBindings)
{
	auto macroBindingsValue = contextNode.get("macroBindings", 0);

	if (macroBindingsValue.isObject())
	{
		for (auto propertyName : macroBindingsValue.getMemberNames())
		{
			auto macroBindingValue = macroBindingsValue.get(propertyName, 0);
<<<<<<< HEAD
			minko::data::MacroBindingDefault& bindingDefault = std::get<2>(macroBindings[propertyName]);
=======
			minko::data::MacroBindingDefault bindingDefault = std::get<2>(macroBindings[propertyName]);
>>>>>>> 0597570d
		
			bindingDefault.semantic = data::MacroBindingDefaultValueSemantic::UNSET;

			parseBindingNameAndSource(
				macroBindingValue,
				std::get<0>(macroBindings[propertyName]),
				std::get<1>(macroBindings[propertyName])
			);
<<<<<<< HEAD

			if (macroBindingValue.isObject())
			{
				auto nameValue = macroBindingValue.get("property", 0);
				auto minValue = macroBindingValue.get("min", -1);
				auto maxValue = macroBindingValue.get("max", -1);
				auto defaultValue = macroBindingValue.get("default", "");

				if (defaultValue.isInt())
				{
					bindingDefault.semantic = data::MacroBindingDefaultValueSemantic::VALUE;
					bindingDefault.value.value = defaultValue.asInt();
				}
				else if (defaultValue.isBool())
				{
					bindingDefault.semantic = data::MacroBindingDefaultValueSemantic::PROPERTY_EXISTS;
					bindingDefault.value.propertyExists = defaultValue.asBool();
				}

				//if (!nameValue.isString() || !minValue.isInt() || !maxValue.isInt())
				//	throw;

				auto& min = std::get<3>(macroBindings[propertyName]);
				auto& max = std::get<4>(macroBindings[propertyName]);

=======

			if (macroBindingValue.isObject())
			{
				auto nameValue = macroBindingValue.get("property", 0);
				auto minValue = macroBindingValue.get("min", -1);
				auto maxValue = macroBindingValue.get("max", -1);
				auto defaultValue = macroBindingValue.get("default", "");

				if (defaultValue.isInt())
				{
					bindingDefault.semantic = data::MacroBindingDefaultValueSemantic::VALUE;
					bindingDefault.value.value = defaultValue.asInt();
				}
				else if (defaultValue.isBool())
				{
					bindingDefault.semantic = data::MacroBindingDefaultValueSemantic::PROPERTY_EXISTS;
					bindingDefault.value.propertyExists = defaultValue.asBool();
				}

				//if (!nameValue.isString() || !minValue.isInt() || !maxValue.isInt())
				//	throw;

				auto& min = std::get<3>(macroBindings[propertyName]);
				auto& max = std::get<4>(macroBindings[propertyName]);

>>>>>>> 0597570d
				min = minValue.asInt();
				max = maxValue.asInt();
			}
			else if (macroBindingValue.isInt())
			{
				bindingDefault.semantic = data::MacroBindingDefaultValueSemantic::VALUE;
				bindingDefault.value.value = macroBindingValue.asInt();
			}
			else if (macroBindingValue.isBool())
			{
				bindingDefault.semantic = data::MacroBindingDefaultValueSemantic::PROPERTY_EXISTS;
				bindingDefault.value.propertyExists = macroBindingValue.asBool();
			}
		}
	}
}

void
EffectParser::parseUniformBindings(const Json::Value&	contextNode,
								   data::BindingMap&	uniformBindings,
								   UniformValues&		uniformDefaultValues)
{
	auto uniformBindingsValue = contextNode.get("uniformBindings", 0);
	if (uniformBindingsValue.isObject())
		for (auto propertyName : uniformBindingsValue.getMemberNames())
		{
			auto uniformBindingValue = uniformBindingsValue.get(propertyName, 0);

			parseBindingNameAndSource(
				uniformBindingValue,
				uniformBindings[propertyName].first,
				uniformBindings[propertyName].second
			);
			
			if (uniformBindingValue.isObject())
			{
				auto nameValue = uniformBindingValue.get("property", 0);
				auto defaultValue = uniformBindingValue.get("default", "");

				if (defaultValue.isArray() || defaultValue.isNumeric()
					|| (defaultValue.isString() && !defaultValue.asString().empty()))
				{
					parseUniformDefaultValues(defaultValue, uniformDefaultValues[propertyName]);
				}
			}
			else if (uniformBindingValue.isArray() || uniformBindingValue.isNumeric())
				parseUniformDefaultValues(uniformBindingValue, uniformDefaultValues[propertyName]);
		}
}

void
EffectParser::parseUniformDefaultValues(const Json::Value&		contextNode,
										UniformTypeAndValue&	uniformTypeAndValue)
{
	if (contextNode.isArray())
	{
		for (auto value : contextNode)
			parseUniformDefaultValues(value, uniformTypeAndValue);

		return;
	}

	UniformValue& v = uniformTypeAndValue.second;

	if (contextNode.isNumeric())
	{
		UniformNumericValue nv;

		if (contextNode.isDouble())
		{
			nv.floatValue = contextNode.asFloat();
			uniformTypeAndValue.first = UniformType::FLOAT;
		}
		else if (contextNode.isInt())
		{
			nv.intValue = contextNode.asInt();
			uniformTypeAndValue.first = UniformType::INT;
		}

		v.numericValue.push_back(nv);
	}
	else if (contextNode.isString())
	{
		auto textureFilename = contextNode.asString();
<<<<<<< HEAD
		int pos = _resolvedFilename.find_last_of("/\\");
=======
		int pos = _resolvedFilename.find_last_of(file::separator);
>>>>>>> 0597570d
		auto options = _options;

		uniformTypeAndValue.first = UniformType::TEXTURE;
		uniformTypeAndValue.second.textureValue = nullptr;

		if (pos > 0)
		{
			options = file::Options::create(_options);
			options->includePaths().insert(_resolvedFilename.substr(0, pos));
		}

		uniformTypeAndValue.second.textureValue = _assetLibrary->texture(textureFilename);
		for (auto& path : options->includePaths())
		{
			uniformTypeAndValue.second.textureValue = _assetLibrary->texture(path + "/" + textureFilename);
			if (uniformTypeAndValue.second.textureValue)
				break;
		}

		if (!uniformTypeAndValue.second.textureValue)
			loadTexture(textureFilename, uniformTypeAndValue, options);
	}
}

void
EffectParser::loadTexture(const std::string&	textureFilename,
						  UniformTypeAndValue&	uniformTypeAndValue,
						  Options::Ptr			options)
{
	auto loader = _options->loaderFunction()(textureFilename);

	_numDependencies++;

	_loaderCompleteSlots[loader] = loader->complete()->connect([&](file::AbstractLoader::Ptr loader)
	{
		auto pos = loader->resolvedFilename().find_last_of('.');
		auto extension = loader->resolvedFilename().substr(pos + 1);
		auto parser = _assetLibrary->parser(extension);

		auto completeSlote = parser->complete()->connect([&](file::AbstractParser::Ptr parser)
		{
			uniformTypeAndValue.second.textureValue = _assetLibrary->texture(textureFilename);
			uniformTypeAndValue.second.textureValue->upload();

			_numLoadedDependencies++;

			if (_numDependencies == _numLoadedDependencies && _effect)
				finalize();
		});

		parser->parse(
			loader->filename(),
			loader->resolvedFilename(),
			loader->options(), loader->data(),
			_assetLibrary
		);
	});

	_loaderErrorSlots[loader] = loader->error()->connect(std::bind(
		&EffectParser::textureErrorHandler,
		std::static_pointer_cast<EffectParser>(shared_from_this()),
		std::placeholders::_1
	));

	loader->load(textureFilename, options);
}

void
EffectParser::textureErrorHandler(file::AbstractLoader::Ptr loader)
{
	throw;
}

void
EffectParser::parseSamplerStates(const Json::Value&                                     contextNode,
                                 std::unordered_map<std::string, render::SamplerState>& samplerStates)
{
    auto samplerStatesValue = contextNode.get("samplerStates", 0);

    if (samplerStatesValue.isObject())
        for (auto propertyName : samplerStatesValue.getMemberNames())
        {
            auto samplerStateValue = samplerStatesValue.get(propertyName, 0);

            if (samplerStateValue.isObject())
            {
                auto wrapModeStr        = samplerStateValue.get("wrapMode", "clamp").asString();
                auto textureFilterStr   = samplerStateValue.get("textureFilter", "nearest").asString();
                auto mipFilterStr       = samplerStateValue.get("mipFilter", "none").asString();
                auto wrapMode           = wrapModeStr == "repeat" ? WrapMode::REPEAT : WrapMode::CLAMP;
                auto textureFilter      = textureFilterStr == "linear"
                    ? TextureFilter::LINEAR
                    : TextureFilter::NEAREST;
                auto mipFilter          = mipFilterStr == "linear"
                    ? MipFilter::LINEAR
                    : (mipFilterStr == "nearest" ? MipFilter::NEAREST : MipFilter::NONE);

                samplerStates[propertyName] = SamplerState(wrapMode, textureFilter, mipFilter);
            }
        }
}

void
EffectParser::parseStencilState(const Json::Value& contextNode, 
								CompareMode& stencilFunc, 
								int& stencilRef, 
								uint& stencilMask, 
								StencilOperation& stencilFailOp,
								StencilOperation& stencilZFailOp,
								StencilOperation& stencilZPassOp) const
{
	auto stencilTest	= contextNode.get("stencilTest", 0);
	
	if (stencilTest.isObject())
	{
        auto stencilFuncValue	= stencilTest.get("stencilFunc", 0);
		auto stencilRefValue	= stencilTest.get("stencilRef", 0);
		auto stencilMaskValue	= stencilTest.get("stencilMask", 0);
		auto stencilOpsValue	= stencilTest.get("stencilOps", 0);

		if (stencilFuncValue.isString())
			stencilFunc	= _compareFuncMap[stencilFuncValue.asString()];
		if (stencilRefValue.isInt())
			stencilRef	= stencilRefValue.asInt();
		if (stencilMaskValue.isUInt())
			stencilMask	= stencilMaskValue.asUInt();
		parseStencilOperations(stencilOpsValue, stencilFailOp, stencilZFailOp, stencilZPassOp);
	}
    else if (stencilTest.isArray())
    {
		stencilFunc = _compareFuncMap[stencilTest[0].asString()];
		stencilRef	= stencilTest[1].asInt();
		stencilMask	= stencilTest[2].asUInt();
		parseStencilOperations(stencilTest[3], stencilFailOp, stencilZFailOp, stencilZPassOp);
    }
}

void
EffectParser::parseStencilOperations(const Json::Value& contextNode,
									 StencilOperation& 	stencilFailOp,
									 StencilOperation& 	stencilZFailOp,
									 StencilOperation& 	stencilZPassOp) const
{
	if (contextNode.isArray())
	{
		if (contextNode[0].isString())
			stencilFailOp = _stencilOpMap[contextNode[0].asString()];
		if (contextNode[1].isString())
			stencilZFailOp = _stencilOpMap[contextNode[1].asString()];
		if (contextNode[2].isString())
			stencilZPassOp = _stencilOpMap[contextNode[2].asString()];
	}
	else
	{
		auto failValue	= contextNode.get("fail", 0);
		auto zfailValue	= contextNode.get("zfail", 0);
		auto zpassValue	= contextNode.get("zpass", 0);

		if (failValue.isString())
			stencilFailOp = _stencilOpMap[failValue.asString()];
		if (zfailValue.isString())
			stencilZFailOp = _stencilOpMap[zfailValue.asString()];
		if (zpassValue.isString())
			stencilZPassOp = _stencilOpMap[zpassValue.asString()];
	}
}

std::shared_ptr<render::Texture>
EffectParser::parseTarget(const Json::Value&                contextNode,
                          std::shared_ptr<AbstractContext>  context,
                          TexturePtrMap&                    targets)
{
    auto targetValue = contextNode.get("target", 0);

	std::shared_ptr<render::Texture> target;
	std::string targetName;

    if (targetValue.isObject())
    {
        auto nameValue  = targetValue.get("name", 0);

        if (nameValue.isString())
			targetName = nameValue.asString();

        auto sizeValue  = targetValue.get("size", 0);
        auto width      = 0;
        auto height     = 0;

        if (sizeValue.asUInt() != 0)
            width = height = sizeValue.asUInt();
        else
        {
            width = targetValue.get("width", 0).asUInt();
            height = targetValue.get("height", 0).asUInt();
        }

        target = render::Texture::create(context, width, height, false, true);
		target->upload();

		if (targetName.length())
	        _assetLibrary->texture(targetName, target);
    }
	else if (targetValue.isString())
	{
		targetName = targetValue.asString();
		target = _assetLibrary->texture(targetName);
	}

	if (target && targetName.length())
		targets[targetName] = target;

    return target;
}

void
EffectParser::parseDependencies(const Json::Value& 		root,
								const std::string& 		filename,
								file::Options::Ptr 		options,
								std::vector<LoaderPtr>& store)
{
	auto includes	= root.get("includes", 0);
	int pos			= filename.find_last_of("/");

	if (pos > 0)
	{
		options = file::Options::create(options);
		options->includePaths().insert(filename.substr(0, pos));
	}

	if (includes.isArray())
	{
		_numDependencies += includes.size();

		for (auto include : includes)
		{
			auto loader = Loader::create();

			_loaderCompleteSlots[loader] = loader->complete()->connect(std::bind(
				&EffectParser::dependencyCompleteHandler,
				std::static_pointer_cast<EffectParser>(shared_from_this()),
				std::placeholders::_1
			));
			_loaderErrorSlots[loader] = loader->error()->connect(std::bind(
				&EffectParser::dependencyErrorHandler,
				std::static_pointer_cast<EffectParser>(shared_from_this()),
				std::placeholders::_1
			));

			store.push_back(loader);
			loader->load(include.asString(), options);
		}
	}
}

void
EffectParser::parseTechniques(const Json::Value&				root,
							  const std::string&				filename,
							  std::shared_ptr<file::Options>	options,
							  render::AbstractContext::Ptr		context)
{
	auto techniquesValues = root.get("techniques", 0);

	if (techniquesValues.isArray())
	{
		for (auto techniqueValue : techniquesValues)
		{
			if (!parseConfiguration(techniqueValue))
				continue;

			if (techniqueValue.isObject())
			{
				auto techniqueName	= techniqueValue.get("name", "default").asString();
				auto& targets		= _techniqueTargets[techniqueName];
				auto& passes		= _techniquePasses[techniqueName];
				auto fallbackValue	= techniqueValue.get("fallback", 0);

				if (fallbackValue.isString() && fallbackValue.asString().length())
					_techniqueFallback[techniqueName] = fallbackValue.asString();

				data::BindingMap		attributeBindings(_defaultAttributeBindings);
				data::BindingMap		uniformBindings(_defaultUniformBindings);
				data::BindingMap		stateBindings(_defaultStateBindings);
				data::MacroBindingMap	macroBindings(_defaultMacroBindings);
				UniformValues			uniformDefaultValues(_defaultUniformValues);
        
				// bindings
				parseBindings(
					techniqueValue,
					attributeBindings,
					uniformBindings,
					stateBindings,
					macroBindings,
					uniformDefaultValues
				);

				// render states
				auto states = parseRenderStates(techniqueValue, context, _globalTargets, _defaultStates, 0);

				parsePasses(
					techniqueValue,
					filename,
					options,
					context,
					passes,
					targets,
					attributeBindings,
					uniformBindings,
					stateBindings,
					macroBindings,
					states,
					uniformDefaultValues
				);
			}
		}
	}
	else
	{
		_techniquePasses["default"] = _globalPasses;
		_techniqueTargets["default"] = _globalTargets;
	}
}

bool
EffectParser::parseConfiguration(const Json::Value&	root)
{
	auto confValue	= root.get("configuration", 0);
	auto platforms	= _options->platforms();
	auto userFlags	= _options->userFlags();
	auto r = false;

	if (confValue.isArray())
	{
		for (auto value : confValue)
		{
			// if the config. token is a string and we can find it in the list of platforms,
			// then the configuration is ok and we return true
			if (value.isString() && 
				(std::find(platforms.begin(), platforms.end(), value.asString()) != platforms.end() || 
				std::find(userFlags.begin(), userFlags.end(), value.asString()) != userFlags.end()))
				return true;
			else if (value.isArray())
			{
				// if the config. token is an array, we check that *all* the string tokens are in
				// the platforms list; if a single of them is not there then the config. token
				// is considered to be false
				for (auto str : value)
				if (str.isString() && 
					(std::find(platforms.begin(), platforms.end(), str.asString()) == platforms.end() ||
					std::find(userFlags.begin(), userFlags.end(), str.asString()) != userFlags.end()))
				{
					r = r || false;
					break;
				}
			}
		}
	}
	else
		return true;

	return r;
}

void
EffectParser::dependencyCompleteHandler(std::shared_ptr<AbstractLoader> loader)
{
	++_numLoadedDependencies;

	if (_numDependencies == _numLoadedDependencies && _effect)
		finalize();
}

void
EffectParser::dependencyErrorHandler(std::shared_ptr<AbstractLoader> loader)
{
	std::cerr << "Unable to load dependency '" << loader->filename() << "'" << std::endl;
	throw;
}

std::string
EffectParser::concatenateIncludes(std::vector<LoaderPtr>& store)
{
	std::string code = "";

	for (auto loader : store)
		code += std::string((char*)&loader->data()[0], loader->data().size()) + "\r\n";

	return code;
}

void
EffectParser::finalize()
{
	auto effectIncludes = concatenateIncludes(_effectIncludes);

	for (auto& technique : _techniquePasses)
    {
    	auto techniqueName = technique.first;
		auto passes = technique.second;

		for (auto& pass : passes)
		{
			auto program = pass->program();
			auto passIncludes = concatenateIncludes(_passIncludes[pass]);

			program->vertexShader()->source(
				"#define VERTEX_SHADER\r\n"
				+ effectIncludes
				+ passIncludes
				+ concatenateIncludes(_shaderIncludes[program->vertexShader()])
				+ program->vertexShader()->source()
			);
			program->fragmentShader()->source(
				"#define FRAGMENT_SHADER\r\n"
				+ effectIncludes
				+ passIncludes
				+ concatenateIncludes(_shaderIncludes[program->fragmentShader()])
				+ program->fragmentShader()->source()
			);
		}

		if (_techniqueFallback.count(techniqueName))
		{
			_effect->addTechnique(techniqueName, passes, _techniqueFallback[techniqueName]);
			if (techniqueName != "default" && techniqueName == _defaultTechnique)
				_effect->addTechnique("default", passes, _techniqueFallback[techniqueName]);
		}
		else
		{
			_effect->addTechnique(techniqueName, passes);
			if (techniqueName != "default" && techniqueName == _defaultTechnique)
				_effect->addTechnique("default", passes);
		}
    }

	if (!_effect->techniques().empty() && _effect->techniques().count("default") == 0)
	{
		// FIXME 
		const std::string&		viableTechniqueName = _effect->techniques().begin()->first; 
		std::vector<Pass::Ptr>	viableTechnique		(_effect->technique(viableTechniqueName));

		if (_effect->hasFallback(viableTechniqueName))
			_effect->addTechnique("default", viableTechnique, _effect->fallback(viableTechniqueName));
		else
			_effect->addTechnique("default", viableTechnique);

#ifdef DEBUG
		std::cerr << "Warning:\tEffect '" << _effectName << "' does not provide achievable default technique ('" << _defaultTechnique << "'), switched to '" << viableTechniqueName << "'" << std::endl;
#endif // DEBUG
	}


	for (auto& targets : _techniqueTargets)
		for (auto& target : targets.second)
			_effect->data()->set(target.first, target.second);

	for (auto& targetNameAndPtr : _globalTargets)
		_effect->data()->set(targetNameAndPtr.first, targetNameAndPtr.second);
	
	_assetLibrary->effect(_effectName, _effect);
    _assetLibrary->effect(_filename, _effect);

	_complete->execute(shared_from_this());
}<|MERGE_RESOLUTION|>--- conflicted
+++ resolved
@@ -562,11 +562,8 @@
 		for (auto propertyName : macroBindingsValue.getMemberNames())
 		{
 			auto macroBindingValue = macroBindingsValue.get(propertyName, 0);
-<<<<<<< HEAD
 			minko::data::MacroBindingDefault& bindingDefault = std::get<2>(macroBindings[propertyName]);
-=======
-			minko::data::MacroBindingDefault bindingDefault = std::get<2>(macroBindings[propertyName]);
->>>>>>> 0597570d
+
 		
 			bindingDefault.semantic = data::MacroBindingDefaultValueSemantic::UNSET;
 
@@ -575,7 +572,6 @@
 				std::get<0>(macroBindings[propertyName]),
 				std::get<1>(macroBindings[propertyName])
 			);
-<<<<<<< HEAD
 
 			if (macroBindingValue.isObject())
 			{
@@ -601,33 +597,6 @@
 				auto& min = std::get<3>(macroBindings[propertyName]);
 				auto& max = std::get<4>(macroBindings[propertyName]);
 
-=======
-
-			if (macroBindingValue.isObject())
-			{
-				auto nameValue = macroBindingValue.get("property", 0);
-				auto minValue = macroBindingValue.get("min", -1);
-				auto maxValue = macroBindingValue.get("max", -1);
-				auto defaultValue = macroBindingValue.get("default", "");
-
-				if (defaultValue.isInt())
-				{
-					bindingDefault.semantic = data::MacroBindingDefaultValueSemantic::VALUE;
-					bindingDefault.value.value = defaultValue.asInt();
-				}
-				else if (defaultValue.isBool())
-				{
-					bindingDefault.semantic = data::MacroBindingDefaultValueSemantic::PROPERTY_EXISTS;
-					bindingDefault.value.propertyExists = defaultValue.asBool();
-				}
-
-				//if (!nameValue.isString() || !minValue.isInt() || !maxValue.isInt())
-				//	throw;
-
-				auto& min = std::get<3>(macroBindings[propertyName]);
-				auto& max = std::get<4>(macroBindings[propertyName]);
-
->>>>>>> 0597570d
 				min = minValue.asInt();
 				max = maxValue.asInt();
 			}
@@ -712,11 +681,7 @@
 	else if (contextNode.isString())
 	{
 		auto textureFilename = contextNode.asString();
-<<<<<<< HEAD
-		int pos = _resolvedFilename.find_last_of("/\\");
-=======
 		int pos = _resolvedFilename.find_last_of(file::separator);
->>>>>>> 0597570d
 		auto options = _options;
 
 		uniformTypeAndValue.first = UniformType::TEXTURE;
