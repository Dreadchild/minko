--- conflicted
+++ resolved
@@ -164,24 +164,16 @@
 	if (options)
 		_filenameToOptions[filename] = options;
 
-<<<<<<< HEAD
 	if (loader)
 		_filenameToLoader[filename] = loader;
 
 	return shared_from_this();
-=======
-AssetLibrary::Ptr
-AssetLibrary::load(const std::string& filename, std::shared_ptr<file::Options> options)
-{
-	load<file::Loader>(filename, options);
->>>>>>> 73513da4
 }
 
 
 AssetLibrary::Ptr
 AssetLibrary::load()
 {
-<<<<<<< HEAD
 	std::list<std::string> queue = _filesQueue;
 
 	if (queue.empty())
@@ -213,9 +205,6 @@
 	}
 
 	return shared_from_this();
-=======
-    return load<file::Loader>();
->>>>>>> 73513da4
 }
 
 void
