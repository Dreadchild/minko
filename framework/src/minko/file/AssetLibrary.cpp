--- conflicted
+++ resolved
@@ -34,9 +34,6 @@
 using namespace minko::geometry;
 using namespace minko::file;
 
-const std::string
-AssetLibrary::_defaultName = "";
-
 AssetLibrary::Ptr
 AssetLibrary::create(AbsContextPtr context)
 {
@@ -77,12 +74,7 @@
 			return it->first;
 	}
 
-<<<<<<< HEAD
-	return _defaultName;
-=======
 	throw new std::logic_error("AssetLibrary does not reference this geometry.");
-
->>>>>>> 3940fc14
 }
 
 render::Texture::Ptr
@@ -108,12 +100,7 @@
 			return it->first;
 	}
 
-<<<<<<< HEAD
-	return _defaultName;
-=======
 	throw new std::logic_error("AssetLibrary does not reference this texture.");
-
->>>>>>> 3940fc14
 }
 
 scene::Node::Ptr
@@ -139,12 +126,7 @@
 			return it->first;
 	}
 
-<<<<<<< HEAD
-	return _defaultName;
-=======
 	throw new std::logic_error("AssetLibrary does not reference this symbol.");
-
->>>>>>> 3940fc14
 }
 
 material::Material::Ptr
@@ -177,12 +159,7 @@
 			return it->first;
 	}
 
-<<<<<<< HEAD
-	return _defaultName;
-=======
 	throw new std::logic_error("AssetLibrary does not reference this material.");
-
->>>>>>> 3940fc14
 }
 
 AssetLibrary::EffectPtr
@@ -208,11 +185,7 @@
 			return it->first;
 	}
 
-<<<<<<< HEAD
-	return _defaultName;
-=======
 	throw new std::logic_error("AssetLibrary does not reference this effect.");
->>>>>>> 3940fc14
 }
 
 const std::vector<unsigned char>&
@@ -255,11 +228,7 @@
 			return it->first;
 	}
 
-<<<<<<< HEAD
-	return _defaultName;
-=======
 	throw new std::logic_error("AssetLibrary does not reference this script.");
->>>>>>> 3940fc14
 }
 
 const unsigned int
