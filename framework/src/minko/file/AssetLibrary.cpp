--- conflicted
+++ resolved
@@ -34,9 +34,6 @@
 using namespace minko::geometry;
 using namespace minko::file;
 
-const std::string
-AssetLibrary::_defaultName = "";
-
 AssetLibrary::Ptr
 AssetLibrary::create(AbsContextPtr context)
 {
@@ -77,12 +74,7 @@
 			return it->first;
 	}
 
-<<<<<<< HEAD
-	return _defaultName;
-=======
 	throw new std::logic_error("AssetLibrary does not reference this geometry.");
-
->>>>>>> 5a906958
 }
 
 render::Texture::Ptr
@@ -108,12 +100,7 @@
 			return it->first;
 	}
 
-<<<<<<< HEAD
-	return _defaultName;
-=======
 	throw new std::logic_error("AssetLibrary does not reference this texture.");
-
->>>>>>> 5a906958
 }
 
 scene::Node::Ptr
@@ -139,12 +126,7 @@
 			return it->first;
 	}
 
-<<<<<<< HEAD
-	return _defaultName;
-=======
 	throw new std::logic_error("AssetLibrary does not reference this symbol.");
-
->>>>>>> 5a906958
 }
 
 material::Material::Ptr
@@ -177,12 +159,7 @@
 			return it->first;
 	}
 
-<<<<<<< HEAD
-	return _defaultName;
-=======
 	throw new std::logic_error("AssetLibrary does not reference this material.");
-
->>>>>>> 5a906958
 }
 
 AssetLibrary::EffectPtr
@@ -208,11 +185,7 @@
 			return it->first;
 	}
 
-<<<<<<< HEAD
-	return _defaultName;
-=======
 	throw new std::logic_error("AssetLibrary does not reference this effect.");
->>>>>>> 5a906958
 }
 
 const std::vector<unsigned char>&
@@ -255,11 +228,7 @@
 			return it->first;
 	}
 
-<<<<<<< HEAD
-	return _defaultName;
-=======
 	throw new std::logic_error("AssetLibrary does not reference this script.");
->>>>>>> 5a906958
 }
 
 const unsigned int
