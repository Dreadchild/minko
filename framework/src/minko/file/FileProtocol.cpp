/*
Copyright (c) 2014 Aerys

Permission is hereby granted, free of charge, to any person obtaining a copy of this software and
associated documentation files (the "Software"), to deal in the Software without restriction,
including without limitation the rights to use, copy, modify, merge, publish, distribute,
sublicense, and/or sell copies of the Software, and to permit persons to whom the Software is
furnished to do so, subject to the following conditions:

The above copyright notice and this permission notice shall be included in all copies or
substantial portions of the Software.

THE SOFTWARE IS PROVIDED "AS IS", WITHOUT WARRANTY OF ANY KIND, EXPRESS OR IMPLIED, INCLUDING
BUT NOT LIMITED TO THE WARRANTIES OF MERCHANTABILITY, FITNESS FOR A PARTICULAR PURPOSE AND
NONINFRINGEMENT. IN NO EVENT SHALL THE AUTHORS OR COPYRIGHT HOLDERS BE LIABLE FOR ANY CLAIM,
DAMAGES OR OTHER LIABILITY, WHETHER IN AN ACTION OF CONTRACT, TORT OR OTHERWISE, ARISING FROM,
OUT OF OR IN CONNECTION WITH THE SOFTWARE OR THE USE OR OTHER DEALINGS IN THE SOFTWARE.
*/

#include "minko/file/FileProtocol.hpp"

#include "minko/file/Options.hpp"
#include "minko/Signal.hpp"
#include "minko/AbstractCanvas.hpp"
#include "minko/async/Worker.hpp"

#include <fstream>
#include <regex>

using namespace minko;
using namespace minko::file;

FileProtocol::FileProtocol()
{
}

std::list<std::shared_ptr<FileProtocol>>
FileProtocol::_runningLoaders;

void
FileProtocol::load()
{
    auto loader = std::static_pointer_cast<FileProtocol>(shared_from_this());

    _runningLoaders.push_back(loader);

    const auto& resolvedFilename = this->resolvedFilename();
    auto options = _options;
    auto flags = std::ios::in | std::ios::ate | std::ios::binary;

    std::string cleanFilename = "";

    for (uint i = 0; i < resolvedFilename.length(); ++i)
    {
        if (i < resolvedFilename.length() - 2 && resolvedFilename.at(i) == ':' && resolvedFilename.at(i + 1) == '/' && resolvedFilename.at(i + 2) == '/')
        {
            cleanFilename = "";
            i += 2;
            continue;
        }

        cleanFilename += resolvedFilename.at(i);
    }

    _options = options;

    auto realFilename = cleanFilename;

    std::fstream file(cleanFilename, flags);

<<<<<<< HEAD
    if (file.is_open())
    {
        if (_options->loadAsynchronously() && AbstractCanvas::defaultCanvas() != nullptr
=======
	if (!file.is_open())
	{
		for (auto path : _options->includePaths())
		{
            const auto absolutePrefix = File::getBinaryDirectory() + "/";

			auto testFilename = options->uriFunction()(File::sanitizeFilename(path + '/' + cleanFilename));

			file.open(testFilename, flags);

			if (file.is_open())
			{
				realFilename = testFilename;
				break;
			}
		}
	}

	if (file.is_open())
	{
        resolvedFilename(realFilename);

		if (_options->loadAsynchronously() && AbstractCanvas::defaultCanvas() != nullptr
>>>>>>> fbcae420
            && AbstractCanvas::defaultCanvas()->isWorkerRegistered("file-protocol"))
        {
            file.close();
            auto worker = AbstractCanvas::defaultCanvas()->getWorker("file-protocol");

            _workerSlots.push_back(worker->message()->connect([=](async::Worker::Ptr, async::Worker::Message message)
            {
                if (message.type == "complete")
                {
                    void* bytes = &*message.data.begin();
                    data().assign(static_cast<unsigned char*>(bytes), static_cast<unsigned char*>(bytes) + message.data.size());
                    _complete->execute(loader);
                    _runningLoaders.remove(loader);
                }
                else if (message.type == "progress")
                {
                    float ratio = *reinterpret_cast<float*>(&*message.data.begin());

                    _progress->execute(loader, ratio);
                }
                else if (message.type == "error")
                {
                    _error->execute(loader);
                    _runningLoaders.remove(loader);
                }
            }));

            auto offset = options->seekingOffset();
            auto length = options->seekedLength();

            std::vector<char> offsetByteArray(4);
            offsetByteArray[0] = (offset & 0xff000000) >> 24;
            offsetByteArray[1] = (offset & 0x00ff0000) >> 16;
            offsetByteArray[2] = (offset & 0x0000ff00) >> 8;
            offsetByteArray[3] = (offset & 0x000000ff);

            std::vector<char> lengthByteArray(4);
            lengthByteArray[0] = (length & 0xff000000) >> 24;
            lengthByteArray[1] = (length & 0x00ff0000) >> 16;
            lengthByteArray[2] = (length & 0x0000ff00) >> 8;
            lengthByteArray[3] = (length & 0x000000ff);

            std::vector<char> input;

            input.insert(input.end(), offsetByteArray.begin(), offsetByteArray.end());
            input.insert(input.end(), lengthByteArray.begin(), lengthByteArray.end());
            input.insert(input.end(), cleanFilename.begin(), cleanFilename.end());

            worker->start(input);
        }
        else
        {
            auto offset = options->seekingOffset();

			auto length = options->seekedLength() > 0 ? options->seekedLength() : (unsigned int)file.tellg();

            // FIXME: use fixed size buffers and call _progress accordingly

            _progress->execute(shared_from_this(), 0.0);

			data().resize(length);

			file.seekg(offset, std::ios::beg);
			file.read((char*)&data()[0], length);
<<<<<<< HEAD
            file.close();

            _progress->execute(loader, 1.0);

            _complete->execute(shared_from_this());
            _runningLoaders.remove(loader);
        }
    }
    else
    {
        _error->execute(shared_from_this());
    }
}

bool
FileProtocol::fileExists(const std::string& filename)
{
    std::ifstream file(filename, std::ios::in | std::ios::binary);

    return file.is_open();
=======
			file.close();

			_progress->execute(loader, 1.0);

			_complete->execute(shared_from_this());
			_runningLoaders.remove(loader);
		}
	}
	else
	{
		_error->execute(shared_from_this());
	}
>>>>>>> fbcae420
}<|MERGE_RESOLUTION|>--- conflicted
+++ resolved
@@ -48,55 +48,20 @@
     auto options = _options;
     auto flags = std::ios::in | std::ios::ate | std::ios::binary;
 
-    std::string cleanFilename = "";
+    auto cleanFilename = resolvedFilename;
 
-    for (uint i = 0; i < resolvedFilename.length(); ++i)
+    auto prefixPosition = resolvedFilename.find("://");
+
+    if (prefixPosition != std::string::npos)
     {
-        if (i < resolvedFilename.length() - 2 && resolvedFilename.at(i) == ':' && resolvedFilename.at(i + 1) == '/' && resolvedFilename.at(i + 2) == '/')
-        {
-            cleanFilename = "";
-            i += 2;
-            continue;
-        }
-
-        cleanFilename += resolvedFilename.at(i);
+        cleanFilename = resolvedFilename.substr(prefixPosition + 3);
     }
-
-    _options = options;
-
-    auto realFilename = cleanFilename;
 
     std::fstream file(cleanFilename, flags);
 
-<<<<<<< HEAD
     if (file.is_open())
     {
         if (_options->loadAsynchronously() && AbstractCanvas::defaultCanvas() != nullptr
-=======
-	if (!file.is_open())
-	{
-		for (auto path : _options->includePaths())
-		{
-            const auto absolutePrefix = File::getBinaryDirectory() + "/";
-
-			auto testFilename = options->uriFunction()(File::sanitizeFilename(path + '/' + cleanFilename));
-
-			file.open(testFilename, flags);
-
-			if (file.is_open())
-			{
-				realFilename = testFilename;
-				break;
-			}
-		}
-	}
-
-	if (file.is_open())
-	{
-        resolvedFilename(realFilename);
-
-		if (_options->loadAsynchronously() && AbstractCanvas::defaultCanvas() != nullptr
->>>>>>> fbcae420
             && AbstractCanvas::defaultCanvas()->isWorkerRegistered("file-protocol"))
         {
             file.close();
@@ -161,7 +126,6 @@
 
 			file.seekg(offset, std::ios::beg);
 			file.read((char*)&data()[0], length);
-<<<<<<< HEAD
             file.close();
 
             _progress->execute(loader, 1.0);
@@ -182,18 +146,4 @@
     std::ifstream file(filename, std::ios::in | std::ios::binary);
 
     return file.is_open();
-=======
-			file.close();
-
-			_progress->execute(loader, 1.0);
-
-			_complete->execute(shared_from_this());
-			_runningLoaders.remove(loader);
-		}
-	}
-	else
-	{
-		_error->execute(shared_from_this());
-	}
->>>>>>> fbcae420
 }