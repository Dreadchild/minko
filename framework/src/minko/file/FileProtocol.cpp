--- conflicted
+++ resolved
@@ -57,11 +57,7 @@
 
 	_options = options;
 
-<<<<<<< HEAD
-    auto realFilename = options->uriFunction()(File::sanitizeFilename(cleanFilename));
-=======
 	auto realFilename = options->uriFunction()(File::sanitizeFilename(cleanFilename));
->>>>>>> 5a1aab4f
 
 	std::fstream file(cleanFilename, flags);
 
@@ -69,58 +65,14 @@
 	{
 		for (auto path : _options->includePaths())
 		{
-            auto currentPathIsValid = true;
-
-            const auto absolutePrefix = File::getBinaryDirectory() + "/";
-
 			auto testFilename = options->uriFunction()(File::sanitizeFilename(path + '/' + cleanFilename));
 
-<<<<<<< HEAD
-            if (testFilename.find(absolutePrefix) != std::string::npos)
-            {
-                auto currentSeparatorPos = absolutePrefix.size();
-
-                do
-                {
-                    currentSeparatorPos = absolutePrefix.find_last_of("/\\", currentSeparatorPos - 1);
-
-                    if (currentSeparatorPos == std::string::npos)
-                    {
-                        currentPathIsValid = false;
-
-                        break;
-                    }
-
-                    realFilename = testFilename.substr(currentSeparatorPos + 1, testFilename.size());
-
-                    file.open(realFilename, flags);
-
-                } while (!file.is_open());
-
-                if (currentPathIsValid)
-                {
-                    break;
-                }
-            }
-            else
-            {
-                file.open(testFilename, flags);
-
-                if (file.is_open())
-                {
-                    realFilename = testFilename;
-
-                    break;
-                }
-            }
-=======
 			file.open(testFilename, flags);
 			if (file.is_open())
 			{
 				realFilename = testFilename;
 				break;
 			}
->>>>>>> 5a1aab4f
 		}
 	}
 	
@@ -142,7 +94,7 @@
 				{
 					void* bytes = &*message.data.begin();
 					data().assign(static_cast<unsigned char*>(bytes), static_cast<unsigned char*>(bytes) + message.data.size());
-					_complete->execute(shared_from_this());
+					_complete->execute(shared_from_this());					
 				}
 				else if (message.type == "progress")
 				{
