--- conflicted
+++ resolved
@@ -40,35 +40,16 @@
 void
 FileProtocol::load()
 {
-	auto loader = std::static_pointer_cast<FileProtocol>(shared_from_this());
+    auto loader = std::static_pointer_cast<FileProtocol>(shared_from_this());
 
-	_runningLoaders.push_back(loader);
+    _runningLoaders.push_back(loader);
 
-<<<<<<< HEAD
-	auto filename = _file->filename();
-	auto options = _options;
-	auto flags = std::ios::in | std::ios::ate | std::ios::binary;
-=======
     const auto& resolvedFilename = this->resolvedFilename();
     auto options = _options;
     auto flags = std::ios::in | std::ios::ate | std::ios::binary;
->>>>>>> 4302ca54
 
-	std::string cleanFilename = "";
+    std::string cleanFilename = "";
 
-<<<<<<< HEAD
-	for (uint i = 0; i < filename.length(); ++i)
-	{
-		if (i < filename.length() - 2 && filename.at(i) == ':' && filename.at(i + 1) == '/' && filename.at(i + 2) == '/')
-		{
-			cleanFilename = "";
-			i += 2;
-			continue;
-		}
-
-		cleanFilename += filename.at(i);
-	}
-=======
     for (uint i = 0; i < resolvedFilename.length(); ++i)
     {
         if (i < resolvedFilename.length() - 2 && resolvedFilename.at(i) == ':' && resolvedFilename.at(i + 1) == '/' && resolvedFilename.at(i + 2) == '/')
@@ -80,69 +61,42 @@
 
         cleanFilename += resolvedFilename.at(i);
     }
->>>>>>> 4302ca54
 
-	_options = options;
+    _options = options;
 
     auto realFilename = cleanFilename;
 
-	std::fstream file(cleanFilename, flags);
+    std::fstream file(cleanFilename, flags);
 
-<<<<<<< HEAD
-	if (!file.is_open())
-	{
-		for (auto path : _options->includePaths())
-		{
-            const auto absolutePrefix = File::getBinaryDirectory() + "/";
-
-			auto testFilename = options->uriFunction()(File::sanitizeFilename(path + '/' + cleanFilename));
-
-			file.open(testFilename, flags);
-
-			if (file.is_open())
-			{
-				realFilename = testFilename;
-				break;
-			}
-		}
-	}
-	
-	if (file.is_open())
-	{
-        resolvedFilename(realFilename);
-
-		if (_options->loadAsynchronously() && AbstractCanvas::defaultCanvas() != nullptr
-=======
     if (file.is_open())
     {
         if (_options->loadAsynchronously() && AbstractCanvas::defaultCanvas() != nullptr
->>>>>>> 4302ca54
             && AbstractCanvas::defaultCanvas()->isWorkerRegistered("file-protocol"))
-		{
-			file.close();
-			auto worker = AbstractCanvas::defaultCanvas()->getWorker("file-protocol");
+        {
+            file.close();
+            auto worker = AbstractCanvas::defaultCanvas()->getWorker("file-protocol");
 
-			_workerSlots.push_back(worker->message()->connect([=](async::Worker::Ptr, async::Worker::Message message)
-			{
-				if (message.type == "complete")
-				{
-					void* bytes = &*message.data.begin();
-					data().assign(static_cast<unsigned char*>(bytes), static_cast<unsigned char*>(bytes) + message.data.size());
-					_complete->execute(loader);
-					_runningLoaders.remove(loader);
-				}
-				else if (message.type == "progress")
-				{
-					float ratio = *reinterpret_cast<float*>(&*message.data.begin());
+            _workerSlots.push_back(worker->message()->connect([=](async::Worker::Ptr, async::Worker::Message message)
+            {
+                if (message.type == "complete")
+                {
+                    void* bytes = &*message.data.begin();
+                    data().assign(static_cast<unsigned char*>(bytes), static_cast<unsigned char*>(bytes) + message.data.size());
+                    _complete->execute(loader);
+                    _runningLoaders.remove(loader);
+                }
+                else if (message.type == "progress")
+                {
+                    float ratio = *reinterpret_cast<float*>(&*message.data.begin());
 
-					_progress->execute(loader, ratio);
-				}
-				else if (message.type == "error")
-				{
-					_error->execute(loader);
-					_runningLoaders.remove(loader);
-				}
-			}));
+                    _progress->execute(loader, ratio);
+                }
+                else if (message.type == "error")
+                {
+                    _error->execute(loader);
+                    _runningLoaders.remove(loader);
+                }
+            }));
 
             auto offset = options->seekingOffset();
             auto length = options->seekedLength();
@@ -165,37 +119,22 @@
             input.insert(input.end(), lengthByteArray.begin(), lengthByteArray.end());
             input.insert(input.end(), cleanFilename.begin(), cleanFilename.end());
 
-			worker->start(input);
-		}
-		else
-		{
+            worker->start(input);
+        }
+        else
+        {
             auto offset = options->seekingOffset();
 
 			auto length = options->seekedLength() > 0 ? options->seekedLength() : (unsigned int)file.tellg();
 
-			// FIXME: use fixed size buffers and call _progress accordingly
+            // FIXME: use fixed size buffers and call _progress accordingly
 
-			_progress->execute(shared_from_this(), 0.0);
+            _progress->execute(shared_from_this(), 0.0);
 
 			data().resize(length);
 
 			file.seekg(offset, std::ios::beg);
 			file.read((char*)&data()[0], length);
-<<<<<<< HEAD
-			file.close();
-
-			_progress->execute(loader, 1.0);
-
-			_complete->execute(shared_from_this());
-			_runningLoaders.remove(loader);
-		}
-	}
-	else
-	{
-		std::cout << "FileProtocol::load() : Could not load file " + filename << std::endl;
-		_error->execute(shared_from_this());
-	}
-=======
             file.close();
 
             _progress->execute(loader, 1.0);
@@ -216,5 +155,4 @@
     std::ifstream file(filename, std::ios::in | std::ios::binary);
 
     return file.is_open();
->>>>>>> 4302ca54
 }