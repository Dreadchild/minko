/*
Copyright (c) 2013 Aerys

Permission is hereby granted, free of charge, to any person obtaining a copy of this software and
associated documentation files (the "Software"), to deal in the Software without restriction,
including without limitation the rights to use, copy, modify, merge, publish, distribute,
sublicense, and/or sell copies of the Software, and to permit persons to whom the Software is
furnished to do so, subject to the following conditions:

The above copyright notice and this permission notice shall be included in all copies or
substantial portions of the Software.

THE SOFTWARE IS PROVIDED "AS IS", WITHOUT WARRANTY OF ANY KIND, EXPRESS OR IMPLIED, INCLUDING
BUT NOT LIMITED TO THE WARRANTIES OF MERCHANTABILITY, FITNESS FOR A PARTICULAR PURPOSE AND
NONINFRINGEMENT. IN NO EVENT SHALL THE AUTHORS OR COPYRIGHT HOLDERS BE LIABLE FOR ANY CLAIM,
DAMAGES OR OTHER LIABILITY, WHETHER IN AN ACTION OF CONTRACT, TORT OR OTHERWISE, ARISING FROM,
OUT OF OR IN CONNECTION WITH THE SOFTWARE OR THE USE OR OTHER DEALINGS IN THE SOFTWARE.
*/

#include "minko/file/FileProtocol.hpp"

#include "minko/file/Options.hpp"
#include "minko/Signal.hpp"
#include "minko/AbstractCanvas.hpp"
#include "minko/async/Worker.hpp"

#include <fstream>
#include <regex>

using namespace minko;
using namespace minko::file;

FileProtocol::FileProtocol()
{
}

std::list<std::shared_ptr<FileProtocol>>
FileProtocol::_runningLoaders;

void
FileProtocol::load()
{
	auto loader = std::static_pointer_cast<FileProtocol>(shared_from_this());

	_runningLoaders.push_back(loader);

	auto filename = _file->filename();
	auto options = _options;
	auto flags = std::ios::in | std::ios::ate | std::ios::binary;

	std::string cleanFilename = "";

	for (uint i = 0; i < filename.length(); ++i)
	{
		if (i < filename.length() - 2 && filename.at(i) == ':' && filename.at(i + 1) == '/' && filename.at(i + 2) == '/')
		{
			cleanFilename = "";
			i += 2;
			continue;
		}

		cleanFilename += filename.at(i);
	}

	_options = options;

<<<<<<< HEAD
	auto realFilename = options->uriFunction()(File::sanitizeFilename(cleanFilename));
=======
    auto realFilename = options->uriFunction()(File::sanitizeFilename(cleanFilename));
>>>>>>> 34fc2e74

	std::fstream file(cleanFilename, flags);

	if (!file.is_open())
	{
		for (auto path : _options->includePaths())
		{
            auto currentPathIsValid = true;

            const auto absolutePrefix = File::getBinaryDirectory() + "/";

			auto testFilename = options->uriFunction()(File::sanitizeFilename(path + '/' + cleanFilename));

<<<<<<< HEAD
			file.open(testFilename, flags);
			if (file.is_open())
			{
				realFilename = testFilename;
				break;
			}
=======
            if (testFilename.find(absolutePrefix) != std::string::npos)
            {
                auto currentSeparatorPos = absolutePrefix.size();

                do
                {
                    currentSeparatorPos = absolutePrefix.find_last_of("/\\", currentSeparatorPos - 1);

                    if (currentSeparatorPos == std::string::npos)
                    {
                        currentPathIsValid = false;

                        break;
                    }

                    realFilename = testFilename.substr(currentSeparatorPos + 1, testFilename.size());

                    file.open(realFilename, flags);

                } while (!file.is_open());

                if (currentPathIsValid)
                {
                    break;
                }
            }
            else
            {
                file.open(testFilename, flags);

                if (file.is_open())
                {
                    realFilename = testFilename;

                    break;
                }
            }
>>>>>>> 34fc2e74
		}
	}
	
	if (file.is_open())
	{
        resolvedFilename(realFilename);

		if (_options->loadAsynchronously() && AbstractCanvas::defaultCanvas() != nullptr
            && AbstractCanvas::defaultCanvas()->isWorkerRegistered("file-protocol"))
		{
			file.close();
			auto worker = AbstractCanvas::defaultCanvas()->getWorker("file-protocol");

			_workerSlots.push_back(worker->message()->connect([=](async::Worker::Ptr, async::Worker::Message message)
			{
				if (message.type == "complete")
				{
					void* bytes = &*message.data.begin();
					data().assign(static_cast<unsigned char*>(bytes), static_cast<unsigned char*>(bytes) + message.data.size());
<<<<<<< HEAD
					_complete->execute(loader);
					_runningLoaders.remove(loader);
=======
					_complete->execute(shared_from_this());
>>>>>>> 34fc2e74
				}
				else if (message.type == "progress")
				{
					float ratio = *reinterpret_cast<float*>(&*message.data.begin());
					_progress->execute(loader, ratio);
				}
				else if (message.type == "error")
				{
					_error->execute(loader);
					_runningLoaders.remove(loader);
				}
			}));

			std::vector<char> input(resolvedFilename().begin(), resolvedFilename().end());

			worker->start(input);
		}
		else
		{
			unsigned int size = (unsigned int)file.tellg();

			// FIXME: use fixed size buffers and call _progress accordingly

			_progress->execute(shared_from_this(), 0.0);

			data().resize(size);

			file.seekg(0, std::ios::beg);
			file.read((char*)&data()[0], size);
			file.close();

			_progress->execute(loader, 1.0);

			_complete->execute(shared_from_this());
			_runningLoaders.remove(loader);
		}
	}
	else
	{
		std::cout << "FileProtocol::load() : Could not load file " + filename << std::endl;
		_error->execute(shared_from_this());
	}
}<|MERGE_RESOLUTION|>--- conflicted
+++ resolved
@@ -64,11 +64,7 @@
 
 	_options = options;
 
-<<<<<<< HEAD
-	auto realFilename = options->uriFunction()(File::sanitizeFilename(cleanFilename));
-=======
     auto realFilename = options->uriFunction()(File::sanitizeFilename(cleanFilename));
->>>>>>> 34fc2e74
 
 	std::fstream file(cleanFilename, flags);
 
@@ -82,14 +78,6 @@
 
 			auto testFilename = options->uriFunction()(File::sanitizeFilename(path + '/' + cleanFilename));
 
-<<<<<<< HEAD
-			file.open(testFilename, flags);
-			if (file.is_open())
-			{
-				realFilename = testFilename;
-				break;
-			}
-=======
             if (testFilename.find(absolutePrefix) != std::string::npos)
             {
                 auto currentSeparatorPos = absolutePrefix.size();
@@ -127,7 +115,6 @@
                     break;
                 }
             }
->>>>>>> 34fc2e74
 		}
 	}
 	
@@ -147,12 +134,8 @@
 				{
 					void* bytes = &*message.data.begin();
 					data().assign(static_cast<unsigned char*>(bytes), static_cast<unsigned char*>(bytes) + message.data.size());
-<<<<<<< HEAD
 					_complete->execute(loader);
 					_runningLoaders.remove(loader);
-=======
-					_complete->execute(shared_from_this());
->>>>>>> 34fc2e74
 				}
 				else if (message.type == "progress")
 				{
