/*
Copyright (c) 2014 Aerys

Permission is hereby granted, free of charge, to any person obtaining a copy of this software and
associated documentation files (the "Software"), to deal in the Software without restriction,
including without limitation the rights to use, copy, modify, merge, publish, distribute,
sublicense, and/or sell copies of the Software, and to permit persons to whom the Software is
furnished to do so, subject to the following conditions:

The above copyright notice and this permission notice shall be included in all copies or
substantial portions of the Software.

THE SOFTWARE IS PROVIDED "AS IS", WITHOUT WARRANTY OF ANY KIND, EXPRESS OR IMPLIED, INCLUDING
BUT NOT LIMITED TO THE WARRANTIES OF MERCHANTABILITY, FITNESS FOR A PARTICULAR PURPOSE AND
NONINFRINGEMENT. IN NO EVENT SHALL THE AUTHORS OR COPYRIGHT HOLDERS BE LIABLE FOR ANY CLAIM,
DAMAGES OR OTHER LIABILITY, WHETHER IN AN ACTION OF CONTRACT, TORT OR OTHERWISE, ARISING FROM,
OUT OF OR IN CONNECTION WITH THE SOFTWARE OR THE USE OR OTHER DEALINGS IN THE SOFTWARE.
*/

#include "minko/file/FileProtocol.hpp"

#include "minko/file/Options.hpp"
#include "minko/Signal.hpp"
#include "minko/AbstractCanvas.hpp"
#include "minko/async/Worker.hpp"

#include <fstream>
#include <regex>

using namespace minko;
using namespace minko::file;

FileProtocol::FileProtocol()
{
}

std::list<std::shared_ptr<FileProtocol>>
FileProtocol::_runningLoaders;

void
FileProtocol::load()
{
    auto loader = std::static_pointer_cast<FileProtocol>(shared_from_this());

    _runningLoaders.push_back(loader);

    auto filename = _file->filename();
    auto options = _options;
    auto flags = std::ios::in | std::ios::ate | std::ios::binary;

    std::string cleanFilename = "";

    for (uint i = 0; i < filename.length(); ++i)
    {
        if (i < filename.length() - 2 && filename.at(i) == ':' && filename.at(i + 1) == '/' && filename.at(i + 2) == '/')
        {
            cleanFilename = "";
            i += 2;
            continue;
        }

        cleanFilename += filename.at(i);
    }

    _options = options;

    auto realFilename = options->uriFunction()(File::sanitizeFilename(cleanFilename));

    std::fstream file(cleanFilename, flags);

    if (!file.is_open())
    {
        for (auto path : _options->includePaths())
        {
            const auto absolutePrefix = File::getBinaryDirectory() + "/";

            auto testFilename = options->uriFunction()(File::sanitizeFilename(path + '/' + cleanFilename));

            file.open(testFilename, flags);

            if (file.is_open())
            {
                realFilename = testFilename;
                break;
            }
        }
    }

    if (file.is_open())
    {
        resolvedFilename(realFilename);

        if (_options->loadAsynchronously() && AbstractCanvas::defaultCanvas() != nullptr
            && AbstractCanvas::defaultCanvas()->isWorkerRegistered("file-protocol"))
<<<<<<< HEAD
        {
            file.close();
            auto worker = AbstractCanvas::defaultCanvas()->getWorker("file-protocol");

            _workerSlots.push_back(worker->message()->connect([=](async::Worker::Ptr, async::Worker::Message message)
            {
                if (message.type == "complete")
                {
                    void* bytes = &*message.data.begin();
                    data().assign(static_cast<unsigned char*>(bytes), static_cast<unsigned char*>(bytes) + message.data.size());
                    _complete->execute(loader);
                    _runningLoaders.remove(loader);
                }
                else if (message.type == "progress")
                {
                    float ratio = *reinterpret_cast<float*>(&*message.data.begin());
                    _progress->execute(loader, ratio);
                }
                else if (message.type == "error")
                {
                    _error->execute(loader);
                    _runningLoaders.remove(loader);
                }
            }));

            std::vector<char> input(resolvedFilename().begin(), resolvedFilename().end());

            worker->start(input);
        }
        else
        {
            unsigned int size = (unsigned int)file.tellg();

            // FIXME: use fixed size buffers and call _progress accordingly

            _progress->execute(shared_from_this(), 0.0);

            data().resize(size);

            file.seekg(0, std::ios::beg);
            file.read((char*)&data()[0], size);
            file.close();

            _progress->execute(loader, 1.0);

            _complete->execute(shared_from_this());
            _runningLoaders.remove(loader);
        }
    }
    else
    {
        std::cout << "FileProtocol::load() : Could not load file " + filename << std::endl;
        _error->execute(shared_from_this());
    }
=======
		{
			file.close();
			auto worker = AbstractCanvas::defaultCanvas()->getWorker("file-protocol");

			_workerSlots.push_back(worker->message()->connect([=](async::Worker::Ptr, async::Worker::Message message)
			{
				if (message.type == "complete")
				{
					void* bytes = &*message.data.begin();
					data().assign(static_cast<unsigned char*>(bytes), static_cast<unsigned char*>(bytes) + message.data.size());
					_complete->execute(loader);
					_runningLoaders.remove(loader);
				}
				else if (message.type == "progress")
				{
					float ratio = *reinterpret_cast<float*>(&*message.data.begin());
					_progress->execute(loader, ratio);
				}
				else if (message.type == "error")
				{
					_error->execute(loader);
					_runningLoaders.remove(loader);
				}
			}));

            auto offset = options->seekingOffset();
            auto length = options->seekedLength();

            std::vector<char> offsetByteArray(4);
            offsetByteArray[0] = (offset & 0xff000000) >> 24;
            offsetByteArray[1] = (offset & 0x00ff0000) >> 16;
            offsetByteArray[2] = (offset & 0x0000ff00) >> 8;
            offsetByteArray[3] = (offset & 0x000000ff);

            std::vector<char> lengthByteArray(4);
            lengthByteArray[0] = (length & 0xff000000) >> 24;
            lengthByteArray[1] = (length & 0x00ff0000) >> 16;
            lengthByteArray[2] = (length & 0x0000ff00) >> 8;
            lengthByteArray[3] = (length & 0x000000ff);

            std::vector<char> input;
            
            input.insert(input.end(), offsetByteArray.begin(), offsetByteArray.end());
            input.insert(input.end(), lengthByteArray.begin(), lengthByteArray.end());
            input.insert(input.end(), resolvedFilename().begin(), resolvedFilename().end());

			worker->start(input);
		}
		else
		{
            auto offset = options->seekingOffset();

			auto length = options->seekedLength() > 0 ? options->seekedLength() : (unsigned int)file.tellg();

			// FIXME: use fixed size buffers and call _progress accordingly

			_progress->execute(shared_from_this(), 0.0);

			data().resize(length);

			file.seekg(offset, std::ios::beg);
			file.read((char*)&data()[0], length);
			file.close();

			_progress->execute(loader, 1.0);

			_complete->execute(shared_from_this());
			_runningLoaders.remove(loader);
		}
	}
	else
	{
		std::cout << "FileProtocol::load() : Could not load file " + filename << std::endl;
		_error->execute(shared_from_this());
	}
>>>>>>> d99b56f4
}<|MERGE_RESOLUTION|>--- conflicted
+++ resolved
@@ -92,7 +92,6 @@
 
         if (_options->loadAsynchronously() && AbstractCanvas::defaultCanvas() != nullptr
             && AbstractCanvas::defaultCanvas()->isWorkerRegistered("file-protocol"))
-<<<<<<< HEAD
         {
             file.close();
             auto worker = AbstractCanvas::defaultCanvas()->getWorker("file-protocol");
@@ -118,61 +117,6 @@
                 }
             }));
 
-            std::vector<char> input(resolvedFilename().begin(), resolvedFilename().end());
-
-            worker->start(input);
-        }
-        else
-        {
-            unsigned int size = (unsigned int)file.tellg();
-
-            // FIXME: use fixed size buffers and call _progress accordingly
-
-            _progress->execute(shared_from_this(), 0.0);
-
-            data().resize(size);
-
-            file.seekg(0, std::ios::beg);
-            file.read((char*)&data()[0], size);
-            file.close();
-
-            _progress->execute(loader, 1.0);
-
-            _complete->execute(shared_from_this());
-            _runningLoaders.remove(loader);
-        }
-    }
-    else
-    {
-        std::cout << "FileProtocol::load() : Could not load file " + filename << std::endl;
-        _error->execute(shared_from_this());
-    }
-=======
-		{
-			file.close();
-			auto worker = AbstractCanvas::defaultCanvas()->getWorker("file-protocol");
-
-			_workerSlots.push_back(worker->message()->connect([=](async::Worker::Ptr, async::Worker::Message message)
-			{
-				if (message.type == "complete")
-				{
-					void* bytes = &*message.data.begin();
-					data().assign(static_cast<unsigned char*>(bytes), static_cast<unsigned char*>(bytes) + message.data.size());
-					_complete->execute(loader);
-					_runningLoaders.remove(loader);
-				}
-				else if (message.type == "progress")
-				{
-					float ratio = *reinterpret_cast<float*>(&*message.data.begin());
-					_progress->execute(loader, ratio);
-				}
-				else if (message.type == "error")
-				{
-					_error->execute(loader);
-					_runningLoaders.remove(loader);
-				}
-			}));
-
             auto offset = options->seekingOffset();
             auto length = options->seekedLength();
 
@@ -194,34 +138,33 @@
             input.insert(input.end(), lengthByteArray.begin(), lengthByteArray.end());
             input.insert(input.end(), resolvedFilename().begin(), resolvedFilename().end());
 
-			worker->start(input);
-		}
-		else
-		{
+            worker->start(input);
+        }
+        else
+        {
             auto offset = options->seekingOffset();
 
 			auto length = options->seekedLength() > 0 ? options->seekedLength() : (unsigned int)file.tellg();
 
-			// FIXME: use fixed size buffers and call _progress accordingly
+            // FIXME: use fixed size buffers and call _progress accordingly
 
-			_progress->execute(shared_from_this(), 0.0);
+            _progress->execute(shared_from_this(), 0.0);
 
 			data().resize(length);
 
 			file.seekg(offset, std::ios::beg);
 			file.read((char*)&data()[0], length);
-			file.close();
+            file.close();
 
-			_progress->execute(loader, 1.0);
+            _progress->execute(loader, 1.0);
 
-			_complete->execute(shared_from_this());
-			_runningLoaders.remove(loader);
-		}
-	}
-	else
-	{
-		std::cout << "FileProtocol::load() : Could not load file " + filename << std::endl;
-		_error->execute(shared_from_this());
-	}
->>>>>>> d99b56f4
+            _complete->execute(shared_from_this());
+            _runningLoaders.remove(loader);
+        }
+    }
+    else
+    {
+        std::cout << "FileProtocol::load() : Could not load file " + filename << std::endl;
+        _error->execute(shared_from_this());
+    }
 }