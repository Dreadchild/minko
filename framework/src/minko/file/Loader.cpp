--- conflicted
+++ resolved
@@ -45,11 +45,7 @@
 	if (!file.is_open())
 		for (auto path : _options->includePaths())
 		{
-<<<<<<< HEAD
-			auto testFilename = options->uriFunction()(path + "/" + filename);
-=======
 			auto testFilename = options->uriFunction()(path + file::separator + filename);
->>>>>>> 0251017d
 
 			file.open(testFilename, flags);
 			if (file.is_open())
