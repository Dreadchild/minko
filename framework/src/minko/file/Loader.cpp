--- conflicted
+++ resolved
@@ -140,24 +140,13 @@
 void
 Loader::protocolErrorHandler(std::shared_ptr<AbstractProtocol> protocol)
 {
-<<<<<<< HEAD
-    auto error = Error("ProtocolError", "Protocol error: " + protocol->file()->filename());
+    auto error = Error(
+        "ProtocolError",
+        std::string("Protocol error: ") + protocol->file()->filename() +
+        std::string(", include paths: ") + std::to_string(_options->includePaths(), ",")
+    );
 
     errorThrown(error);
-=======
-    LOG_ERROR(protocol->file()->filename() + ", include paths: " + std::to_string(_options->includePaths()));
-
-    auto error = Error("ProtocolError", "Protocol error: " + protocol->file()->filename());
-
-    if (_error->numCallbacks() != 0)
-        _error->execute(shared_from_this(), error);
-    else
-    {
-        LOG_DEBUG(error.type() << ": " << error.what());
-
-        throw error;
-    }
->>>>>>> fbcae420
 }
 
 void
@@ -266,18 +255,7 @@
 void
 Loader::parserErrorHandler(AbstractParser::Ptr parser, const Error& error)
 {
-<<<<<<< HEAD
     errorThrown(error);
-=======
-    if (_error->numCallbacks() != 0)
-        _error->execute(shared_from_this(), error);
-    else
-    {
-        LOG_DEBUG(error.type() << ": " << error.what());
-
-        throw error;
-    }
->>>>>>> fbcae420
 }
 
 void
@@ -300,7 +278,7 @@
         _error->execute(shared_from_this(), error);
     else
     {
-        LOG_DEBUG(error.type() << ": " << error.what());
+        LOG_ERROR(error.type() << ": " << error.what());
         
         throw error;
     }
