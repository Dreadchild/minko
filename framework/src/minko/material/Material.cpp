--- conflicted
+++ resolved
@@ -23,16 +23,13 @@
 using namespace minko::material;
 
 Material::Material() :
-    data::ArrayProvider("material")
+	data::ArrayProvider("material")
 {
-<<<<<<< HEAD
-=======
 	
 }
 
 Material::Material(const std::string& name) :
 	data::ArrayProvider(name)
 {
->>>>>>> c56dc51c
 
 }