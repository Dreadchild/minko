--- conflicted
+++ resolved
@@ -19,11 +19,14 @@
 
 #include "minko/geometry/Geometry.hpp"
 
+#include "minko/math/Vector2.hpp"
+#include "minko/math/Vector3.hpp"
 #include "minko/math/Ray.hpp"
 #include "minko/render/IndexBuffer.hpp"
 #include "minko/render/VertexBuffer.hpp"
 
 using namespace minko;
+using namespace minko::math;
 using namespace minko::geometry;
 using namespace minko::render;
 
@@ -126,7 +129,7 @@
 	const unsigned int numFaces					= indices.size() / 3;
 
 	unsigned short vertexIds[3] = { 0, 0, 0 };
-	std::vector<math::vec3> xyz(3);
+	std::vector<Vector3::Ptr> xyz(3);
 
 	VertexBuffer::Ptr xyzBuffer			= _data->get<VertexBuffer::Ptr>("position");
 	const unsigned int xyzSize			= xyzBuffer->vertexSize();
@@ -141,17 +144,20 @@
 		{
 			vertexIds[k] = indices[offset++];
 			const unsigned int index = xyzOffset + vertexIds[k] * xyzSize;
-			xyz[k] = math::vec3(xyzData[index], xyzData[index + 1], xyzData[index + 2]);
-		}
-
-		math::vec3 faceNormal = math::cross(xyz[0] - xyz[1], xyz[0] - xyz[2]);
+			xyz[k] = Vector3::create(xyzData[index], xyzData[index + 1], xyzData[index + 2]);
+		}
+
+		Vector3::Ptr faceNormal = Vector3::create()
+			->copyFrom(xyz[0] - xyz[1])
+			->cross(xyz[0] - xyz[2]);
+
  		for (unsigned int k = 0; k < 3; ++k)
 		{
 			const unsigned int index = 3 * vertexIds[k];
 
-			normalsData[index]		+= faceNormal.x;
-			normalsData[index + 1]	+= faceNormal.y;
-			normalsData[index + 2]	+= faceNormal.z;
+			normalsData[index]		+= faceNormal->x();
+			normalsData[index + 1]	+= faceNormal->y();
+			normalsData[index + 2]	+= faceNormal->z();
 		}
 	}
 
@@ -194,8 +200,8 @@
 	const unsigned int numFaces = indices.size() / 3;
 
 	unsigned short vertexIds[3] = { 0, 0, 0 };
-	std::vector<math::vec3> xyz(3);
-	std::vector<math::vec2> uv(3);
+	std::vector<Vector3::Ptr> xyz(3);
+	std::vector<Vector2::Ptr> uv(3);
 
 	VertexBuffer::Ptr xyzBuffer			= _data->get<VertexBuffer::Ptr>("position");
 	const unsigned int xyzSize			= xyzBuffer->vertexSize();
@@ -215,25 +221,25 @@
 		{
 			vertexIds[k] = indices[offset++];
 			unsigned int index = xyzOffset + vertexIds[k] * xyzSize;
-			xyz[k] = math::vec3(xyzData[index], xyzData[index + 1], xyzData[index + 2]);
+			xyz[k] = Vector3::create(xyzData[index], xyzData[index + 1], xyzData[index + 2]);
 			index = uvOffset + vertexIds[k] * uvSize;
-			uv[k] = math::vec2(uvData[index], uvData[index + 1]);
-		}
-
-		math::vec2 uv02			= uv[0] - uv[2];
-		math::vec2 uv12			= uv[1] - uv[2];
-		const float denom		= uv02.x * uv12.y - uv12.x * uv02.y;
+			uv[k] = Vector2::create(uvData[index], uvData[index + 1]);
+		}
+
+		Vector2::Ptr uv02		= uv[0] - uv[2];
+		Vector2::Ptr uv12		= uv[1] - uv[2];
+		const float denom		= uv02->x() * uv12->y() - uv12->x() * uv02->y();
 		const float invDenom	= fabsf(denom) > 1e-6f ? 1.0f/denom : 1.0f;
 
-		math::vec3 faceTangent = (xyz[0] - xyz[2]) * uv12.y - (xyz[1] - xyz[2]) * uv02.y * invDenom;
-
-		for (unsigned int k = 0; k < 3; ++k)
+		Vector3::Ptr faceTangent = ((xyz[0]-xyz[2]) * uv12->y() - (xyz[1]-xyz[2]) * uv02->y()) * invDenom;
+
+		for (unsigned int k=0; k<3; ++k)
 		{
 			const unsigned int index = 3 * vertexIds[k];
 
-			tangentsData[index]		+= faceTangent.x;
-			tangentsData[index + 1]	+= faceTangent.y;
-			tangentsData[index + 2]	+= faceTangent.z;
+			tangentsData[index]		+= faceTangent->x();
+			tangentsData[index + 1]	+= faceTangent->y();
+			tangentsData[index + 2]	+= faceTangent->z();
 		}
 	}
 
@@ -336,9 +342,9 @@
 Geometry::cast(std::shared_ptr<math::Ray>	ray,
 			   float&						distance,
 			   uint&						triangle,
-			   math::vec3*						hitXyz,
-			   math::vec2*						hitUv,
-			   math::vec3*						hitNormal)
+			   std::shared_ptr<Vector3>		hitXyz,
+			   std::shared_ptr<Vector2>		hitUv,
+			   std::shared_ptr<Vector3>		hitNormal)
 {
 	static const auto EPSILON = 0.00001f;
 
@@ -352,47 +358,52 @@
 	auto xyzVertexSize = xyzBuffer->vertexSize();
 	auto xyzOffset = std::get<2>(*xyzBuffer->attribute("position"));
 
-<<<<<<< HEAD
-	auto minDistance = std::numeric_limits<float>::lowest();
-=======
 	auto minDistance = std::numeric_limits<float>::infinity();
 	auto lambda = hitUv ? Vector2::create() : nullptr;
->>>>>>> 679e2914
 	auto triangleIndice = -3;
 
-	math::vec2 lambda;
+	auto v0 = Vector3::create();
+	auto v1 = Vector3::create();
+	auto v2 = Vector3::create();
+	auto edge1 = Vector3::create();
+	auto edge2 = Vector3::create();
+	auto pvec = Vector3::create();
+	auto tvec = Vector3::create();
+	auto qvec = Vector3::create();
+	auto dot = 0.f;
+	auto invDot = 0.f;
+	auto u = 0.f;
+	auto v = 0.f;
+	auto t = 0.f;
 
 	for (uint i = 0; i < numIndices; i += 3)
 	{
-		auto v0 = math::make_vec3(xyzPtr + indicesData[i] * xyzVertexSize);
-		auto v1 = math::make_vec3(xyzPtr + indicesData[i + 1] * xyzVertexSize);
-		auto v2 = math::make_vec3(xyzPtr + indicesData[i + 2] * xyzVertexSize);
-		auto edge1 = v1 - v0;
-		auto edge2 = v2 - v0;
-		auto pvec = math::cross(ray->direction(), edge2);
-		auto dot = math::dot(edge1, pvec);
+		v0->copyFrom(xyzPtr + indicesData[i] * xyzVertexSize);
+		v1->copyFrom(xyzPtr + indicesData[i + 1] * xyzVertexSize);
+		v2->copyFrom(xyzPtr + indicesData[i + 2] * xyzVertexSize);
+
+		edge1->copyFrom(v1)->subtract(v0);
+		edge2->copyFrom(v2)->subtract(v0);
+
+		pvec->copyFrom(ray->direction())->cross(edge2);
+		dot = edge1->dot(pvec);
 
 		if (dot > -EPSILON && dot < EPSILON)
 			continue;
 
-		auto invDot = 1.f / dot;
-		auto tvec = ray->origin() - v0;
-
-		auto u = math::dot(tvec, pvec) * invDot;
+		invDot = 1.f / dot;
+
+		tvec->copyFrom(ray->origin())->subtract(v0);
+		u = tvec->dot(pvec) * invDot;
 		if (u < 0.f || u > 1.f)
 			continue;
 
-<<<<<<< HEAD
-		auto qvec = math::cross(tvec, edge1);
-		auto v = math::dot(ray->origin(), qvec) * invDot;
-=======
 		qvec->copyFrom(tvec)->cross(edge1);
 		v = ray->direction()->dot(qvec) * invDot;
->>>>>>> 679e2914
 		if (v < 0.f || u + v > 1.f)
 			continue;
 
-		auto t = math::dot(edge2, qvec) * invDot;
+		t = edge2->dot(qvec) * invDot;
 		if (t < minDistance)
 		{
 			minDistance = t;
@@ -402,17 +413,10 @@
 
 			if (hitUv)
 			{
-				lambda.x = u;
-				lambda.y = v;
+				lambda->x(u);
+				lambda->y(v);
 			}
 
-<<<<<<< HEAD
-		if (hitXyz)
-		{
-			hitXyz->x = ray->origin().x + minDistance * ray->direction().x;
-			hitXyz->y = ray->origin().y + minDistance * ray->direction().y;
-			hitXyz->z = ray->origin().z + minDistance * ray->direction().z;
-=======
 			if (hitXyz)
 			{
 				hitXyz->setTo(
@@ -421,21 +425,20 @@
 					ray->origin()->z() + minDistance * ray->direction()->z()
 					);
 			}
->>>>>>> 679e2914
 		}
 
 		if (hitUv)
-			getHitUv(triangle, lambda, *hitUv);
+			getHitUv(triangle, lambda, hitUv);
 
 		if (hitNormal)
-			getHitNormal(triangle, *hitNormal);
+			getHitNormal(triangle, hitNormal);
 	}
 
 	return hit;
 }
 
 void
-Geometry::getHitUv(uint triangle, math::vec2 lambda, math::vec2& hitUv)
+Geometry::getHitUv(uint triangle, Vector2::Ptr lambda, Vector2::Ptr hitUv)
 {
 	auto uvBuffer = vertexBuffer("uv");
 	auto& uvData = uvBuffer->data();
@@ -453,16 +456,16 @@
 	auto u2 = uvData[indicesData[triangle + 2] * uvVertexSize + uvOffset];
 	auto v2 = uvData[indicesData[triangle + 2] * uvVertexSize + uvOffset + 1];
 
-	auto z = 1.f - lambda.x - lambda.y;
-
-	hitUv = math::vec2(
-		z * u0 + lambda.x * u1 + lambda.y * u2,
-		z * v0 + lambda.x * v1 + lambda.y * v2
+	auto z = 1.f - lambda->x() - lambda->y();
+
+	hitUv->setTo(
+		z * u0 + lambda->x() * u1 + lambda->y() * u2,
+		z * v0 + lambda->x() * v1 + lambda->y() * v2
 	);
 }
 
 void
-Geometry::getHitNormal(uint triangle, math::vec3& hitNormal)
+Geometry::getHitNormal(uint triangle, Vector3::Ptr hitNormal)
 {
 	auto normalBuffer = vertexBuffer("normal");
 	auto& normalData = normalBuffer->data();
@@ -471,14 +474,14 @@
 	auto normalOffset = std::get<2>(*normalBuffer->attribute("normal"));
 	auto& indicesData = _indexBuffer->data();
 
-	auto v0 = math::make_vec3(normalPtr + indicesData[triangle] * normalVertexSize + normalOffset);
-	auto v1 = math::make_vec3(normalPtr + indicesData[triangle] * normalVertexSize + normalOffset);
-	auto v2 = math::make_vec3(normalPtr + indicesData[triangle] * normalVertexSize + normalOffset);
-
-	auto edge1 = math::normalize(v1 - v0);
-	auto edge2 = math::normalize(v2 - v0);
-
-	hitNormal = math::cross(edge2, edge1);
+	auto v0 = Vector3::create(normalPtr + indicesData[triangle] * normalVertexSize + normalOffset);
+	auto v1 = Vector3::create(normalPtr + indicesData[triangle] * normalVertexSize + normalOffset);
+	auto v2 = Vector3::create(normalPtr + indicesData[triangle] * normalVertexSize + normalOffset);
+
+	auto edge1 = Vector3::create(v1)->subtract(v0)->normalize();
+	auto edge2 = Vector3::create(v2)->subtract(v0)->normalize();
+
+	hitNormal->copyFrom(edge2)->cross(edge1);
 }
 
 void
