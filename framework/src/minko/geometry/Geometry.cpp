/*
Copyright (c) 2013 Aerys

Permission is hereby granted, free of charge, to any person obtaining a copy of this software and
associated documentation files (the "Software"), to deal in the Software without restriction,
including without limitation the rights to use, copy, modify, merge, publish, distribute,
sublicense, and/or sell copies of the Software, and to permit persons to whom the Software is
furnished to do so, subject to the following conditions:

The above copyright notice and this permission notice shall be included in all copies or
substantial portions of the Software.

THE SOFTWARE IS PROVIDED "AS IS", WITHOUT WARRANTY OF ANY KIND, EXPRESS OR IMPLIED, INCLUDING
BUT NOT LIMITED TO THE WARRANTIES OF MERCHANTABILITY, FITNESS FOR A PARTICULAR PURPOSE AND
NONINFRINGEMENT. IN NO EVENT SHALL THE AUTHORS OR COPYRIGHT HOLDERS BE LIABLE FOR ANY CLAIM,
DAMAGES OR OTHER LIABILITY, WHETHER IN AN ACTION OF CONTRACT, TORT OR OTHERWISE, ARISING FROM,
OUT OF OR IN CONNECTION WITH THE SOFTWARE OR THE USE OR OTHER DEALINGS IN THE SOFTWARE.
*/

#include "Geometry.hpp"

#include "minko/math/Vector2.hpp"
#include "minko/math/Vector3.hpp"
#include "minko/math/Ray.hpp"
#include "minko/render/IndexBuffer.hpp"
#include "minko/render/VertexBuffer.hpp"

using namespace minko;
using namespace minko::math;
using namespace minko::geometry;
using namespace minko::render;

Geometry::Geometry() :
	_data(data::Provider::create()),
	_vertexSize(0),
	_numVertices(0),
	_indexBuffer(nullptr)
{
}

void
Geometry::addVertexBuffer(render::VertexBuffer::Ptr vertexBuffer)
{
	if (hasVertexBuffer(vertexBuffer))
		throw std::invalid_argument("vertexBuffer");

	const unsigned bufVertexSize	= vertexBuffer->vertexSize();
	const unsigned bufNumVertices	= vertexBuffer->numVertices();

	for (auto attribute : vertexBuffer->attributes())
		_data->set("geometry.vertex.attribute." + std::get<0>(*attribute), vertexBuffer);
	_vertexSize	+= bufVertexSize;
	_data->set("geometry.vertex.size", _vertexSize);

	if (_vertexBuffers.size() > 0 && _numVertices != bufNumVertices)
		throw std::logic_error("inconsistent number of vertices between the geometry's vertex streams.");
	else if (_vertexBuffers.size() == 0)
		_numVertices = bufNumVertices;

	_vertexBuffers.push_back(vertexBuffer);

	_vbToVertexSizeChangedSlot[vertexBuffer] = vertexBuffer->vertexSizeChanged()->connect(std::bind(
		&Geometry::vertexSizeChanged,
		shared_from_this(),
		std::placeholders::_1,
		std::placeholders::_2
	));
}

void
Geometry::removeVertexBuffer(std::list<render::VertexBuffer::Ptr>::iterator vertexBufferIt)
{
	VertexBuffer::Ptr vertexBuffer	= *vertexBufferIt;
	vertexBuffer->dispose();

	for (auto attribute : vertexBuffer->attributes())
		_data->unset("geometry.vertex.attribute." + std::get<0>(*attribute));

	_vertexSize	-= vertexBuffer->vertexSize();
	_data->set("geometry.vertex.size", _vertexSize);

	_vertexBuffers.erase(vertexBufferIt);

	if (_vertexBuffers.size() == 0)
		_numVertices = 0;

	_vbToVertexSizeChangedSlot.erase(vertexBuffer);	
}

void
Geometry::removeVertexBuffer(render::VertexBuffer::Ptr vertexBuffer)
{
	if (!hasVertexBuffer(vertexBuffer))
		throw std::invalid_argument("vertexBuffer");

	removeVertexBuffer(std::find(_vertexBuffers.begin(), _vertexBuffers.end(), vertexBuffer));
}

void
Geometry::removeVertexBuffer(const std::string& attributeName)
{
	auto vertexBufferIt = std::find_if(
		_vertexBuffers.begin(),
		_vertexBuffers.end(),
		[&](render::VertexBuffer::Ptr vb) { return vb->hasAttribute(attributeName); }
	);

	if (vertexBufferIt == _vertexBuffers.end())
		throw std::invalid_argument("attributeName = " + attributeName);

	removeVertexBuffer(vertexBufferIt);
}

Geometry::Ptr
Geometry::computeNormals()
{
	const unsigned int numVertices = this->numVertices();

	if (numVertices == 0)
		return shared_from_this();

	if (_data->hasProperty("geometry.vertex.attribute.normal"))
		throw std::logic_error("The geometry already stores precomputed normals.");
		
	if (!_data->hasProperty("geometry.vertex.attribute.position"))
		throw std::logic_error("Computation of normals requires positions.");

	const std::vector<unsigned short>& indices	= this->indices()->data();
	const unsigned int numFaces					= indices.size() / 3;

	unsigned short vertexIds[3] = { 0, 0, 0 };
	std::vector<Vector3::Ptr> xyz(3);

	VertexBuffer::Ptr xyzBuffer			= _data->get<VertexBuffer::Ptr>("geometry.vertex.attribute.position");
	const unsigned int xyzSize			= xyzBuffer->vertexSize();
	const unsigned int xyzOffset		= std::get<2>(*xyzBuffer->attribute("position"));
	const std::vector<float>& xyzData	= xyzBuffer->data();

	std::vector<float> normalsData(3 * numVertices, 0.0f);

	for (unsigned int i = 0, offset = 0; i < numFaces; ++i)
	{
		for (unsigned int k = 0; k < 3; ++k)
		{
			vertexIds[k] = indices[offset++];
			const unsigned int index = xyzOffset + vertexIds[k] * xyzSize;
			xyz[k] = Vector3::create(xyzData[index], xyzData[index + 1], xyzData[index + 2]);
		}

		Vector3::Ptr faceNormal = Vector3::create()
			->copyFrom(xyz[0] - xyz[2])
			->cross(xyz[0] - xyz[1]);

 		for (unsigned int k = 0; k < 3; ++k)
		{
			const unsigned int index = 3 * vertexIds[k];

			normalsData[index]		+= faceNormal->x();
			normalsData[index + 1]	+= faceNormal->y();
			normalsData[index + 2]	+= faceNormal->z();
		}
	}

	for (unsigned int i = 0, index = 0; i < numVertices; ++i, index += 3)
	{
		const float x				= normalsData[index];
		const float y				= normalsData[index + 1];
		const float z				= normalsData[index + 2];
		const float lengthSquared	= x * x + y * y + z * z;
		const float invLength		= lengthSquared > 1e-6f ? 1.0f / sqrtf(lengthSquared) : 1.0f;

		normalsData[index]		*= invLength;
		normalsData[index + 1]	*= invLength;
		normalsData[index + 2]	*= invLength;
	}

	VertexBuffer::Ptr normalsBuffer = VertexBuffer::create(xyzBuffer->context(), normalsData);
	normalsBuffer->addAttribute("normal", 3, 0);
	addVertexBuffer(normalsBuffer);

	return shared_from_this();
}

Geometry::Ptr
Geometry::computeTangentSpace(bool doNormals)
{
	const unsigned int numVertices = this->numVertices();

	if (numVertices == 0)
		return shared_from_this();

	if (!_data->hasProperty("geometry.vertex.attribute.position") 
		|| !_data->hasProperty("geometry.vertex.attribute.uv"))
		throw std::logic_error("Computation of tangent space requires positions and uv.");

	if (doNormals)
		computeNormals();

	const std::vector<unsigned short>& indices (this->indices()->data());
	const unsigned int numFaces = indices.size() / 3;

	unsigned short vertexIds[3] = { 0, 0, 0 };
	std::vector<Vector3::Ptr> xyz(3);
	std::vector<Vector2::Ptr> uv(3);

	VertexBuffer::Ptr xyzBuffer			= _data->get<VertexBuffer::Ptr>("geometry.vertex.attribute.position");
	const unsigned int xyzSize			= xyzBuffer->vertexSize();
	const unsigned int xyzOffset		= std::get<2>(*xyzBuffer->attribute("position"));
	const std::vector<float>& xyzData	= xyzBuffer->data();

	VertexBuffer::Ptr uvBuffer			= _data->get<VertexBuffer::Ptr>("geometry.vertex.attribute.uv");
	const unsigned int uvSize			= uvBuffer->vertexSize();
	const unsigned int uvOffset			= std::get<2>(*uvBuffer->attribute("uv"));
	const std::vector<float>& uvData	= uvBuffer->data();

	std::vector<float> tangentsData(3 * numVertices, 0.0f);

	for (unsigned int i = 0, offset = 0; i < numFaces; ++i)
	{
		for (unsigned int k = 0; k < 3; ++k)
		{
			vertexIds[k] = indices[offset++];
			unsigned int index = xyzOffset + vertexIds[k] * xyzSize;
			xyz[k] = Vector3::create(xyzData[index], xyzData[index + 1], xyzData[index + 2]);
			index = uvOffset + vertexIds[k] * uvSize;
			uv[k] = Vector2::create(uvData[index], uvData[index + 1]);
		}

		Vector2::Ptr uv02		= uv[0] - uv[2];
		Vector2::Ptr uv12		= uv[1] - uv[2];
		const float denom		= uv02->x() * uv12->y() - uv12->x() * uv02->y();
		const float invDenom	= fabsf(denom) > 1e-6f ? 1.0f/denom : 1.0f;

		Vector3::Ptr faceTangent = ((xyz[0]-xyz[2]) * uv12->y() - (xyz[1]-xyz[2]) * uv02->y()) * invDenom;

		for (unsigned int k=0; k<3; ++k)
		{
			const unsigned int index = 3 * vertexIds[k];

			tangentsData[index]		+= faceTangent->x();
			tangentsData[index + 1]	+= faceTangent->y();
			tangentsData[index + 2]	+= faceTangent->z();
		}
	}

	for (unsigned int i = 0, index = 0; i < numVertices; ++i, index += 3)
	{
		const float x				= tangentsData[index];
		const float y				= tangentsData[index + 1];
		const float z				= tangentsData[index + 2];
		const float lengthSquared	= x * x + y * y + z * z;
		const float invLength		= lengthSquared > 1e-6f ? 1.0f / sqrtf(lengthSquared) : 1.0f;

		tangentsData[index]		*= invLength;
		tangentsData[index + 1]	*= invLength;
		tangentsData[index + 2]	*= invLength;
	}

	VertexBuffer::Ptr tangentsBuffer = VertexBuffer::create(xyzBuffer->context(), tangentsData);
	tangentsBuffer->addAttribute("tangent", 3, 0);
	addVertexBuffer(tangentsBuffer);

	return shared_from_this();
}

void
Geometry::vertexSizeChanged(VertexBuffer::Ptr vertexBuffer, int offset)
{
	_vertexSize += offset;
}

void
Geometry::removeDuplicatedVertices()
{
	std::vector<std::vector<float>> vertices;

	for (auto vb : _vertexBuffers)
		vertices.push_back(vb->data());

	removeDuplicatedVertices(_indexBuffer->data(),	vertices, numVertices());
}

void
Geometry::removeDuplicatedVertices(std::vector<unsigned short>&		indices,
								   std::vector<std::vector<float>>&	vertices,
								   uint								numVertices)
{
	auto numIndices = indices.size();
	auto newVertexCount = 0;
	auto newLimit = 0;

	std::unordered_map<std::string, uint> hashToNewVertexId;
	std::unordered_map<uint, uint> oldVertexIdToNewVertexId;

	for (uint oldVertexId = 0; oldVertexId < numVertices; ++oldVertexId)
	{
		std::string hash;

		for (auto& vb : vertices)
		{
			auto vertexSize = vb.size() / numVertices;

			for (uint i = 0; i < vertexSize; ++i)
				hash += std::to_string(vb[oldVertexId * vertexSize + i]) + " ";
		}

		auto newVertexId = 0;

		if (!hashToNewVertexId.count(hash))
		{
			newVertexId = newVertexCount++;
			hashToNewVertexId[hash] = newVertexId;
			newLimit = 1 + newVertexId;

			if (newVertexId != oldVertexId)
			{
				for (auto& vb : vertices)
				{
					auto vertexSize = vb.size() / numVertices;

					std::copy(
						vb.begin() + oldVertexId * vertexSize,
						vb.begin() + (oldVertexId + 1) * vertexSize,
						vb.begin() + newVertexId * vertexSize
					);
				}
			}
		}
		else
			newVertexId = hashToNewVertexId[hash];

		oldVertexIdToNewVertexId[oldVertexId] = newVertexId;
	}

	for (auto& vb : vertices)
		vb.resize(newLimit * vb.size() / numVertices);

	for (auto& index : indices)
		index = oldVertexIdToNewVertexId[index];
}

bool
Geometry::cast(std::shared_ptr<math::Ray>	ray,
<<<<<<< HEAD
=======
			   float&						distance,
>>>>>>> 0597570d
			   uint&						triangle,
			   std::shared_ptr<Vector3>		hitXyz,
			   std::shared_ptr<Vector2>		hitUv,
			   std::shared_ptr<Vector3>		hitNormal)
{
	static const auto EPSILON = 0.00001f;

	auto hit = false;
	auto& indicesData = _indexBuffer->data();
	auto numIndices = indicesData.size();

	auto xyzBuffer = vertexBuffer("position");
	auto& xyzData = xyzBuffer->data();
	auto xyzPtr = &xyzData[0];
	auto xyzVertexSize = xyzBuffer->vertexSize();
	auto xyzOffset = std::get<2>(*xyzBuffer->attribute("position"));

	auto minDistance = std::numeric_limits<float>::lowest();
	auto lambda = hitUv ? Vector2::create() : nullptr;
	auto triangleIndice = -3;

	auto v0 = Vector3::create();
	auto v1 = Vector3::create();
	auto v2 = Vector3::create();
	auto edge1 = Vector3::create();
	auto edge2 = Vector3::create();
	auto pvec = Vector3::create();
	auto tvec = Vector3::create();
	auto qvec = Vector3::create();
	auto dot = 0.f;
	auto invDot = 0.f;
	auto u = 0.f;
	auto v = 0.f;
	auto t = 0.f;

<<<<<<< HEAD
	for (auto i = 0; i < numIndices; i += 3)
=======
	for (uint i = 0; i < numIndices; i += 3)
>>>>>>> 0597570d
	{
		v0->copyFrom(xyzPtr + indicesData[i] * xyzVertexSize);
		v1->copyFrom(xyzPtr + indicesData[i + 1] * xyzVertexSize);
		v2->copyFrom(xyzPtr + indicesData[i + 2] * xyzVertexSize);

<<<<<<< HEAD
		edge1->copyFrom(v1)->substract(v0);
		edge2->copyFrom(v2)->substract(v0);
=======
		edge1->copyFrom(v1)->subtract(v0);
		edge2->copyFrom(v2)->subtract(v0);
>>>>>>> 0597570d

		pvec->copyFrom(ray->direction())->cross(edge2);
		dot = edge1->dot(pvec);

		if (dot > -EPSILON && dot < EPSILON)
			continue;

		invDot = 1.f / dot;

<<<<<<< HEAD
		tvec->copyFrom(ray->origin())->substract(v0);
=======
		tvec->copyFrom(ray->origin())->subtract(v0);
>>>>>>> 0597570d
		u = tvec->dot(pvec) * invDot;
		if (u < 0.f || u > 1.f)
			continue;

		qvec->copyFrom(tvec)->cross(edge1);
		v = ray->origin()->dot(qvec) * invDot;
		if (v < 0.f || u + v > 1.f)
			continue;

		t = edge2->dot(qvec) * invDot;
		if (t < minDistance)
		{
			minDistance = t;
<<<<<<< HEAD
=======
			distance = t;
>>>>>>> 0597570d
			triangle = i;
			hit = true;

			if (hitUv)
			{
				lambda->x(u);
				lambda->y(v);
			}
		}

		if (hitXyz)
		{
			hitXyz->setTo(
				ray->origin()->x() + minDistance * ray->direction()->x(),
				ray->origin()->y() + minDistance * ray->direction()->y(),
				ray->origin()->z() + minDistance * ray->direction()->z()
			);
		}

		if (hitUv)
			getHitUv(triangle, lambda, hitUv);

		if (hitNormal)
			getHitNormal(triangle, hitNormal);
	}

	return hit;
}

void
Geometry::getHitUv(uint triangle, Vector2::Ptr lambda, Vector2::Ptr hitUv)
{
	auto uvBuffer = vertexBuffer("uv");
	auto& uvData = uvBuffer->data();
	auto uvPtr = &uvData[0];
	auto uvVertexSize = uvBuffer->vertexSize();
	auto uvOffset = std::get<2>(*uvBuffer->attribute("uv"));
	auto& indicesData = _indexBuffer->data();

	auto u0 = uvData[indicesData[triangle] * uvVertexSize + uvOffset];
	auto v0 = uvData[indicesData[triangle] * uvVertexSize + uvOffset + 1];

	auto u1 = uvData[indicesData[triangle + 1] * uvVertexSize + uvOffset];
	auto v1 = uvData[indicesData[triangle + 1] * uvVertexSize + uvOffset + 1];

	auto u2 = uvData[indicesData[triangle + 2] * uvVertexSize + uvOffset];
	auto v2 = uvData[indicesData[triangle + 2] * uvVertexSize + uvOffset + 1];

	auto z = 1.f - lambda->x() - lambda->y();

	hitUv->setTo(
		z * u0 + lambda->x() * u1 + lambda->y() * u2,
		z * v0 + lambda->x() * v1 + lambda->y() * v2
	);
}

void
Geometry::getHitNormal(uint triangle, Vector3::Ptr hitNormal)
{
	auto normalBuffer = vertexBuffer("normal");
	auto& normalData = normalBuffer->data();
	auto normalPtr = &normalData[0];
	auto normalVertexSize = normalBuffer->vertexSize();
	auto normalOffset = std::get<2>(*normalBuffer->attribute("normal"));
	auto& indicesData = _indexBuffer->data();

	auto v0 = Vector3::create(normalPtr + indicesData[triangle] * normalVertexSize + normalOffset);
	auto v1 = Vector3::create(normalPtr + indicesData[triangle] * normalVertexSize + normalOffset);
	auto v2 = Vector3::create(normalPtr + indicesData[triangle] * normalVertexSize + normalOffset);

<<<<<<< HEAD
	auto edge1 = Vector3::create(v1)->substract(v0)->normalize();
	auto edge2 = Vector3::create(v2)->substract(v0)->normalize();
=======
	auto edge1 = Vector3::create(v1)->subtract(v0)->normalize();
	auto edge2 = Vector3::create(v2)->subtract(v0)->normalize();
>>>>>>> 0597570d

	hitNormal->copyFrom(edge2)->cross(edge1);
}<|MERGE_RESOLUTION|>--- conflicted
+++ resolved
@@ -341,10 +341,7 @@
 
 bool
 Geometry::cast(std::shared_ptr<math::Ray>	ray,
-<<<<<<< HEAD
-=======
 			   float&						distance,
->>>>>>> 0597570d
 			   uint&						triangle,
 			   std::shared_ptr<Vector3>		hitXyz,
 			   std::shared_ptr<Vector2>		hitUv,
@@ -380,23 +377,14 @@
 	auto v = 0.f;
 	auto t = 0.f;
 
-<<<<<<< HEAD
-	for (auto i = 0; i < numIndices; i += 3)
-=======
 	for (uint i = 0; i < numIndices; i += 3)
->>>>>>> 0597570d
 	{
 		v0->copyFrom(xyzPtr + indicesData[i] * xyzVertexSize);
 		v1->copyFrom(xyzPtr + indicesData[i + 1] * xyzVertexSize);
 		v2->copyFrom(xyzPtr + indicesData[i + 2] * xyzVertexSize);
 
-<<<<<<< HEAD
-		edge1->copyFrom(v1)->substract(v0);
-		edge2->copyFrom(v2)->substract(v0);
-=======
 		edge1->copyFrom(v1)->subtract(v0);
 		edge2->copyFrom(v2)->subtract(v0);
->>>>>>> 0597570d
 
 		pvec->copyFrom(ray->direction())->cross(edge2);
 		dot = edge1->dot(pvec);
@@ -406,11 +394,7 @@
 
 		invDot = 1.f / dot;
 
-<<<<<<< HEAD
-		tvec->copyFrom(ray->origin())->substract(v0);
-=======
 		tvec->copyFrom(ray->origin())->subtract(v0);
->>>>>>> 0597570d
 		u = tvec->dot(pvec) * invDot;
 		if (u < 0.f || u > 1.f)
 			continue;
@@ -424,10 +408,7 @@
 		if (t < minDistance)
 		{
 			minDistance = t;
-<<<<<<< HEAD
-=======
 			distance = t;
->>>>>>> 0597570d
 			triangle = i;
 			hit = true;
 
@@ -498,13 +479,8 @@
 	auto v1 = Vector3::create(normalPtr + indicesData[triangle] * normalVertexSize + normalOffset);
 	auto v2 = Vector3::create(normalPtr + indicesData[triangle] * normalVertexSize + normalOffset);
 
-<<<<<<< HEAD
-	auto edge1 = Vector3::create(v1)->substract(v0)->normalize();
-	auto edge2 = Vector3::create(v2)->substract(v0)->normalize();
-=======
 	auto edge1 = Vector3::create(v1)->subtract(v0)->normalize();
 	auto edge2 = Vector3::create(v2)->subtract(v0)->normalize();
->>>>>>> 0597570d
 
 	hitNormal->copyFrom(edge2)->cross(edge1);
 }