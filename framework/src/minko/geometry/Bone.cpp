/*
Copyright (c) 2014 Aerys

Permission is hereby granted, free of charge, to any person obtaining a copy of this software and
associated documentation files (the "Software"), to deal in the Software without restriction,
including without limitation the rights to use, copy, modify, merge, publish, distribute,
sublicense, and/or sell copies of the Software, and to permit persons to whom the Software is
furnished to do so, subject to the following conditions:

The above copyright notice and this permission notice shall be included in all copies or
substantial portions of the Software.

THE SOFTWARE IS PROVIDED "AS IS", WITHOUT WARRANTY OF ANY KIND, EXPRESS OR IMPLIED, INCLUDING
BUT NOT LIMITED TO THE WARRANTIES OF MERCHANTABILITY, FITNESS FOR A PARTICULAR PURPOSE AND
NONINFRINGEMENT. IN NO EVENT SHALL THE AUTHORS OR COPYRIGHT HOLDERS BE LIABLE FOR ANY CLAIM,
DAMAGES OR OTHER LIABILITY, WHETHER IN AN ACTION OF CONTRACT, TORT OR OTHERWISE, ARISING FROM,
OUT OF OR IN CONNECTION WITH THE SOFTWARE OR THE USE OR OTHER DEALINGS IN THE SOFTWARE.
*/

#include "minko/geometry/Bone.hpp"

using namespace minko;
using namespace minko::geometry;
using namespace minko::math;
using namespace minko::scene;

#include <minko/scene/Node.hpp>
#include <minko/math/Matrix4x4.hpp>

<<<<<<< HEAD
Bone::Bone(Node::Ptr                            node,
           Matrix4x4::Ptr                        offsetMatrix,
           const std::vector<unsigned short>&    vertexIds,
           const std::vector<float>&            vertexWeights) :
    _node(node),
    _offsetMatrix(Matrix4x4::create()->copyFrom(offsetMatrix)),
    _vertexIds(vertexIds),
    _vertexWeights(vertexWeights)
{
    if (_node == nullptr)
        throw std::invalid_argument("node");

    if (_vertexIds.size() != _vertexWeights.size())
        throw std::logic_error("A bone's arrays of vertex indices and vertex weights must have the same size.");
=======
Bone::Bone(Matrix4x4::Ptr						offsetMatrix, 
		   const std::vector<unsigned short>&	vertexIds, 
		   const std::vector<float>&			vertexWeights) :	
	_offsetMatrix(Matrix4x4::create()->copyFrom(offsetMatrix)),
	_vertexIds(vertexIds),
	_vertexWeights(vertexWeights)
{
	if (_vertexIds.size() != _vertexWeights.size())
		throw std::logic_error("A bone's arrays of vertex indices and vertex weights must have the same size.");
>>>>>>> c56dc51c
}<|MERGE_RESOLUTION|>--- conflicted
+++ resolved
@@ -27,30 +27,13 @@
 #include <minko/scene/Node.hpp>
 #include <minko/math/Matrix4x4.hpp>
 
-<<<<<<< HEAD
-Bone::Bone(Node::Ptr                            node,
-           Matrix4x4::Ptr                        offsetMatrix,
+Bone::Bone(Matrix4x4::Ptr						offsetMatrix, 
            const std::vector<unsigned short>&    vertexIds,
            const std::vector<float>&            vertexWeights) :
-    _node(node),
     _offsetMatrix(Matrix4x4::create()->copyFrom(offsetMatrix)),
     _vertexIds(vertexIds),
     _vertexWeights(vertexWeights)
 {
-    if (_node == nullptr)
-        throw std::invalid_argument("node");
-
     if (_vertexIds.size() != _vertexWeights.size())
         throw std::logic_error("A bone's arrays of vertex indices and vertex weights must have the same size.");
-=======
-Bone::Bone(Matrix4x4::Ptr						offsetMatrix, 
-		   const std::vector<unsigned short>&	vertexIds, 
-		   const std::vector<float>&			vertexWeights) :	
-	_offsetMatrix(Matrix4x4::create()->copyFrom(offsetMatrix)),
-	_vertexIds(vertexIds),
-	_vertexWeights(vertexWeights)
-{
-	if (_vertexIds.size() != _vertexWeights.size())
-		throw std::logic_error("A bone's arrays of vertex indices and vertex weights must have the same size.");
->>>>>>> c56dc51c
 }