/*
Copyright (c) 2014 Aerys

Permission is hereby granted, free of charge, to any person obtaining a copy of this software and
associated documentation files (the "Software"), to deal in the Software without restriction,
including without limitation the rights to use, copy, modify, merge, publish, distribute,
sublicense, and/or sell copies of the Software, and to permit persons to whom the Software is
furnished to do so, subject to the following conditions:

The above copyright notice and this permission notice shall be included in all copies or
substantial portions of the Software.

THE SOFTWARE IS PROVIDED "AS IS", WITHOUT WARRANTY OF ANY KIND, EXPRESS OR IMPLIED, INCLUDING
BUT NOT LIMITED TO THE WARRANTIES OF MERCHANTABILITY, FITNESS FOR A PARTICULAR PURPOSE AND
NONINFRINGEMENT. IN NO EVENT SHALL THE AUTHORS OR COPYRIGHT HOLDERS BE LIABLE FOR ANY CLAIM,
DAMAGES OR OTHER LIABILITY, WHETHER IN AN ACTION OF CONTRACT, TORT OR OTHERWISE, ARISING FROM,
OUT OF OR IN CONNECTION WITH THE SOFTWARE OR THE USE OR OTHER DEALINGS IN THE SOFTWARE.
*/

#include "minko/geometry/Bone.hpp"

#include "minko/scene/Node.hpp"

using namespace minko;
using namespace minko::geometry;
using namespace minko::scene;

<<<<<<< HEAD
Bone::Bone(Node::Ptr							node, 
		   const math::mat4&					offsetMatrix, 
		   const std::vector<unsigned short>&	vertexIds, 
		   const std::vector<float>&			vertexWeights) :
	_node(node),
	_offsetMatrix(offsetMatrix),
	_vertexIds(vertexIds),
	_vertexWeights(vertexWeights)
=======
#include <minko/scene/Node.hpp>
#include <minko/math/Matrix4x4.hpp>

Bone::Bone(Matrix4x4::Ptr						offsetMatrix, 
           const std::vector<unsigned short>&    vertexIds,
           const std::vector<float>&            vertexWeights) :
    _offsetMatrix(Matrix4x4::create()->copyFrom(offsetMatrix)),
    _vertexIds(vertexIds),
    _vertexWeights(vertexWeights)
>>>>>>> 9caaf141
{
    if (_vertexIds.size() != _vertexWeights.size())
        throw std::logic_error("A bone's arrays of vertex indices and vertex weights must have the same size.");
}<|MERGE_RESOLUTION|>--- conflicted
+++ resolved
@@ -25,7 +25,6 @@
 using namespace minko::geometry;
 using namespace minko::scene;
 
-<<<<<<< HEAD
 Bone::Bone(Node::Ptr							node, 
 		   const math::mat4&					offsetMatrix, 
 		   const std::vector<unsigned short>&	vertexIds, 
@@ -34,18 +33,7 @@
 	_offsetMatrix(offsetMatrix),
 	_vertexIds(vertexIds),
 	_vertexWeights(vertexWeights)
-=======
-#include <minko/scene/Node.hpp>
-#include <minko/math/Matrix4x4.hpp>
-
-Bone::Bone(Matrix4x4::Ptr						offsetMatrix, 
-           const std::vector<unsigned short>&    vertexIds,
-           const std::vector<float>&            vertexWeights) :
-    _offsetMatrix(Matrix4x4::create()->copyFrom(offsetMatrix)),
-    _vertexIds(vertexIds),
-    _vertexWeights(vertexWeights)
->>>>>>> 9caaf141
 {
-    if (_vertexIds.size() != _vertexWeights.size())
-        throw std::logic_error("A bone's arrays of vertex indices and vertex weights must have the same size.");
+	if (_vertexIds.size() != _vertexWeights.size())
+		throw std::logic_error("A bone's arrays of vertex indices and vertex weights must have the same size.");
 }