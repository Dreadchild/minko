--- conflicted
+++ resolved
@@ -55,14 +55,6 @@
 	_vertexBuffer->addAttribute(ATTRNAME_START_POS,	3, 0);
 	_vertexBuffer->addAttribute(ATTRNAME_STOP_POS,	3, 3);
 	_vertexBuffer->addAttribute(ATTRNAME_WEIGHTS,	3, 6);
-<<<<<<< HEAD
-
-	addVertexBuffer(_vertexBuffer);
-	indices(_indexBuffer);
-
-    computeCenterPosition();
-=======
->>>>>>> bd47855e
 }
 
 math::vec3
@@ -178,4 +170,6 @@
 
 	addVertexBuffer(_vertexBuffer);
 	indices(_indexBuffer);
+
+    computeCenterPosition();
 }