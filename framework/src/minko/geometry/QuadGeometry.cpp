/*
Copyright (c) 2014 Aerys

Permission is hereby granted, free of charge, to any person obtaining a copy of this software and
associated documentation files (the "Software"), to deal in the Software without restriction,
including without limitation the rights to use, copy, modify, merge, publish, distribute,
sublicense, and/or sell copies of the Software, and to permit persons to whom the Software is
furnished to do so, subject to the following conditions:

The above copyright notice and this permission notice shall be included in all copies or
substantial portions of the Software.

THE SOFTWARE IS PROVIDED "AS IS", WITHOUT WARRANTY OF ANY KIND, EXPRESS OR IMPLIED, INCLUDING
BUT NOT LIMITED TO THE WARRANTIES OF MERCHANTABILITY, FITNESS FOR A PARTICULAR PURPOSE AND
NONINFRINGEMENT. IN NO EVENT SHALL THE AUTHORS OR COPYRIGHT HOLDERS BE LIABLE FOR ANY CLAIM,
DAMAGES OR OTHER LIABILITY, WHETHER IN AN ACTION OF CONTRACT, TORT OR OTHERWISE, ARISING FROM,
OUT OF OR IN CONNECTION WITH THE SOFTWARE OR THE USE OR OTHER DEALINGS IN THE SOFTWARE.
*/

#include "minko/geometry/QuadGeometry.hpp"

#include "minko/render/VertexBuffer.hpp"
#include "minko/render/IndexBuffer.hpp"

using namespace minko;
using namespace minko::geometry;

<<<<<<< HEAD
QuadGeometry::QuadGeometry(uint		numColumns,
						   uint		numRows,
						   float	width,
						   float	height):
	Geometry("quad_" + std::to_string(numColumns) + "x" + std::to_string(numRows)),
	_numColumns(numColumns),
	_numRows(numRows),
	_width(width),
	_height(height)
=======
QuadGeometry::QuadGeometry(uint        numColumns,
                           uint        numRows,
                           float    width,
                           float    height):
    geometry::Geometry(),
    _numColumns(numColumns),
    _numRows(numRows),
    _width(width),
    _height(height)
>>>>>>> 9caaf141
{
}

void
QuadGeometry::initialize(std::shared_ptr<render::AbstractContext> context)
{
    std::vector<float> vertexData;
    std::vector<unsigned short> indicesData;

    for (uint y = 0; y <= _numRows; ++y)
    {
        for (uint x = 0; x <= _numColumns; ++x)
        {
            vertexData.push_back((float(x) / float(_numColumns) - 0.5f) * _width);
            vertexData.push_back((float(y) / float(_numRows) - 0.5f) * _height);
            vertexData.push_back(0.f);
            vertexData.push_back(0.f);
            vertexData.push_back(0.f);
            vertexData.push_back(1.f);
            vertexData.push_back(float(x) / float(_numColumns));
            vertexData.push_back(1.f - float(y) / float(_numRows));
        }
    }

    for (uint y = 0; y < _numRows; y++)
    {
        for (uint x = 0; x < _numColumns;  x++)
        {
                indicesData.push_back(x + (_numColumns + 1) * y);
                indicesData.push_back(x + 1 + y * (_numColumns + 1));
                indicesData.push_back((y + 1) * (_numColumns + 1) + x);
                indicesData.push_back(x + 1 + y * (_numColumns + 1));
                indicesData.push_back((y + 1) * (_numColumns + 1) + x + 1);
                indicesData.push_back((y + 1) * (_numColumns + 1) + x);
        }
    }

    auto vertexBuffer    = render::VertexBuffer::create(context, vertexData);
    auto indexBuffer    = render::IndexBuffer::create(context, indicesData);

    vertexBuffer->addAttribute("position", 3, 0);
    vertexBuffer->addAttribute("normal", 3, 3);
    vertexBuffer->addAttribute("uv", 2, 6);
    addVertexBuffer(vertexBuffer);

    indices(indexBuffer);
}<|MERGE_RESOLUTION|>--- conflicted
+++ resolved
@@ -25,7 +25,6 @@
 using namespace minko;
 using namespace minko::geometry;
 
-<<<<<<< HEAD
 QuadGeometry::QuadGeometry(uint		numColumns,
 						   uint		numRows,
 						   float	width,
@@ -35,60 +34,49 @@
 	_numRows(numRows),
 	_width(width),
 	_height(height)
-=======
-QuadGeometry::QuadGeometry(uint        numColumns,
-                           uint        numRows,
-                           float    width,
-                           float    height):
-    geometry::Geometry(),
-    _numColumns(numColumns),
-    _numRows(numRows),
-    _width(width),
-    _height(height)
->>>>>>> 9caaf141
 {
 }
 
 void
 QuadGeometry::initialize(std::shared_ptr<render::AbstractContext> context)
 {
-    std::vector<float> vertexData;
-    std::vector<unsigned short> indicesData;
+	std::vector<float> vertexData;
+	std::vector<unsigned short> indicesData;
 
-    for (uint y = 0; y <= _numRows; ++y)
-    {
-        for (uint x = 0; x <= _numColumns; ++x)
-        {
-            vertexData.push_back((float(x) / float(_numColumns) - 0.5f) * _width);
-            vertexData.push_back((float(y) / float(_numRows) - 0.5f) * _height);
-            vertexData.push_back(0.f);
-            vertexData.push_back(0.f);
-            vertexData.push_back(0.f);
-            vertexData.push_back(1.f);
-            vertexData.push_back(float(x) / float(_numColumns));
-            vertexData.push_back(1.f - float(y) / float(_numRows));
-        }
-    }
+	for (uint y = 0; y <= _numRows; ++y)
+	{
+		for (uint x = 0; x <= _numColumns; ++x)
+		{
+			vertexData.push_back((float(x) / float(_numColumns) - 0.5f) * _width);
+			vertexData.push_back((float(y) / float(_numRows) - 0.5f) * _height);
+			vertexData.push_back(0.f);
+			vertexData.push_back(0.f);
+			vertexData.push_back(0.f);
+			vertexData.push_back(1.f);
+			vertexData.push_back(float(x) / float(_numColumns));
+			vertexData.push_back(1.f - float(y) / float(_numRows));
+		}
+	}
 
-    for (uint y = 0; y < _numRows; y++)
-    {
-        for (uint x = 0; x < _numColumns;  x++)
-        {
-                indicesData.push_back(x + (_numColumns + 1) * y);
-                indicesData.push_back(x + 1 + y * (_numColumns + 1));
-                indicesData.push_back((y + 1) * (_numColumns + 1) + x);
-                indicesData.push_back(x + 1 + y * (_numColumns + 1));
-                indicesData.push_back((y + 1) * (_numColumns + 1) + x + 1);
-                indicesData.push_back((y + 1) * (_numColumns + 1) + x);
-        }
-    }
+	for (uint y = 0; y < _numRows; y++)
+	{
+		for (uint x = 0; x < _numColumns;  x++)
+		{
+				indicesData.push_back(x + (_numColumns + 1) * y);
+				indicesData.push_back(x + 1 + y * (_numColumns + 1));
+				indicesData.push_back((y + 1) * (_numColumns + 1) + x);
+				indicesData.push_back(x + 1 + y * (_numColumns + 1));
+				indicesData.push_back((y + 1) * (_numColumns + 1) + x + 1);
+				indicesData.push_back((y + 1) * (_numColumns + 1) + x);
+		}
+	}
 
-    auto vertexBuffer    = render::VertexBuffer::create(context, vertexData);
-    auto indexBuffer    = render::IndexBuffer::create(context, indicesData);
+	auto vertexBuffer	= render::VertexBuffer::create(context, vertexData);
+	auto indexBuffer	= render::IndexBuffer::create(context, indicesData);
 
-    vertexBuffer->addAttribute("position", 3, 0);
-    vertexBuffer->addAttribute("normal", 3, 3);
-    vertexBuffer->addAttribute("uv", 2, 6);
+	vertexBuffer->addAttribute("position", 3, 0);
+	vertexBuffer->addAttribute("normal", 3, 3);
+	vertexBuffer->addAttribute("uv", 2, 6);
     addVertexBuffer(vertexBuffer);
 
     indices(indexBuffer);
