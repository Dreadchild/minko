--- conflicted
+++ resolved
@@ -152,18 +152,11 @@
 
 			bool
 			cast(std::shared_ptr<math::Ray>		ray,
-<<<<<<< HEAD
-				 uint&							triangle,
-				 std::shared_ptr<math::Vector3>	hitXyz		= nullptr,
-				 std::shared_ptr<math::Vector2>	hitUv		= nullptr,
-				 std::shared_ptr<math::Vector3>	hitNormal	= nullptr);
-=======
 				 float&							distance,
 				 uint&							triangle,
 				 std::shared_ptr<math::Vector3>	hitXyz		= nullptr,
 				 std::shared_ptr<math::Vector2>	hitUv = nullptr,
 				 std::shared_ptr<math::Vector3>	hitNormal = nullptr);
->>>>>>> 0597570d
 
 		protected:
 			Geometry();
