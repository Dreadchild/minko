/*
Copyright (c) 2014 Aerys

Permission is hereby granted, free of charge, to any person obtaining a copy of this software and
associated documentation files (the "Software"), to deal in the Software without restriction,
including without limitation the rights to use, copy, modify, merge, publish, distribute,
sublicense, and/or sell copies of the Software, and to permit persons to whom the Software is
furnished to do so, subject to the following conditions:

The above copyright notice and this permission notice shall be included in all copies or
substantial portions of the Software.

THE SOFTWARE IS PROVIDED "AS IS", WITHOUT WARRANTY OF ANY KIND, EXPRESS OR IMPLIED, INCLUDING
BUT NOT LIMITED TO THE WARRANTIES OF MERCHANTABILITY, FITNESS FOR A PARTICULAR PURPOSE AND
NONINFRINGEMENT. IN NO EVENT SHALL THE AUTHORS OR COPYRIGHT HOLDERS BE LIABLE FOR ANY CLAIM,
DAMAGES OR OTHER LIABILITY, WHETHER IN AN ACTION OF CONTRACT, TORT OR OTHERWISE, ARISING FROM,
OUT OF OR IN CONNECTION WITH THE SOFTWARE OR THE USE OR OTHER DEALINGS IN THE SOFTWARE.
*/

#include "minko/scene/Node.hpp"
#include "minko/Common.hpp"
#include "minko/CloneOption.hpp"

#include "minko/component/AbstractComponent.hpp"
#include "minko/component/AbstractRebindableComponent.hpp"
#include "minko/scene/NodeSet.hpp"
#include "minko/data/Store.hpp"
#include "minko/Uuid.hpp"

using namespace minko;
using namespace minko::scene;
using namespace minko::component;

Node::Node() :
<<<<<<< HEAD
	_name(""),
	_uuid(minko::Uuid::getUuid())
{
=======
    _id(_lastId++),
    _name("Node_" + std::to_string(_id)),
    _root(nullptr),
    _parent(nullptr),
    _container(data::Container::create()),
    _data(data::StructureProvider::create("node")),
    _added(Signal<Ptr, Ptr, Ptr>::create()),
    _removed(Signal<Ptr, Ptr, Ptr>::create()),
	_componentAdded(Signal<Ptr, Ptr, Node::AbsCmpPtr>::create()),
	_componentRemoved(Signal<Ptr, Ptr, Node::AbsCmpPtr>::create()),
    _layoutsChanged(Signal<Ptr, Ptr>::create()),
    _uuid(minko::Uuid::getUuid())
{
    _container->addProvider(_data);

    _data->set<Layouts>("layouts", Layout::Group::DEFAULT);
>>>>>>> 9caaf141
}

Layouts
Node::layouts() const
{
<<<<<<< HEAD
    // FIXME
	return 0;
=======
    return _data->get<Layouts>("layouts");
>>>>>>> 9caaf141
}

Node::Ptr
Node::clone(const CloneOption& option)
{
	auto clone = cloneNode();
	
	std::map<Node::Ptr, Node::Ptr>		nodeMap;		// map linking nodes to their clone
	std::map<AbsCmpPtr, AbsCmpPtr>	componentsMap;	// map linking components to their clone
	
	listItems(clone, nodeMap, componentsMap);
	
	rebindComponentsDependencies(componentsMap, nodeMap, option);

	for (auto itn = nodeMap.begin(); itn != nodeMap.end(); itn++)
	{
<<<<<<< HEAD
        // FIXME
		//_data->set<Layouts>("layouts", value);

		// bubble down
        auto descendants = NodeSet::create(shared_from_this())->descendants(true);
		for (auto descendant : descendants->nodes())
			descendant->_layoutsChanged.execute(descendant, shared_from_this());

		// bubble up
		auto ancestors = NodeSet::create(shared_from_this())->ancestors();
		for (auto ancestor : ancestors->nodes())
			ancestor->_layoutsChanged.execute(ancestor, shared_from_this());
=======
		auto node = itn->first;

		auto originComponents = node->components<AbstractComponent>();

		for (auto itc = componentsMap.begin(); itc != componentsMap.end(); itc++)
		{
			auto component = itc->first;

			// if the current node has a particular component, we clone it
			if (std::find(originComponents.begin(), originComponents.end(), component) != originComponents.end())
			{
				nodeMap[node]->addComponent(componentsMap[component]);
			}			
		}	
>>>>>>> 9caaf141
	}

	return nodeMap[shared_from_this()];
}

Node::Ptr
Node::cloneNode()
{	
	Node::Ptr clone = Node::create();

	clone->_name = shared_from_this()->name() + "_clone";

	for (auto child : children())
		clone->addChild(child->cloneNode());

	return clone;
}

void
Node::listItems(Node::Ptr clonedRoot, std::map<Node::Ptr, Node::Ptr>& nodeMap, std::map<AbsCmpPtr, AbsCmpPtr>& components)
{
	for (auto component : _components)
	{
		components[component] = component->clone(CloneOption::DEEP);
	}	

	nodeMap[shared_from_this()] = clonedRoot;

	for (int childId = 0; childId < children().size(); childId++)
	{
		auto child = children().at(childId);
		auto clonedChild = clonedRoot->children().at(childId);

		child->listItems(clonedChild, nodeMap, components);
	}	
}

void 
Node::rebindComponentsDependencies(std::map<AbsCmpPtr, AbsCmpPtr>& componentsMap, std::map<Node::Ptr, Node::Ptr> nodeMap, CloneOption option)
{
	for (auto itc = componentsMap.begin(); itc != componentsMap.end(); itc++)
	{
		auto comp = itc->first;
		auto compClone = std::dynamic_pointer_cast<AbstractRebindableComponent>(itc->second);
		
		if (compClone != nullptr)
		{
			compClone->rebindDependencies(componentsMap, nodeMap, option);
		}
	}
}

Node::Ptr
Node::layouts(Layouts value)
{
    if (value != layouts())
    {
        _data->set<Layouts>("layouts", value);

        // bubble down
        auto descendants = NodeSet::create(shared_from_this())->descendants(true);
        for (auto descendant : descendants->nodes())
            descendant->_layoutsChanged->execute(descendant, shared_from_this());

        // bubble up
        auto ancestors = NodeSet::create(shared_from_this())->ancestors();
        for (auto ancestor : ancestors->nodes())
            ancestor->_layoutsChanged->execute(ancestor, shared_from_this());
    }

    return shared_from_this();
}

Node::Ptr
Node::addChild(Node::Ptr child)
{
<<<<<<< HEAD
	if (child->parent())
		child->parent()->removeChild(child);
=======
    if (child->_parent)
        child->_parent->removeChild(child);
>>>>>>> 9caaf141

    _children.push_back(child);

    child->_parent = shared_from_this();
    child->updateRoot();

<<<<<<< HEAD
	// bubble down
	auto descendants = NodeSet::create(child)->descendants(true);
	for (auto descendant : descendants->nodes())
		descendant->_added.execute(descendant, child, shared_from_this());

	// bubble up
	auto ancestors = NodeSet::create(shared_from_this())->ancestors(true);
	for (auto ancestor : ancestors->nodes())
		ancestor->_added.execute(ancestor, child, shared_from_this());
=======
    // bubble down
    auto descendants = NodeSet::create(child)->descendants(true);
    for (auto descendant : descendants->nodes())
        descendant->_added->execute(descendant, child, shared_from_this());

    // bubble up
    auto ancestors = NodeSet::create(shared_from_this())->ancestors(true);
    for (auto ancestor : ancestors->nodes())
        ancestor->_added->execute(ancestor, child, shared_from_this());
>>>>>>> 9caaf141

    return shared_from_this();
}

Node::Ptr
Node::removeChild(Node::Ptr child)
{
    auto it = std::find(_children.begin(), _children.end(), child);

    if (it == _children.end())
        throw std::invalid_argument("child");

    _children.erase(it);

<<<<<<< HEAD
	child->_parent.reset();
	child->updateRoot();
=======
    child->_parent = nullptr;
    child->updateRoot();
>>>>>>> 9caaf141

    // bubble down
    auto descendants = NodeSet::create(child)->descendants(true);
<<<<<<< HEAD
	for (auto descendant : descendants->nodes())
		descendant->_removed.execute(descendant, child, shared_from_this());

	// bubble up
	auto ancestors = NodeSet::create(shared_from_this())->ancestors(true);
	for (auto ancestor : ancestors->nodes())
		ancestor->_removed.execute(ancestor, child, shared_from_this());
=======
    for (auto descendant : descendants->nodes())
        descendant->_removed->execute(descendant, child, shared_from_this());

    // bubble up
    auto ancestors = NodeSet::create(shared_from_this())->ancestors(true);
    for (auto ancestor : ancestors->nodes())
        ancestor->_removed->execute(ancestor, child, shared_from_this());
>>>>>>> 9caaf141

    return shared_from_this();
}

Node::Ptr
Node::removeChildren()
{
    int numChildren = _children.size();

    for (int i = numChildren - 1; i >= 0; --i)
        removeChild(_children[i]);

    return shared_from_this();
}

bool
Node::contains(Node::Ptr node)
{
    return std::find(_children.begin(), _children.end(), node) != _children.end();
}

Node::Ptr
Node::addComponent(std::shared_ptr<AbstractComponent> component)
{
    if (!component)
        throw std::invalid_argument("component");

    if (hasComponent(component))
        throw std::logic_error("The same component cannot be added twice.");

<<<<<<< HEAD
    if (component->target())
        component->target()->removeComponent(component);
	_components.push_back(component);
	component->target(shared_from_this());

	// bubble down
	auto descendants = NodeSet::create(shared_from_this())->descendants(true);
	for (auto descendant : descendants->nodes())
		descendant->_componentAdded.execute(descendant, shared_from_this(), component);

	// bubble up
	auto ancestors = NodeSet::create(shared_from_this())->ancestors();
	for (auto ancestor : ancestors->nodes())
		ancestor->_componentAdded.execute(ancestor, shared_from_this(), component);
=======
    _components.push_back(component);
    component->_targets.push_back(shared_from_this());

    component->targetAdded()->execute(component, shared_from_this());

    // bubble down
    auto descendants = NodeSet::create(shared_from_this())->descendants(true);
    for (auto descendant : descendants->nodes())
        descendant->_componentAdded->execute(descendant, shared_from_this(), component);

    // bubble up
    auto ancestors = NodeSet::create(shared_from_this())->ancestors();
    for (auto ancestor : ancestors->nodes())
        ancestor->_componentAdded->execute(ancestor, shared_from_this(), component);
>>>>>>> 9caaf141

    return shared_from_this();
}

Node::Ptr
Node::removeComponent(std::shared_ptr<AbstractComponent> component)
{
    if (!component)
        throw std::invalid_argument("component");

	auto it = std::find(_components.begin(), _components.end(), component);

    if (it == _components.end())
        throw std::invalid_argument("component");

<<<<<<< HEAD
	_components.erase(it);
    component->target(nullptr);

	// bubble down
	auto descendants = NodeSet::create(shared_from_this())->descendants(true);
	for (auto descendant : descendants->nodes())
		descendant->_componentRemoved.execute(descendant, shared_from_this(), component);

	// bubble up
	auto ancestors = NodeSet::create(shared_from_this())->ancestors();
	for (auto ancestor : ancestors->nodes())
		ancestor->_componentRemoved.execute(ancestor, shared_from_this(), component);
=======
    _components.erase(it);
    component->_targets.erase(
        std::find(component->_targets.begin(), component->_targets.end(), shared_from_this())
    );

       component->targetRemoved()->execute(component, shared_from_this());

    // bubble down
    auto descendants = NodeSet::create(shared_from_this())->descendants(true);
    for (auto descendant : descendants->nodes())
        descendant->_componentRemoved->execute(descendant, shared_from_this(), component);

    // bubble up
    auto ancestors = NodeSet::create(shared_from_this())->ancestors();
    for (auto ancestor : ancestors->nodes())
        ancestor->_componentRemoved->execute(ancestor, shared_from_this(), component);
>>>>>>> 9caaf141

    return shared_from_this();
}

bool
Node::hasComponent(std::shared_ptr<AbstractComponent> component)
{
    return std::find(_components.begin(), _components.end(), component) != _components.end();
}

void
Node::updateRoot()
{
<<<<<<< HEAD
	_root = parent() ? (parent()->root() ? parent()->_root : _parent) : shared_from_this();
=======
    _root = _parent ? (_parent->_root ? _parent->_root : _parent) : shared_from_this();
    _depth = _parent ? _parent->_depth + 1 : 0;
>>>>>>> 9caaf141

    for (auto child : _children)
        child->updateRoot();
}<|MERGE_RESOLUTION|>--- conflicted
+++ resolved
@@ -32,39 +32,16 @@
 using namespace minko::component;
 
 Node::Node() :
-<<<<<<< HEAD
 	_name(""),
 	_uuid(minko::Uuid::getUuid())
 {
-=======
-    _id(_lastId++),
-    _name("Node_" + std::to_string(_id)),
-    _root(nullptr),
-    _parent(nullptr),
-    _container(data::Container::create()),
-    _data(data::StructureProvider::create("node")),
-    _added(Signal<Ptr, Ptr, Ptr>::create()),
-    _removed(Signal<Ptr, Ptr, Ptr>::create()),
-	_componentAdded(Signal<Ptr, Ptr, Node::AbsCmpPtr>::create()),
-	_componentRemoved(Signal<Ptr, Ptr, Node::AbsCmpPtr>::create()),
-    _layoutsChanged(Signal<Ptr, Ptr>::create()),
-    _uuid(minko::Uuid::getUuid())
-{
-    _container->addProvider(_data);
-
-    _data->set<Layouts>("layouts", Layout::Group::DEFAULT);
->>>>>>> 9caaf141
 }
 
 Layouts
 Node::layouts() const
 {
-<<<<<<< HEAD
     // FIXME
 	return 0;
-=======
-    return _data->get<Layouts>("layouts");
->>>>>>> 9caaf141
 }
 
 Node::Ptr
@@ -81,20 +58,6 @@
 
 	for (auto itn = nodeMap.begin(); itn != nodeMap.end(); itn++)
 	{
-<<<<<<< HEAD
-        // FIXME
-		//_data->set<Layouts>("layouts", value);
-
-		// bubble down
-        auto descendants = NodeSet::create(shared_from_this())->descendants(true);
-		for (auto descendant : descendants->nodes())
-			descendant->_layoutsChanged.execute(descendant, shared_from_this());
-
-		// bubble up
-		auto ancestors = NodeSet::create(shared_from_this())->ancestors();
-		for (auto ancestor : ancestors->nodes())
-			ancestor->_layoutsChanged.execute(ancestor, shared_from_this());
-=======
 		auto node = itn->first;
 
 		auto originComponents = node->components<AbstractComponent>();
@@ -109,7 +72,6 @@
 				nodeMap[node]->addComponent(componentsMap[component]);
 			}			
 		}	
->>>>>>> 9caaf141
 	}
 
 	return nodeMap[shared_from_this()];
@@ -165,41 +127,36 @@
 Node::Ptr
 Node::layouts(Layouts value)
 {
-    if (value != layouts())
-    {
-        _data->set<Layouts>("layouts", value);
-
-        // bubble down
+	if (value != layouts())
+	{
+        // FIXME
+		//_data->set<Layouts>("layouts", value);
+
+		// bubble down
         auto descendants = NodeSet::create(shared_from_this())->descendants(true);
-        for (auto descendant : descendants->nodes())
-            descendant->_layoutsChanged->execute(descendant, shared_from_this());
-
-        // bubble up
-        auto ancestors = NodeSet::create(shared_from_this())->ancestors();
-        for (auto ancestor : ancestors->nodes())
-            ancestor->_layoutsChanged->execute(ancestor, shared_from_this());
-    }
-
-    return shared_from_this();
+		for (auto descendant : descendants->nodes())
+			descendant->_layoutsChanged.execute(descendant, shared_from_this());
+
+		// bubble up
+		auto ancestors = NodeSet::create(shared_from_this())->ancestors();
+		for (auto ancestor : ancestors->nodes())
+			ancestor->_layoutsChanged.execute(ancestor, shared_from_this());
+	}
+
+	return shared_from_this();
 }
 
 Node::Ptr
 Node::addChild(Node::Ptr child)
 {
-<<<<<<< HEAD
 	if (child->parent())
 		child->parent()->removeChild(child);
-=======
-    if (child->_parent)
-        child->_parent->removeChild(child);
->>>>>>> 9caaf141
-
-    _children.push_back(child);
-
-    child->_parent = shared_from_this();
-    child->updateRoot();
-
-<<<<<<< HEAD
+
+	_children.push_back(child);
+
+	child->_parent = shared_from_this();
+	child->updateRoot();
+
 	// bubble down
 	auto descendants = NodeSet::create(child)->descendants(true);
 	for (auto descendant : descendants->nodes())
@@ -209,42 +166,25 @@
 	auto ancestors = NodeSet::create(shared_from_this())->ancestors(true);
 	for (auto ancestor : ancestors->nodes())
 		ancestor->_added.execute(ancestor, child, shared_from_this());
-=======
-    // bubble down
-    auto descendants = NodeSet::create(child)->descendants(true);
-    for (auto descendant : descendants->nodes())
-        descendant->_added->execute(descendant, child, shared_from_this());
-
-    // bubble up
-    auto ancestors = NodeSet::create(shared_from_this())->ancestors(true);
-    for (auto ancestor : ancestors->nodes())
-        ancestor->_added->execute(ancestor, child, shared_from_this());
->>>>>>> 9caaf141
-
-    return shared_from_this();
+
+	return shared_from_this();
 }
 
 Node::Ptr
 Node::removeChild(Node::Ptr child)
 {
-    auto it = std::find(_children.begin(), _children.end(), child);
-
-    if (it == _children.end())
-        throw std::invalid_argument("child");
-
-    _children.erase(it);
-
-<<<<<<< HEAD
+	auto it = std::find(_children.begin(), _children.end(), child);
+
+	if (it == _children.end())
+		throw std::invalid_argument("child");
+
+	_children.erase(it);
+
 	child->_parent.reset();
 	child->updateRoot();
-=======
-    child->_parent = nullptr;
-    child->updateRoot();
->>>>>>> 9caaf141
-
-    // bubble down
+
+	// bubble down
     auto descendants = NodeSet::create(child)->descendants(true);
-<<<<<<< HEAD
 	for (auto descendant : descendants->nodes())
 		descendant->_removed.execute(descendant, child, shared_from_this());
 
@@ -252,46 +192,36 @@
 	auto ancestors = NodeSet::create(shared_from_this())->ancestors(true);
 	for (auto ancestor : ancestors->nodes())
 		ancestor->_removed.execute(ancestor, child, shared_from_this());
-=======
-    for (auto descendant : descendants->nodes())
-        descendant->_removed->execute(descendant, child, shared_from_this());
-
-    // bubble up
-    auto ancestors = NodeSet::create(shared_from_this())->ancestors(true);
-    for (auto ancestor : ancestors->nodes())
-        ancestor->_removed->execute(ancestor, child, shared_from_this());
->>>>>>> 9caaf141
-
-    return shared_from_this();
+
+	return shared_from_this();
 }
 
 Node::Ptr
 Node::removeChildren()
 {
-    int numChildren = _children.size();
-
-    for (int i = numChildren - 1; i >= 0; --i)
-        removeChild(_children[i]);
-
-    return shared_from_this();
+	int numChildren = _children.size();
+
+	for (int i = numChildren - 1; i >= 0; --i)
+		removeChild(_children[i]);
+
+	return shared_from_this();
 }
 
 bool
 Node::contains(Node::Ptr node)
 {
-    return std::find(_children.begin(), _children.end(), node) != _children.end();
+	return std::find(_children.begin(), _children.end(), node) != _children.end();
 }
 
 Node::Ptr
 Node::addComponent(std::shared_ptr<AbstractComponent> component)
 {
-    if (!component)
-        throw std::invalid_argument("component");
-
-    if (hasComponent(component))
-        throw std::logic_error("The same component cannot be added twice.");
-
-<<<<<<< HEAD
+	if (!component)
+		throw std::invalid_argument("component");
+
+	if (hasComponent(component))
+		throw std::logic_error("The same component cannot be added twice.");
+
     if (component->target())
         component->target()->removeComponent(component);
 	_components.push_back(component);
@@ -306,38 +236,21 @@
 	auto ancestors = NodeSet::create(shared_from_this())->ancestors();
 	for (auto ancestor : ancestors->nodes())
 		ancestor->_componentAdded.execute(ancestor, shared_from_this(), component);
-=======
-    _components.push_back(component);
-    component->_targets.push_back(shared_from_this());
-
-    component->targetAdded()->execute(component, shared_from_this());
-
-    // bubble down
-    auto descendants = NodeSet::create(shared_from_this())->descendants(true);
-    for (auto descendant : descendants->nodes())
-        descendant->_componentAdded->execute(descendant, shared_from_this(), component);
-
-    // bubble up
-    auto ancestors = NodeSet::create(shared_from_this())->ancestors();
-    for (auto ancestor : ancestors->nodes())
-        ancestor->_componentAdded->execute(ancestor, shared_from_this(), component);
->>>>>>> 9caaf141
-
-    return shared_from_this();
+
+	return shared_from_this();
 }
 
 Node::Ptr
 Node::removeComponent(std::shared_ptr<AbstractComponent> component)
 {
-    if (!component)
-        throw std::invalid_argument("component");
+	if (!component)
+		throw std::invalid_argument("component");
 
 	auto it = std::find(_components.begin(), _components.end(), component);
 
-    if (it == _components.end())
-        throw std::invalid_argument("component");
-
-<<<<<<< HEAD
+	if (it == _components.end())
+		throw std::invalid_argument("component");
+
 	_components.erase(it);
     component->target(nullptr);
 
@@ -350,44 +263,21 @@
 	auto ancestors = NodeSet::create(shared_from_this())->ancestors();
 	for (auto ancestor : ancestors->nodes())
 		ancestor->_componentRemoved.execute(ancestor, shared_from_this(), component);
-=======
-    _components.erase(it);
-    component->_targets.erase(
-        std::find(component->_targets.begin(), component->_targets.end(), shared_from_this())
-    );
-
-       component->targetRemoved()->execute(component, shared_from_this());
-
-    // bubble down
-    auto descendants = NodeSet::create(shared_from_this())->descendants(true);
-    for (auto descendant : descendants->nodes())
-        descendant->_componentRemoved->execute(descendant, shared_from_this(), component);
-
-    // bubble up
-    auto ancestors = NodeSet::create(shared_from_this())->ancestors();
-    for (auto ancestor : ancestors->nodes())
-        ancestor->_componentRemoved->execute(ancestor, shared_from_this(), component);
->>>>>>> 9caaf141
-
-    return shared_from_this();
+
+	return shared_from_this();
 }
 
 bool
 Node::hasComponent(std::shared_ptr<AbstractComponent> component)
 {
-    return std::find(_components.begin(), _components.end(), component) != _components.end();
+	return std::find(_components.begin(), _components.end(), component) != _components.end();
 }
 
 void
 Node::updateRoot()
 {
-<<<<<<< HEAD
 	_root = parent() ? (parent()->root() ? parent()->_root : _parent) : shared_from_this();
-=======
-    _root = _parent ? (_parent->_root ? _parent->_root : _parent) : shared_from_this();
-    _depth = _parent ? _parent->_depth + 1 : 0;
->>>>>>> 9caaf141
-
-    for (auto child : _children)
-        child->updateRoot();
+
+	for (auto child : _children)
+		child->updateRoot();
 }