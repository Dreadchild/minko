--- conflicted
+++ resolved
@@ -31,13 +31,8 @@
 unsigned int Node::_lastId = 0;
 
 Node::Node() :
-<<<<<<< HEAD
-	_name("Node_" + std::to_string(Node::_id++)),
-=======
 	_id(_lastId++),
 	_name("Node_" + std::to_string(_id)),
-	_layouts(1),
->>>>>>> 27969480
 	_root(nullptr),
 	_parent(nullptr),
 	_container(data::Container::create()),
