--- conflicted
+++ resolved
@@ -26,7 +26,6 @@
 using namespace minko::component;
 using namespace minko::animation;
 
-<<<<<<< HEAD
 Matrix4x4Timeline::Matrix4x4Timeline(const std::string& 				propertyName,
 									 uint 								duration,
 									 const std::vector<uint>& 			timetable,
@@ -35,18 +34,8 @@
 	AbstractTimeline(propertyName, duration),
 	_matrices(),
 	_interpolate(interpolate)
-=======
-Matrix4x4Timeline::Matrix4x4Timeline(const std::string& propertyName,
-                                     uint duration,
-                                     const std::vector<uint>& timetable,
-                                     const std::vector<Matrix4x4Ptr>& matrices,
-                                     bool interpolate):
-    AbstractTimeline(propertyName, duration),
-    _matrices(),
-    _interpolate(interpolate)
->>>>>>> 9caaf141
 {
-    initializeMatrixTimetable(timetable, matrices);
+	initializeMatrixTimetable(timetable, matrices);
 }
 
 Matrix4x4Timeline::Matrix4x4Timeline(const Matrix4x4Timeline& matrix) :
@@ -67,7 +56,6 @@
 }
 
 void
-<<<<<<< HEAD
 Matrix4x4Timeline::initializeMatrixTimetable(const std::vector<uint>& 			timetable,
 											 const std::vector<math::mat4>& 	matrices)
 {
@@ -82,6 +70,7 @@
 
 	_matrices.clear();
 	_matrices.resize(numKeys);
+
 	for (uint keyId = 0; keyId < numKeys; ++keyId)
 	{
 		_matrices[keyId].first	= timetable[keyId];
@@ -101,41 +90,10 @@
 Matrix4x4Timeline::update(uint time, 
 						  data::Store& data, 
 						  bool /*skipPropertyNameFormatting*/)
-=======
-Matrix4x4Timeline::initializeMatrixTimetable(const std::vector<uint>& timetable,
-                                             const std::vector<Matrix4x4Ptr>& matrices)
 {
-    if (timetable.empty())
-        throw std::invalid_argument("timetable");
-    if (matrices.empty())
-        throw std::invalid_argument("matrices");
-    if (timetable.size() != matrices.size())
-        throw std::logic_error("The number of keys must match in both the 'timetable' and 'matrices' parameters.");
+	if (_isLocked || _duration == 0 || _matrices.empty())
+		return;
 
-    const uint numKeys = timetable.size();
-
-    _matrices.clear();
-    _matrices.resize(numKeys);
-
-    for (uint keyId = 0; keyId < numKeys; ++keyId)
-    {
-        _matrices[keyId].first    = timetable[keyId];
-        _matrices[keyId].second    = matrices[keyId];
-    }
-
-    std::sort(_matrices.begin(), _matrices.end());
-}
-
-void
-Matrix4x4Timeline::update(uint time,
-                          UpdateTargetPtr data,
-                          bool /*skipPropertyNameFormatting*/)
->>>>>>> 9caaf141
-{
-    if (_isLocked || _duration == 0 || _matrices.empty())
-        return;
-
-<<<<<<< HEAD
 	if (!data.hasProperty(_propertyName))
 		return;
 
@@ -143,26 +101,11 @@
 
     if (_interpolate)
     	data.set(_propertyName, interpolate(time));
-=======
-    if (data == nullptr || !data->hasProperty(_propertyName))
-        return;
-
-    auto matrix    = data->get<Matrix4x4::Ptr>(_propertyName);
-
-    if (matrix == nullptr)
-        return;
-
-    if (_interpolate)
-    {
-        matrix = interpolate(time, matrix);
-    }
->>>>>>> 9caaf141
     else
     {
-        const uint    t        = getTimeInRange(time, _duration + 1);
-        const uint    keyId    = getIndexForTime(t, _matrices);
+        const uint	t		= getTimeInRange(time, _duration + 1);
+	    const uint	keyId	= getIndexForTime(t, _matrices);
 
-<<<<<<< HEAD
     	data.set(_propertyName, _matrices[keyId].second);
     }
 }
@@ -188,40 +131,4 @@
 		: 0.0f;
 
 	return math::interpolate(current.second, next.second, ratio);
-=======
-        matrix->copyFrom(_matrices[keyId].second);
-    }
-}
-
-Matrix4x4::Ptr
-Matrix4x4Timeline::interpolate(uint             time,
-                               Matrix4x4::Ptr   output) const
-{
-    const uint    t        = getTimeInRange(time, _duration + 1);
-    const uint    keyId    = getIndexForTime(t, _matrices);
-
-    if (output == nullptr)
-        output = Matrix4x4::create();
-
-    // all matrices are sorted in order of increasing time
-    if (t < _matrices.front().first || t >= _matrices.back().first)
-        output->copyFrom(_matrices[keyId].second);
-    else
-    {
-        assert(keyId + 1 < (int)_matrices.size());
-
-        const auto& current    = _matrices[keyId];
-        const auto& next    = _matrices[keyId + 1];
-
-        const float ratio    = current.first < next.first
-            ? (t - current.first) / (float)(next.first - current.first)
-            : 0.0f;
-
-        output
-            ->copyFrom(current.second)
-            ->interpolateTo(next.second, ratio);
-    }
-
-    return output;
->>>>>>> 9caaf141
 }