--- conflicted
+++ resolved
@@ -89,17 +89,12 @@
 	{
 		if (_previousRayOrigin == ray->origin())
 		{
-<<<<<<< HEAD
-			_move->execute(shared_from_this(), hits, ray);
-			_previousRayOrigin = ray->origin();
-=======
 			_move->execute(
 				std::static_pointer_cast<MousePicking>(shared_from_this()), 
 				hits, 
 				ray
 			);
 			_previousRayOrigin->copyFrom(ray->origin());
->>>>>>> 679e2914
 		}
 
 		_over->execute(
