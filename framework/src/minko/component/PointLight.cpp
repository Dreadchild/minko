--- conflicted
+++ resolved
@@ -18,19 +18,12 @@
 */
 
 #include "minko/component/PointLight.hpp"
-
-<<<<<<< HEAD
-=======
-#include "minko/math/Vector4.hpp"
-#include "minko/math/Matrix4x4.hpp"
 #include "minko/CloneOption.hpp"
 
->>>>>>> 9caaf141
 using namespace minko;
 using namespace minko::component;
 
 PointLight::PointLight(float diffuse,
-<<<<<<< HEAD
 					   float specular,
 					   float attenuationConstant,
 					   float attenuationLinear,
@@ -41,18 +34,6 @@
 {
 	data()->set("attenuationCoeffs", _attenuationCoeffs);
     updateModelToWorldMatrix(math::mat4(1.f));
-=======
-                       float specular,
-                       float attenuationConstant,
-                       float attenuationLinear,
-                       float attenuationQuadratic):
-    AbstractDiscreteLight("pointLights", diffuse, specular),
-    _attenuationCoeffs(Vector3::create(attenuationConstant, attenuationLinear, attenuationQuadratic)),
-    _worldPosition(Vector3::create(0.0f, 0.0f, 0.0f))
-{
-    data()
-        ->set("attenuationCoeffs",    _attenuationCoeffs)
-        ->set("position",            _worldPosition);
 }
 
 PointLight::PointLight(const PointLight& pointLight, const CloneOption& option) :
@@ -73,58 +54,36 @@
 	light->AbstractDiscreteLight::initialize();
 
 	return light;
->>>>>>> 9caaf141
 }
 
 void
 PointLight::updateModelToWorldMatrix(const math::mat4& modelToWorld)
 {
-<<<<<<< HEAD
     data()->set("position", (modelToWorld * math::vec4(0.f, 0.f, 0.f, 1.f)).xyz());
-=======
-    modelToWorld->copyTranslation(_worldPosition);
->>>>>>> 9caaf141
 }
 
 const math::vec3&
 PointLight::attenuationCoefficients() const
 {
-<<<<<<< HEAD
 	return _attenuationCoeffs;
-=======
-    return data()->get<math::Vector3::Ptr>("attenuationCoeffs");
->>>>>>> 9caaf141
 }
 
 PointLight::Ptr
-PointLight::attenuationCoefficients(float constant, float linear, float quadratic)
+PointLight::attenuationCoefficients(float constant, float linear, float quadratic) 
 {
-<<<<<<< HEAD
 	return attenuationCoefficients(math::vec3(constant, linear, quadratic));
-=======
-    return attenuationCoefficients(Vector3::create(constant, linear, quadratic));
->>>>>>> 9caaf141
 }
 
 PointLight::Ptr
 PointLight::attenuationCoefficients(const math::vec3& value)
 {
-<<<<<<< HEAD
 	data()->set("attenuationCoeffs", _attenuationCoeffs = value);
-=======
-    _attenuationCoeffs->copyFrom(value);
-    data()->set<Vector3::Ptr>("attenuationCoeffs", _attenuationCoeffs);
->>>>>>> 9caaf141
 
-    return std::static_pointer_cast<PointLight>(shared_from_this());
+	return std::static_pointer_cast<PointLight>(shared_from_this());
 }
 
 bool
 PointLight::attenuationEnabled() const
 {
-<<<<<<< HEAD
 	return !( _attenuationCoeffs.x < 0.0f || _attenuationCoeffs.y < 0.0f || _attenuationCoeffs.z < 0.0f);
-=======
-    return !( _attenuationCoeffs->x() < 0.0f || _attenuationCoeffs->y() < 0.0f || _attenuationCoeffs->z() < 0.0f);
->>>>>>> 9caaf141
 }