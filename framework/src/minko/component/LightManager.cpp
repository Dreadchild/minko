/*
Copyright (c) 2013 Aerys

Permission is hereby granted, free of charge, to any person obtaining a copy of this software and
associated documentation files (the "Software"), to deal in the Software without restriction,
including without limitation the rights to use, copy, modify, merge, publish, distribute,
sublicense, and/or sell copies of the Software, and to permit persons to whom the Software is
furnished to do so, subject to the following conditions:

The above copyright notice and this permission notice shall be included in all copies or
substantial portions of the Software.

THE SOFTWARE IS PROVIDED "AS IS", WITHOUT WARRANTY OF ANY KIND, EXPRESS OR IMPLIED, INCLUDING
BUT NOT LIMITED TO THE WARRANTIES OF MERCHANTABILITY, FITNESS FOR A PARTICULAR PURPOSE AND
NONINFRINGEMENT. IN NO EVENT SHALL THE AUTHORS OR COPYRIGHT HOLDERS BE LIABLE FOR ANY CLAIM,
DAMAGES OR OTHER LIABILITY, WHETHER IN AN ACTION OF CONTRACT, TORT OR OTHERWISE, ARISING FROM,
OUT OF OR IN CONNECTION WITH THE SOFTWARE OR THE USE OR OTHER DEALINGS IN THE SOFTWARE.
*/

#include "minko/component/LightManager.hpp"

#include "minko/data/Provider.hpp"
#include "minko/data/Container.hpp"
#include "minko/scene/Node.hpp"
#include "minko/scene/NodeSet.hpp"
#include "minko/component/AbstractLight.hpp"
#include "minko/component/AmbientLight.hpp"
#include "minko/component/DirectionalLight.hpp"
#include "minko/component/PointLight.hpp"
#include "minko/component/SpotLight.hpp"

using namespace minko::math;
using namespace minko::data;
using namespace minko::component;

LightManager::LightManager() :
	AbstractComponent(),
	std::enable_shared_from_this<LightManager>(),
	_data(Provider::create()),
	_sumAmbients(Vector3::create(0.0f, 0.0f, 0.0f)),
	_ambientLights(),
	_directionalLights(),
	_pointLights(),
	_spotLights(),
	_targetAddedSlot(nullptr),
	_targetRemovedSlot(nullptr),
	_addedSlot(nullptr),
	_removedSlot(nullptr),
	_componentAddedSlot(nullptr),
	_componentRemovedSlot(nullptr)
{
	updateSumAmbients(_sumAmbients);
}

void
LightManager::initialize()
{
	_targetAddedSlot = targetAdded()->connect(std::bind(
		&LightManager::targetAddedHandler,
		shared_from_this(),
		std::placeholders::_1,
		std::placeholders::_2
	));

	_targetRemovedSlot = targetRemoved()->connect(std::bind(
		&LightManager::targetRemovedHandler,
		shared_from_this(),
		std::placeholders::_1,
		std::placeholders::_2
	));
}

void
LightManager::targetAddedHandler(AbsCmpPtr cmp, NodePtr target)
{
	if (target->components<LightManager>().size() > 1)
		throw std::logic_error("There cannot be more than one LightManager.");
	if (target->root() != target)
		throw std::invalid_argument("target");

	_addedSlot = target->added()->connect(std::bind(
		&LightManager::addedHandler,
		std::dynamic_pointer_cast<LightManager>(shared_from_this()),
		std::placeholders::_1,
		std::placeholders::_2,
		std::placeholders::_3
	));

	_removedSlot = target->removed()->connect(std::bind(
		&LightManager::removedHandler,
		std::dynamic_pointer_cast<LightManager>(shared_from_this()),
		std::placeholders::_1,
		std::placeholders::_2,
		std::placeholders::_3
	));

	_componentAddedSlot = target->componentAdded()->connect(std::bind(
		&LightManager::componentAddedHandler,
		std::dynamic_pointer_cast<LightManager>(shared_from_this()),
		std::placeholders::_1,
		std::placeholders::_2,
		std::placeholders::_3
	));

	_componentRemovedSlot = target->componentRemoved()->connect(std::bind(
		&LightManager::componentRemovedHandler,
		std::dynamic_pointer_cast<LightManager>(shared_from_this()),
		std::placeholders::_1,
		std::placeholders::_2,
		std::placeholders::_3
	));

	target->data()->addProvider(_data);

	addedHandler(nullptr, target, nullptr);
}

void
LightManager::targetRemovedHandler(AbsCmpPtr cmp, NodePtr target)
{
	_ambientLights.clear();
	_directionalLights.clear();
	_pointLights.clear();
	_spotLights.clear();
	_addedSlot				= nullptr;
	_removedSlot			= nullptr;
	_componentAddedSlot		= nullptr;
	_componentRemovedSlot	= nullptr;

	target->data()->removeProvider(_data);
}

void
LightManager::addedHandler(NodePtr node, NodePtr target, NodePtr ancestor)
{
	auto numAmbientLights		= _ambientLights.size();
	auto numDirectionalLights	= _directionalLights.size();
	auto numPointLights			= _pointLights.size();
	auto numSpotLights			= _spotLights.size();
	std::vector<AbstractLight::Ptr> lights;

	auto descendants			= scene::NodeSet::create(target)->descendants(true);
	auto ambientIncrease		= Vector3::create(0.0f, 0.0f, 0.0f); 
	for (auto& descendant : descendants->nodes())
	{
		for (auto& ambientLight : descendant->components<AmbientLight>())
<<<<<<< HEAD
			if (addLight(ambientLight, _ambientLights))
=======
		{
			if (addLight(ambientLight, _ambientLights))
			{
>>>>>>> 5252fb92
				lights.push_back(ambientLight);
				ambientIncrease += ambientLight->color() * ambientLight->ambient();
			}
		}

		for (auto& directionalLight : descendant->components<DirectionalLight>())
			if (addLight(directionalLight, _directionalLights))
				lights.push_back(directionalLight);

		for (auto& pointLight : descendant->components<PointLight>())
			if (addLight(pointLight, _pointLights))
				lights.push_back(pointLight);

		for (auto& spotLight : descendant->components<SpotLight>())
			if (addLight(spotLight, _spotLights))
				lights.push_back(spotLight);
	}

	if (numAmbientLights != _ambientLights.size())
		updateLightArray("ambientLights", _ambientLights);
	if (fabsf(ambientIncrease->length()) > 1e-3f)
		updateSumAmbients(_sumAmbients + ambientIncrease);
	if (numDirectionalLights != _directionalLights.size())
		updateLightArray("directionalLights", _directionalLights);
	if (numPointLights != _pointLights.size())
		updateLightArray("pointLights", _pointLights);
	if (numSpotLights != _spotLights.size())
		updateLightArray("spotLights", _spotLights);

	for (auto light : lights)
		targets()[0]->data()->addProvider(light->_arrayData);
}

void
LightManager::removedHandler(NodePtr node, NodePtr target, NodePtr ancestor)
{
	auto numAmbientLights		= _ambientLights.size();
	auto numDirectionalLights	= _directionalLights.size();
	auto numPointLights			= _pointLights.size();
	auto numSpotLights			= _spotLights.size();
	std::vector<AbstractLight::Ptr> lights;

	auto descendants			= scene::NodeSet::create(target)->descendants(true);
	auto ambientDecrease		= Vector3::create(0.0f, 0.0f, 0.0f); 
	for (auto& descendant : descendants->nodes())
	{
		for (auto& ambientLight : descendant->components<AmbientLight>())
			if (removeLight(ambientLight, _ambientLights))
<<<<<<< HEAD
=======
			{
>>>>>>> 5252fb92
				lights.push_back(ambientLight);
				ambientDecrease += ambientLight->color() * ambientLight->ambient();
			}
	
		for (auto& directionalLight : descendant->components<DirectionalLight>())
			if (removeLight(directionalLight, _directionalLights))
				lights.push_back(directionalLight);

		for (auto& pointLight : descendant->components<PointLight>())
			if (removeLight(pointLight, _pointLights))
				lights.push_back(pointLight);

		for (auto& spotLight : descendant->components<SpotLight>())
			if (removeLight(spotLight, _spotLights))
				lights.push_back(spotLight);
	}

	for (auto light : lights)
		targets()[0]->data()->removeProvider(light->_arrayData);

	if (numAmbientLights != _ambientLights.size())
		updateLightArray("ambientLights", _ambientLights);
	if (fabsf(ambientDecrease->length()) > 1e-3f)
		updateSumAmbients(_sumAmbients - ambientDecrease);
	if (numDirectionalLights != _directionalLights.size())
		updateLightArray("directionalLights", _directionalLights);
<<<<<<< HEAD
=======
	if (numPointLights != _pointLights.size())
		updateLightArray("pointLights", _pointLights);
	if (numSpotLights != _spotLights.size())
		updateLightArray("spotLights", _spotLights);
>>>>>>> 5252fb92
}

void
LightManager::componentAddedHandler(NodePtr node, NodePtr target, AbsCmpPtr cmp)
{
	auto ambientLight		= std::dynamic_pointer_cast<AmbientLight>(cmp);
	auto directionalLight	= std::dynamic_pointer_cast<DirectionalLight>(cmp);
	auto pointLight			= std::dynamic_pointer_cast<PointLight>(cmp);
	auto spotLight			= std::dynamic_pointer_cast<SpotLight>(cmp);

	if (ambientLight && addLight(ambientLight, _ambientLights))
	{
		updateLightArray("ambientLights", _ambientLights);
		targets()[0]->data()->addProvider(ambientLight->_arrayData);
	}
	else if (directionalLight && addLight(directionalLight, _directionalLights))
	{
		updateLightArray("directionalLights", _directionalLights);
		targets()[0]->data()->addProvider(directionalLight->_arrayData);
	}
	else if (pointLight && addLight(pointLight, _pointLights))
	{
		updateLightArray("pointLights", _pointLights);
		targets()[0]->data()->addProvider(pointLight->_arrayData);
	}
	else if (spotLight && addLight(spotLight, _spotLights))
	{
		updateLightArray("spotLights", _spotLights);
		targets()[0]->data()->addProvider(spotLight->_arrayData);
	}
}

void
LightManager::componentRemovedHandler(NodePtr node, NodePtr target, AbsCmpPtr cmp)
{
	auto ambientLight		= std::dynamic_pointer_cast<AmbientLight>(cmp);
	auto directionalLight	= std::dynamic_pointer_cast<DirectionalLight>(cmp);
	auto pointLight			= std::dynamic_pointer_cast<PointLight>(cmp);
	auto spotLight			= std::dynamic_pointer_cast<SpotLight>(cmp);

	if (ambientLight && removeLight(ambientLight, _ambientLights))
	{
		targets()[0]->data()->removeProvider(ambientLight->_arrayData);
		updateLightArray("ambientLights", _ambientLights);
	}
	else if (directionalLight && removeLight(directionalLight, _directionalLights))
	{
		targets()[0]->data()->removeProvider(directionalLight->_arrayData);
		updateLightArray("directionalLights", _directionalLights);
	}
	else if (pointLight && removeLight(pointLight, _pointLights))
	{
		targets()[0]->data()->removeProvider(pointLight->_arrayData);
		updateLightArray("pointLights", _pointLights);
	}
	else if (spotLight && removeLight(spotLight, _spotLights))
	{
		targets()[0]->data()->removeProvider(spotLight->_arrayData);
		updateLightArray("spotLights", _spotLights);
	}
}

bool
LightManager::addLight(AbsLightPtr light, std::list<AbsLightPtr>& list)
{
	if (std::find(list.begin(), list.end(), light) != list.end())
		return false;

	list.push_back(light);

	return true;
}

bool
LightManager::removeLight(AbsLightPtr light, std::list<AbsLightPtr>& list)
{
	auto lightIt = std::find(list.begin(), list.end(), light);

	if (lightIt == list.end())
		return false;

	list.erase(lightIt);

	return true;
}

bool
LightManager::addLight(AbsLightPtr light, std::list<AbsLightPtr>& list)
{
	if (std::find(list.begin(), list.end(), light) != list.end())
		return false;

	list.push_back(light);

	return true;
}

bool
LightManager::removeLight(AbsLightPtr light, std::list<AbsLightPtr>& list)
{
	auto lightIt = std::find(list.begin(), list.end(), light);

	if (lightIt == list.end())
		return false;

	list.erase(lightIt);

	return true;
}

void
LightManager::updateLightArray(const std::string& arrayName, std::list<AbstractLight::Ptr>& lights)
{
	auto propertyName = arrayName + ".length";
	auto length = lights.size();

	if (length == 0)
	{
		if (_data->hasProperty(propertyName))
			_data->unset(propertyName);
	}
	else
		_data->set<int>(propertyName, length);

	auto counter = 0;
	for (auto& light : lights)
		light->lightId(counter++);
}

void
LightManager::updateSumAmbients(Vector3::Ptr value)
{
	_sumAmbients = value;
	_data->set<Vector3::Ptr>("sumAmbients", _sumAmbients);
}<|MERGE_RESOLUTION|>--- conflicted
+++ resolved
@@ -144,13 +144,9 @@
 	for (auto& descendant : descendants->nodes())
 	{
 		for (auto& ambientLight : descendant->components<AmbientLight>())
-<<<<<<< HEAD
-			if (addLight(ambientLight, _ambientLights))
-=======
 		{
 			if (addLight(ambientLight, _ambientLights))
 			{
->>>>>>> 5252fb92
 				lights.push_back(ambientLight);
 				ambientIncrease += ambientLight->color() * ambientLight->ambient();
 			}
@@ -199,10 +195,7 @@
 	{
 		for (auto& ambientLight : descendant->components<AmbientLight>())
 			if (removeLight(ambientLight, _ambientLights))
-<<<<<<< HEAD
-=======
 			{
->>>>>>> 5252fb92
 				lights.push_back(ambientLight);
 				ambientDecrease += ambientLight->color() * ambientLight->ambient();
 			}
@@ -229,13 +222,10 @@
 		updateSumAmbients(_sumAmbients - ambientDecrease);
 	if (numDirectionalLights != _directionalLights.size())
 		updateLightArray("directionalLights", _directionalLights);
-<<<<<<< HEAD
-=======
 	if (numPointLights != _pointLights.size())
 		updateLightArray("pointLights", _pointLights);
 	if (numSpotLights != _spotLights.size())
 		updateLightArray("spotLights", _spotLights);
->>>>>>> 5252fb92
 }
 
 void
@@ -322,30 +312,6 @@
 	return true;
 }
 
-bool
-LightManager::addLight(AbsLightPtr light, std::list<AbsLightPtr>& list)
-{
-	if (std::find(list.begin(), list.end(), light) != list.end())
-		return false;
-
-	list.push_back(light);
-
-	return true;
-}
-
-bool
-LightManager::removeLight(AbsLightPtr light, std::list<AbsLightPtr>& list)
-{
-	auto lightIt = std::find(list.begin(), list.end(), light);
-
-	if (lightIt == list.end())
-		return false;
-
-	list.erase(lightIt);
-
-	return true;
-}
-
 void
 LightManager::updateLightArray(const std::string& arrayName, std::list<AbstractLight::Ptr>& lights)
 {
