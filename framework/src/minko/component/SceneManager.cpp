--- conflicted
+++ resolved
@@ -52,12 +52,8 @@
 	if (target->components<SceneManager>().size() > 1)
 		throw std::logic_error("The same root node cannot have more than one SceneManager.");
 
-<<<<<<< HEAD
-	target->data().addProvider(_data);
-=======
 	target->data()->addProvider(_data);
     target->data()->addProvider(_canvas->data());
->>>>>>> e4f28e23
 
     _addedSlot = target->added().connect(std::bind(
         &SceneManager::addedHandler,
@@ -72,12 +68,9 @@
 SceneManager::targetRemoved(NodePtr target)
 {
     _addedSlot = nullptr;
-<<<<<<< HEAD
-	target->data().removeProvider(_data);
-=======
+
 	target->data()->removeProvider(_data);
     target->data()->removeProvider(_canvas->data());
->>>>>>> e4f28e23
 }
 
 void
