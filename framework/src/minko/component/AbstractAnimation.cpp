--- conflicted
+++ resolved
@@ -31,35 +31,6 @@
 using namespace minko::scene;
 
 AbstractAnimation::AbstractAnimation(bool isLooping):
-<<<<<<< HEAD
-    AbstractComponent(),
-    _maxTime(0),
-    _loopMinTime(0),
-    _loopMaxTime(0),
-    _loopTimeRange(0),
-    _currentTime(0),
-    _previousTime(0),
-    _previousGlobalTime(0),
-    _isPlaying(false),
-    _isLooping(isLooping),
-    _isReversed(false),
-    _canUpdateOnce(false),
-    _clockStart(clock()),
-    _timeFunction(),
-    _labels(),
-    _labelNameToIndex(),
-    _nextLabelIds(),
-    _sceneManager(nullptr),
-    _started(Signal<Ptr>::create()),
-    _looped(Signal<Ptr>::create()),
-    _stopped(Signal<Ptr>::create()),
-    _labelHit(Signal<Ptr, std::string, uint>::create()),
-    _targetAddedSlot(nullptr),
-    _targetRemovedSlot(nullptr),
-    _addedSlot(nullptr),
-    _removedSlot(nullptr),
-    _frameBeginSlot(nullptr)
-=======
 	AbstractComponent(),
 	_maxTime(0),
 	_loopMinTime(0),
@@ -87,12 +58,11 @@
 	_addedSlot(nullptr),
 	_removedSlot(nullptr),
 	_frameBeginSlot(nullptr)
->>>>>>> c56dc51c
-{
-    _timeFunction = [](uint t) -> uint
-    {
-        return t;
-    };
+{
+	_timeFunction = [](uint t) -> uint
+	{
+		return t;
+	};
 }
 
 AbstractAnimation::AbstractAnimation(const AbstractAnimation& absAnimation, const CloneOption& option) :
@@ -143,21 +113,6 @@
 void
 AbstractAnimation::initialize()
 {
-<<<<<<< HEAD
-    _targetAddedSlot = targetAdded()->connect(std::bind(
-        &AbstractAnimation::targetAddedHandler,
-        std::static_pointer_cast<AbstractAnimation>(shared_from_this()),
-        std::placeholders::_1,
-        std::placeholders::_2
-    ));
-
-    _targetRemovedSlot = targetRemoved()->connect(std::bind(
-        &AbstractAnimation::targetRemovedHandler,
-        std::static_pointer_cast<AbstractAnimation>(shared_from_this()),
-        std::placeholders::_1,
-        std::placeholders::_2
-    ));
-=======
 	_targetAddedSlot = targetAdded()->connect(std::bind(
 		&AbstractAnimation::targetAddedHandler,
 		std::dynamic_pointer_cast<AbstractAnimation>(shared_from_this()),
@@ -171,30 +126,12 @@
 		std::placeholders::_1,
 		std::placeholders::_2
 	));
->>>>>>> c56dc51c
-}
-
-void
-AbstractAnimation::targetAddedHandler(AbstractComponent::Ptr cmp,
-                                      Node::Ptr node)
-{
-<<<<<<< HEAD
-    _addedSlot = node->added()->connect(std::bind(
-        &AbstractAnimation::addedHandler,
-        std::static_pointer_cast<AbstractAnimation>(shared_from_this()),
-        std::placeholders::_1,
-        std::placeholders::_2,
-        std::placeholders::_3
-    ));
-
-    _removedSlot = node->removed()->connect(std::bind(
-        &AbstractAnimation::removedHandler,
-        std::static_pointer_cast<AbstractAnimation>(shared_from_this()),
-        std::placeholders::_1,
-        std::placeholders::_2,
-        std::placeholders::_3
-    ));
-=======
+}
+
+void
+AbstractAnimation::targetAddedHandler(AbstractComponent::Ptr cmp, 
+									  Node::Ptr node)
+{
 	_addedSlot = node->added()->connect(std::bind(
 		&AbstractAnimation::addedHandler,
 		std::dynamic_pointer_cast<AbstractAnimation>(shared_from_this()),
@@ -212,124 +149,91 @@
 	));
 
 	_target = node;
->>>>>>> c56dc51c
-}
-
-void
-AbstractAnimation::targetRemovedHandler(AbstractComponent::Ptr cmp,
-                                        Node::Ptr node)
-{
-    _addedSlot = nullptr;
-    _removedSlot = nullptr;
+}
+
+void
+AbstractAnimation::targetRemovedHandler(AbstractComponent::Ptr cmp, 
+									    Node::Ptr node)
+{
+	_addedSlot = nullptr;
+	_removedSlot = nullptr;
 }
 
 /*virtual*/
 void
-AbstractAnimation::addedHandler(Node::Ptr node,
-                                Node::Ptr target,
-                                Node::Ptr parent)
-{
-    findSceneManager();
+AbstractAnimation::addedHandler(Node::Ptr node, 
+								Node::Ptr target, 
+								Node::Ptr parent)
+{
+	findSceneManager();
 }
 
 /*virtual*/
 void
-AbstractAnimation::removedHandler(Node::Ptr node,
-                                  Node::Ptr target,
-                                  Node::Ptr parent)
-{
-    findSceneManager();
+AbstractAnimation::removedHandler(Node::Ptr node, 
+								  Node::Ptr target, 
+								  Node::Ptr parent)
+{
+	findSceneManager();
 }
 
 void
 AbstractAnimation::findSceneManager()
 {
-    NodeSet::Ptr roots = NodeSet::create(targets())
-        ->roots()
-        ->where([](NodePtr node)
-        {
-            return node->hasComponent<SceneManager>();
-        });
-
-    if (roots->nodes().size() > 1)
-        throw std::logic_error("Renderer cannot be in two separate scenes.");
-    else if (roots->nodes().size() == 1)
-        setSceneManager(roots->nodes()[0]->component<SceneManager>());
-    else
-        setSceneManager(nullptr);
+	NodeSet::Ptr roots = NodeSet::create(targets())
+		->roots()
+		->where([](NodePtr node)
+		{
+			return node->hasComponent<SceneManager>();
+		});
+
+	if (roots->nodes().size() > 1)
+		throw std::logic_error("Renderer cannot be in two separate scenes.");
+	else if (roots->nodes().size() == 1)
+		setSceneManager(roots->nodes()[0]->component<SceneManager>());		
+	else
+		setSceneManager(nullptr);
 }
 
 void
 AbstractAnimation::setSceneManager(SceneManager::Ptr sceneManager)
 {
-<<<<<<< HEAD
-    if (sceneManager)
-    {
-        _frameBeginSlot = sceneManager->frameBegin()->connect(std::bind(
-            &AbstractAnimation::frameBeginHandler,
-            std::static_pointer_cast<AbstractAnimation>(shared_from_this()),
-            std::placeholders::_1,
-=======
 	if (sceneManager)
 	{
 		_frameBeginSlot = sceneManager->frameBegin()->connect(std::bind(
 			&AbstractAnimation::frameBeginHandler, 
 			std::dynamic_pointer_cast<AbstractAnimation>(shared_from_this()),
 			std::placeholders::_1,
->>>>>>> c56dc51c
             std::placeholders::_2,
             std::placeholders::_3
-        ));
-
-        if (_sceneManager == nullptr)
-            _previousGlobalTime = _timeFunction(uint(sceneManager->time()));
-    }
-    else if (_frameBeginSlot)
-    {
-        stop();
-        _frameBeginSlot = nullptr;
-    }
-
-    _sceneManager = sceneManager;
+		));
+
+		if (_sceneManager == nullptr)
+			_previousGlobalTime = _timeFunction(uint(sceneManager->time()));
+	}
+	else if (_frameBeginSlot)
+	{
+		stop();
+		_frameBeginSlot = nullptr;
+	}
+
+	_sceneManager = sceneManager;
 }
 
 AbstractAnimation::Ptr
 AbstractAnimation::play()
 {
-<<<<<<< HEAD
-    _previousGlobalTime = _timeFunction(_sceneManager ? uint(_sceneManager->time()) : 0);
-    _isPlaying             = true;
-    _started->execute(std::static_pointer_cast<AbstractAnimation>(shared_from_this()));
-    checkLabelHit(_currentTime, _currentTime);
-
-    return std::static_pointer_cast<AbstractAnimation>(shared_from_this());
-=======
 	_previousGlobalTime = _timeFunction(_sceneManager ? uint(_sceneManager->time()) : 0);
 	_isPlaying	 		= true;
 	_started->execute(std::dynamic_pointer_cast<AbstractAnimation>(shared_from_this()));
 	checkLabelHit(_currentTime, _currentTime);
 
 	return std::dynamic_pointer_cast<AbstractAnimation>(shared_from_this());
->>>>>>> c56dc51c
 }
 
 AbstractAnimation::Ptr
 AbstractAnimation::stop()
 {
-<<<<<<< HEAD
-    if (_isPlaying)
-    {
-        updateNextLabelIds(_currentTime);
-        checkLabelHit(_currentTime, _currentTime);
-    }
-
-    _isPlaying            = false;
-    _stopped->execute(std::static_pointer_cast<AbstractAnimation>(shared_from_this()));
-    _canUpdateOnce        = true;
-    _previousGlobalTime = _timeFunction(_sceneManager ? uint(_sceneManager->time()) : 0);
-
-    return std::static_pointer_cast<AbstractAnimation>(shared_from_this());
-=======
 	if (_isPlaying)
 	{
 		updateNextLabelIds(_currentTime);
@@ -342,244 +246,156 @@
 	_previousGlobalTime = _timeFunction(_sceneManager ? uint(_sceneManager->time()) : 0);
 
 	return std::dynamic_pointer_cast<AbstractAnimation>(shared_from_this());
->>>>>>> c56dc51c
 }
 
 AbstractAnimation::Ptr
 AbstractAnimation::seek(const std::string& labelName)
 {
-<<<<<<< HEAD
-    return seek(labelTime(labelName));
-=======
 	auto masterAnim = std::dynamic_pointer_cast<MasterAnimation>(shared_from_this());
 	
 	return masterAnim ? masterAnim->seek(labelName) : seek(labelTime(labelName));
->>>>>>> c56dc51c
 }
 
 AbstractAnimation::Ptr
 AbstractAnimation::seek(uint currentTime)
 {
-    if (!isInPlaybackWindow(currentTime))
-        throw std::logic_error("Provided time value is outside of playback window. In order to reset playback window, call resetPlaybackWindow().");
-
-    _currentTime = currentTime;
-
-    updateNextLabelIds(_currentTime);
-
-<<<<<<< HEAD
-    return std::static_pointer_cast<AbstractAnimation>(shared_from_this());
-=======
-	return std::dynamic_pointer_cast<AbstractAnimation>(shared_from_this());
->>>>>>> c56dc51c
+	if (!isInPlaybackWindow(currentTime))
+		throw std::logic_error("Provided time value is outside of playback window. In order to reset playback window, call resetPlaybackWindow().");
+
+	_currentTime = currentTime;
+
+	updateNextLabelIds(_currentTime);
+
+	return std::dynamic_pointer_cast<AbstractAnimation>(shared_from_this());
 }
 
 bool
 AbstractAnimation::hasLabel(const std::string& name) const
 {
-    return _labelNameToIndex.count(name) > 0;
+	return _labelNameToIndex.count(name) > 0;
 }
 
 AbstractAnimation::Ptr
 AbstractAnimation::addLabel(const std::string& name, uint time)
 {
-    if (hasLabel(name))
-        throw std::logic_error("A label called '" + name + "' already exists.");
-
-    _labelNameToIndex[name] = _labels.size();
-    _labels.push_back(Label(name, time));
-
-<<<<<<< HEAD
-    return std::static_pointer_cast<AbstractAnimation>(shared_from_this());
-=======
-	return std::dynamic_pointer_cast<AbstractAnimation>(shared_from_this());
->>>>>>> c56dc51c
+	if (hasLabel(name))
+		throw std::logic_error("A label called '" + name + "' already exists.");
+
+	_labelNameToIndex[name] = _labels.size();
+	_labels.push_back(Label(name, time));
+
+	return std::dynamic_pointer_cast<AbstractAnimation>(shared_from_this());
 }
 
 AbstractAnimation::Ptr
 AbstractAnimation::changeLabel(const std::string& name, const std::string& newName)
 {
-    const auto foundLabelIt = _labelNameToIndex.find(name);
-    if (foundLabelIt == _labelNameToIndex.end())
-        throw std::logic_error("No label called '" + name + "' currently exists.");
-
-    const uint    labelId    = foundLabelIt->second;
-    auto&        label    = _labels[labelId];
-
-    _labelNameToIndex.erase(foundLabelIt);
-    label.name = newName;
-    _labelNameToIndex[newName] = labelId;
-
-<<<<<<< HEAD
-    return std::static_pointer_cast<AbstractAnimation>(shared_from_this());
-=======
-	return std::dynamic_pointer_cast<AbstractAnimation>(shared_from_this());
->>>>>>> c56dc51c
+	const auto foundLabelIt = _labelNameToIndex.find(name);
+	if (foundLabelIt == _labelNameToIndex.end())
+		throw std::logic_error("No label called '" + name + "' currently exists.");
+
+	const uint	labelId	= foundLabelIt->second;
+	auto&		label	= _labels[labelId];
+
+	_labelNameToIndex.erase(foundLabelIt);
+	label.name = newName;
+	_labelNameToIndex[newName] = labelId;
+
+	return std::dynamic_pointer_cast<AbstractAnimation>(shared_from_this());
 }
 
 AbstractAnimation::Ptr
 AbstractAnimation::setTimeForLabel(const std::string& name, uint newTime)
 {
-    const auto foundLabelIt = _labelNameToIndex.find(name);
-    if (foundLabelIt == _labelNameToIndex.end())
-        throw std::logic_error("No label called '" + name + "' currently exists.");
-
-    const uint    labelId    = foundLabelIt->second;
-    auto&        label    = _labels[labelId];
-
-    label.time = newTime;
-
-<<<<<<< HEAD
-    return std::static_pointer_cast<AbstractAnimation>(shared_from_this());
-=======
-	return std::dynamic_pointer_cast<AbstractAnimation>(shared_from_this());
->>>>>>> c56dc51c
+	const auto foundLabelIt = _labelNameToIndex.find(name);
+	if (foundLabelIt == _labelNameToIndex.end())
+		throw std::logic_error("No label called '" + name + "' currently exists.");
+
+	const uint	labelId	= foundLabelIt->second;
+	auto&		label	= _labels[labelId];
+
+	label.time = newTime;
+
+	return std::dynamic_pointer_cast<AbstractAnimation>(shared_from_this());
 }
 
 AbstractAnimation::Ptr
 AbstractAnimation::removeLabel(const std::string& name)
 {
-    const auto foundLabelIt = _labelNameToIndex.find(name);
-    if (foundLabelIt == _labelNameToIndex.end())
-        throw std::logic_error("No label called '" + name + "' currently exists.");
-
-    const uint            labelId            = foundLabelIt->second;
-    const std::string    lastLabelName    = _labels.back().name;
-
-    // swap with last and pop back
-    std::swap(_labels[labelId], _labels.back());
-    _labelNameToIndex[lastLabelName]    = labelId;
-    _labels.pop_back();
-
-<<<<<<< HEAD
-    return std::static_pointer_cast<AbstractAnimation>(shared_from_this());
-=======
-	return std::dynamic_pointer_cast<AbstractAnimation>(shared_from_this());
->>>>>>> c56dc51c
+	const auto foundLabelIt = _labelNameToIndex.find(name);
+	if (foundLabelIt == _labelNameToIndex.end())
+		throw std::logic_error("No label called '" + name + "' currently exists.");
+
+	const uint			labelId			= foundLabelIt->second;
+	const std::string	lastLabelName	= _labels.back().name;
+
+	// swap with last and pop back
+	std::swap(_labels[labelId], _labels.back());
+	_labelNameToIndex[lastLabelName]	= labelId;
+	_labels.pop_back();
+
+	return std::dynamic_pointer_cast<AbstractAnimation>(shared_from_this());
 }
 
 uint
 AbstractAnimation::labelTime(const std::string& name) const
 {
-    const auto foundLabelIt = _labelNameToIndex.find(name);
-    if (foundLabelIt == _labelNameToIndex.end())
-        throw std::logic_error("No label called '" + name + "' currently exists.");
-
-    return labelTime(foundLabelIt->second);
-}
-
-AbstractAnimation::Ptr
-AbstractAnimation::setPlaybackWindow(uint beginTime,
-                                     uint endTime,
-                                     bool forceRestart)
-{
-    _loopMinTime = beginTime;
-    _loopMaxTime = endTime;
-
-    if (_loopMinTime > _loopMaxTime)
-        std::swap(_loopMinTime, _loopMaxTime);
-
-    _loopTimeRange = _loopMaxTime - _loopMinTime + 1;
-
-    if (!isInPlaybackWindow(_currentTime) || forceRestart)
-        _currentTime = loopStartTime();
-
-    updateNextLabelIds(_currentTime);
-
-<<<<<<< HEAD
-    return std::static_pointer_cast<AbstractAnimation>(shared_from_this());
-=======
-	return std::dynamic_pointer_cast<AbstractAnimation>(shared_from_this());
->>>>>>> c56dc51c
-}
-
-AbstractAnimation::Ptr
-AbstractAnimation::setPlaybackWindow(const std::string& beginLabelName,
-                                     const std::string& endLabelName,
-                                     bool forceRestart)
-{
-    return setPlaybackWindow(
-        labelTime(beginLabelName),
-        labelTime(endLabelName),
-        forceRestart
-    );
+	const auto foundLabelIt = _labelNameToIndex.find(name);
+	if (foundLabelIt == _labelNameToIndex.end())
+		throw std::logic_error("No label called '" + name + "' currently exists.");
+
+	return labelTime(foundLabelIt->second);
+}
+
+AbstractAnimation::Ptr
+AbstractAnimation::setPlaybackWindow(uint beginTime, 
+									 uint endTime, 
+									 bool forceRestart)
+{
+	_loopMinTime = beginTime;
+	_loopMaxTime = endTime;
+
+	if (_loopMinTime > _loopMaxTime)
+		std::swap(_loopMinTime, _loopMaxTime);
+
+	_loopTimeRange = _loopMaxTime - _loopMinTime + 1;
+
+	if (!isInPlaybackWindow(_currentTime) || forceRestart)
+		_currentTime = loopStartTime();
+
+	updateNextLabelIds(_currentTime);
+
+	return std::dynamic_pointer_cast<AbstractAnimation>(shared_from_this());
+}
+
+AbstractAnimation::Ptr
+AbstractAnimation::setPlaybackWindow(const std::string& beginLabelName, 
+									 const std::string& endLabelName, 
+									 bool forceRestart)
+{
+	return setPlaybackWindow(
+		labelTime(beginLabelName), 
+		labelTime(endLabelName), 
+		forceRestart
+	);
 }
 
 
 AbstractAnimation::Ptr
 AbstractAnimation::resetPlaybackWindow()
 {
-    return setPlaybackWindow(0, _maxTime);
+	return setPlaybackWindow(0, _maxTime);
 }
 
 void
 AbstractAnimation::isReversed(bool value)
 {
-    _isReversed = value;
+	_isReversed = value;
 }
 
 void
 AbstractAnimation::updateNextLabelIds(uint time)
 {
-<<<<<<< HEAD
-    _nextLabelIds.clear();
-
-    if (_labels.empty())
-        return;
-
-    _nextLabelIds.reserve(_labels.size());
-
-    uint nextLabelTime = !_isReversed ? UINT_MAX : 0;
-
-    for (uint labelId = 0; labelId < _labels.size(); ++labelId)
-    {
-        const uint labelTime = _labels[labelId].time;
-
-        if (!isInPlaybackWindow(labelTime))
-            continue;
-
-        if (!_isReversed && time <= labelTime)
-        {
-            if (labelTime < nextLabelTime)
-            {
-                nextLabelTime = labelTime;
-
-                _nextLabelIds.clear();
-                _nextLabelIds.push_back(labelId);
-            }
-            else if (labelTime == nextLabelTime)
-                _nextLabelIds.push_back(labelId);
-        }
-        else if (_isReversed && labelTime <= time)
-        {
-            if (nextLabelTime < labelTime)
-            {
-                nextLabelTime = labelTime;
-
-                _nextLabelIds.clear();
-                _nextLabelIds.push_back(labelId);
-            }
-            else if (labelTime == nextLabelTime)
-                _nextLabelIds.push_back(labelId);
-        }
-    }
-
-    if (_nextLabelIds.empty())
-    {
-        if (time != loopStartTime())
-            updateNextLabelIds(loopStartTime());
-    }
-    else if (_isLooping && nextLabelTime == loopEndTime())
-    {
-        // _nextLabelIds.clear();
-        for (uint labelId = 0; labelId < _labels.size(); ++labelId)
-        {
-            if (_labels[labelId].time == loopStartTime() &&
-                std::find(_nextLabelIds.begin(), _nextLabelIds.end(), labelId) == _nextLabelIds.end())
-                _nextLabelIds.push_back(labelId);
-        }
-    }
-=======
 	_nextLabelIds.clear();
 
 	if (_labels.empty())
@@ -636,72 +452,11 @@
 				_nextLabelIds.push_back(labelId);
 		}
 	}
->>>>>>> c56dc51c
-}
-
-void
+}
+
+void 
 AbstractAnimation::checkLabelHit(uint previousTime, uint newTime)
 {
-<<<<<<< HEAD
-    if (!_isPlaying || _nextLabelIds.empty())
-        return;
-
-    const Label&    nextLabel        = _labels[_nextLabelIds.front()];
-    const uint        nextLabelTime    = nextLabel.time;
-
-    assert(isInPlaybackWindow(nextLabelTime));
-
-    bool trigger = false;
-
-    if (!_isReversed)
-    {
-        if (previousTime <= newTime)
-        {
-            if ((newTime == nextLabelTime)
-                || (previousTime < nextLabelTime && nextLabelTime <= newTime))
-                trigger = true;
-        }
-        else // newTime < previousTime
-        {
-            if (previousTime < nextLabelTime)
-                trigger = true;
-            else if (nextLabelTime < newTime)
-                trigger = true;
-        }
-    }
-    else // reversed animation
-    {
-        if (newTime <= previousTime)
-        {
-            if ((newTime == nextLabelTime)
-                || (newTime <= nextLabelTime && nextLabelTime < previousTime))
-                trigger = true;
-        }
-        else // previousTime < newTime
-        {
-            if (nextLabelTime < previousTime)
-                trigger = true;
-            else if (newTime < nextLabelTime)
-                trigger = true;
-        }
-    }
-
-    if (trigger)
-    {
-        for (auto labelId : _nextLabelIds)
-        {
-            const auto& label = _labels[labelId];
-
-            _labelHit->execute(
-                std::static_pointer_cast<AbstractAnimation>(shared_from_this()),
-                label.name,
-                label.time
-            );
-        }
-
-        updateNextLabelIds(getNewLoopTime(_currentTime, !_isReversed ? 1 : -1));
-    }
-=======
 	if (!_isPlaying || _nextLabelIds.empty())
 		return;
 
@@ -760,66 +515,27 @@
 
 		updateNextLabelIds(getNewLoopTime(_currentTime, !_isReversed ? 1 : -1));
 	}
->>>>>>> c56dc51c
 }
 
 bool
 AbstractAnimation::isInPlaybackWindow(uint time) const
 {
-    assert(_loopMinTime <= _loopMaxTime);
-
-    return _loopMinTime <= time && time <= _loopMaxTime;
+	assert(_loopMinTime <= _loopMaxTime);
+
+	return _loopMinTime <= time && time <= _loopMaxTime;
 }
 
 
 void
 AbstractAnimation::frameBeginHandler(SceneManager::Ptr sceneManager, float time, float)
 {
-    update(uint(time));
+	update(uint(time));
 }
 
 /*virtual*/
 bool
 AbstractAnimation::update(uint rawGlobalTime)
 {
-<<<<<<< HEAD
-    if (!_isPlaying && !_canUpdateOnce)
-        return false;
-
-    _canUpdateOnce = false;
-
-    const uint    globalTime        = _timeFunction(rawGlobalTime);
-    const uint    globalDeltaTime    = globalTime - _previousGlobalTime;
-    const int    deltaTime        = !_isReversed
-        ? int(globalDeltaTime)
-        : - int(globalDeltaTime);
-
-    _previousTime        = _currentTime;
-    if (_isPlaying)
-        _currentTime    = getNewLoopTime(_currentTime, deltaTime);
-    _previousGlobalTime    = globalTime;
-
-    const bool looped    =
-        (!_isReversed && _currentTime < _previousTime) ||
-        (_isReversed && _previousTime < _currentTime);
-
-    if (looped)
-    {
-        if (_isLooping)
-            _looped->execute(std::static_pointer_cast<AbstractAnimation>(shared_from_this()));
-        else
-        {
-            _currentTime = loopEndTime();
-            stop();
-        }
-    }
-
-    update();
-
-    checkLabelHit(_previousTime, _currentTime);
-
-    return _isPlaying || _canUpdateOnce;
-=======
 	if (!_isPlaying && !_mustUpdateOnce)
 		return false;
 
@@ -856,14 +572,13 @@
 	checkLabelHit(_previousTime, _currentTime);
 
 	return _isPlaying || _mustUpdateOnce;
->>>>>>> c56dc51c
 }
 
 uint
 AbstractAnimation::getNewLoopTime(uint time, int deltaTime) const
 {
-    const int    relTime        = int(time - _loopMinTime) + deltaTime;
-    const uint    timeOffset    = uint((relTime + _loopTimeRange) % _loopTimeRange);
-
-    return _loopMinTime + timeOffset;
+	const int	relTime		= int(time - _loopMinTime) + deltaTime;
+	const uint	timeOffset	= uint((relTime + _loopTimeRange) % _loopTimeRange);
+
+	return _loopMinTime + timeOffset;
 }