/*
Copyright (c) 2013 Aerys

Permission is hereby granted, free of charge, to any person obtaining a copy of this software and
associated documentation files (the "Software"), to deal in the Software without restriction,
including without limitation the rights to use, copy, modify, merge, publish, distribute,
sublicense, and/or sell copies of the Software, and to permit persons to whom the Software is
furnished to do so, subject to the following conditions:

The above copyright notice and this permission notice shall be included in all copies or
substantial portions of the Software.

THE SOFTWARE IS PROVIDED "AS IS", WITHOUT WARRANTY OF ANY KIND, EXPRESS OR IMPLIED, INCLUDING
BUT NOT LIMITED TO THE WARRANTIES OF MERCHANTABILITY, FITNESS FOR A PARTICULAR PURPOSE AND
NONINFRINGEMENT. IN NO EVENT SHALL THE AUTHORS OR COPYRIGHT HOLDERS BE LIABLE FOR ANY CLAIM,
DAMAGES OR OTHER LIABILITY, WHETHER IN AN ACTION OF CONTRACT, TORT OR OTHERWISE, ARISING FROM,
OUT OF OR IN CONNECTION WITH THE SOFTWARE OR THE USE OR OTHER DEALINGS IN THE SOFTWARE.
*/

#pragma once

#include "minko/Common.hpp"

#include "minko/component/AbstractComponent.hpp"
#include "minko/Signal.hpp"

namespace minko
{
	namespace component
	{
		class LightManager :
			public AbstractComponent,
			public std::enable_shared_from_this<LightManager>
		{
		public:
			typedef std::shared_ptr<LightManager>	Ptr;

		private:
			typedef std::shared_ptr<AbstractComponent>	AbsCmpPtr;
			typedef std::shared_ptr<scene::Node>		NodePtr;
			typedef std::shared_ptr<AbstractLight>		AbsLightPtr;

		private:
			std::shared_ptr<data::Provider>				_data;
<<<<<<< HEAD
			std::set<AbsLightPtr>						_ambientLights;
			std::set<AbsLightPtr>						_directionalLights;
=======
			std::set<std::shared_ptr<AmbientLight>>		_ambientLights;
			std::set<std::shared_ptr<DirectionalLight>>	_directionalLights;
			std::set<std::shared_ptr<PointLight>>		_pointLights;
			std::set<std::shared_ptr<SpotLight>>		_spotLights;

			std::shared_ptr<math::Vector3>				_ambientLightsContribution;
>>>>>>> eb1264e2

			Signal<AbsCmpPtr, NodePtr>::Slot			_targetAddedSlot;
			Signal<AbsCmpPtr, NodePtr>::Slot			_targetRemovedSlot;
			Signal<NodePtr, NodePtr, NodePtr>::Slot 	_addedSlot;
			Signal<NodePtr, NodePtr, NodePtr>::Slot 	_removedSlot;
			Signal<NodePtr, NodePtr, AbsCmpPtr>::Slot 	_componentAddedSlot;
			Signal<NodePtr, NodePtr, AbsCmpPtr>::Slot 	_componentRemovedSlot;

		public:
			inline static
			Ptr
			create()
			{
				auto lm = std::shared_ptr<LightManager>(new LightManager());

				lm->initialize();

				return lm;
			}

			~LightManager()
			{
			}

			void
			initialize();

		private:
			LightManager();

			void
			targetAddedHandler(AbsCmpPtr cmp, NodePtr target);

			void
			targetRemovedHandler(AbsCmpPtr cmp, NodePtr target);

			void
			addedHandler(NodePtr node, NodePtr target, NodePtr ancestor);

			void
			removedHandler(NodePtr node, NodePtr target, NodePtr ancestor);

			void
			componentAddedHandler(NodePtr node, NodePtr target, AbsCmpPtr cmp);

			void
			componentRemovedHandler(NodePtr node, NodePtr target, AbsCmpPtr cmp);

			void
<<<<<<< HEAD
			updateLightArray(const std::string& arrayName, std::set<AbsLightPtr>& lights);
=======
			setLightArrayLength(const std::string& arrayName, int length);

			void
			setLightColor(const std::string& arrayName, std::shared_ptr<math::Vector3> color);
>>>>>>> eb1264e2
		};
	}
}<|MERGE_RESOLUTION|>--- conflicted
+++ resolved
@@ -38,21 +38,15 @@
 		private:
 			typedef std::shared_ptr<AbstractComponent>	AbsCmpPtr;
 			typedef std::shared_ptr<scene::Node>		NodePtr;
-			typedef std::shared_ptr<AbstractLight>		AbsLightPtr;
 
 		private:
 			std::shared_ptr<data::Provider>				_data;
-<<<<<<< HEAD
-			std::set<AbsLightPtr>						_ambientLights;
-			std::set<AbsLightPtr>						_directionalLights;
-=======
 			std::set<std::shared_ptr<AmbientLight>>		_ambientLights;
 			std::set<std::shared_ptr<DirectionalLight>>	_directionalLights;
 			std::set<std::shared_ptr<PointLight>>		_pointLights;
 			std::set<std::shared_ptr<SpotLight>>		_spotLights;
 
 			std::shared_ptr<math::Vector3>				_ambientLightsContribution;
->>>>>>> eb1264e2
 
 			Signal<AbsCmpPtr, NodePtr>::Slot			_targetAddedSlot;
 			Signal<AbsCmpPtr, NodePtr>::Slot			_targetRemovedSlot;
@@ -102,14 +96,10 @@
 			componentRemovedHandler(NodePtr node, NodePtr target, AbsCmpPtr cmp);
 
 			void
-<<<<<<< HEAD
-			updateLightArray(const std::string& arrayName, std::set<AbsLightPtr>& lights);
-=======
 			setLightArrayLength(const std::string& arrayName, int length);
 
 			void
 			setLightColor(const std::string& arrayName, std::shared_ptr<math::Vector3> color);
->>>>>>> eb1264e2
 		};
 	}
 }