/*
Copyright (c) 2013 Aerys

Permission is hereby granted, free of charge, to any person obtaining a copy of this software and
associated documentation files (the "Software"), to deal in the Software without restriction,
including without limitation the rights to use, copy, modify, merge, publish, distribute,
sublicense, and/or sell copies of the Software, and to permit persons to whom the Software is
furnished to do so, subject to the following conditions:

The above copyright notice and this permission notice shall be included in all copies or
substantial portions of the Software.

THE SOFTWARE IS PROVIDED "AS IS", WITHOUT WARRANTY OF ANY KIND, EXPRESS OR IMPLIED, INCLUDING
BUT NOT LIMITED TO THE WARRANTIES OF MERCHANTABILITY, FITNESS FOR A PARTICULAR PURPOSE AND
NONINFRINGEMENT. IN NO EVENT SHALL THE AUTHORS OR COPYRIGHT HOLDERS BE LIABLE FOR ANY CLAIM,
DAMAGES OR OTHER LIABILITY, WHETHER IN AN ACTION OF CONTRACT, TORT OR OTHERWISE, ARISING FROM,
OUT OF OR IN CONNECTION WITH THE SOFTWARE OR THE USE OR OTHER DEALINGS IN THE SOFTWARE.
*/

#include "minko/component/Renderer.hpp"

#include "minko/scene/Node.hpp"
#include "minko/scene/NodeSet.hpp"
#include "minko/component/Surface.hpp"
#include "minko/render/DrawCall.hpp"
#include "minko/render/Effect.hpp"
#include "minko/render/Pass.hpp"
#include "minko/render/AbstractTexture.hpp"
#include "minko/render/AbstractContext.hpp"
#include "minko/component/SceneManager.hpp"
#include "minko/file/AssetLibrary.hpp"
#include "minko/render/DrawCallPool.hpp"
#include "minko/data/AbstractFilter.hpp"
#include "minko/data/LightMaskFilter.hpp"

using namespace minko;
using namespace minko::component;
using namespace minko::scene;
using namespace minko::render;

const unsigned int Renderer::NUM_FALLBACK_ATTEMPTS = 32;


Renderer::Renderer(std::shared_ptr<render::AbstractTexture> renderTarget,
				   EffectPtr								effect,
				   float									priority) :
    _backgroundColor(0),
<<<<<<< HEAD

=======
>>>>>>> 34fc2e74
    _viewportBox(),
	_scissorBox(),
	_enable(true),
	_renderingBegin(Signal<Ptr>::create()),
	_renderingEnd(Signal<Ptr>::create()),
	_beforePresent(Signal<Ptr>::create()),
	_surfaceDrawCalls(),
	_surfaceTechniqueChangedSlot(),
	_effect(effect),
	_priority(priority),
<<<<<<< HEAD
	_enabled(true)
=======
	_targetDataFilters(),
	_rendererDataFilters(),
	_rootDataFilters(),
	_targetDataFilterChangedSlots(),
	_rendererDataFilterChangedSlots(),
	_rootDataFilterChangedSlots(),
	_lightMaskFilter(data::LightMaskFilter::create()),
	_filterChanged(Signal<Ptr, data::AbstractFilter::Ptr, data::BindingSource, SurfacePtr>::create())
>>>>>>> 34fc2e74
{
	if (renderTarget)
	{
		renderTarget->upload();
		_renderTarget = renderTarget;
	}
}

void
Renderer::initialize()
{
	_drawCallPool = DrawCallPool::create(std::static_pointer_cast<Renderer>(shared_from_this()));

	_targetAddedSlot = targetAdded()->connect(std::bind(
		&Renderer::targetAddedHandler,
		std::static_pointer_cast<Renderer>(shared_from_this()),
		std::placeholders::_1,
		std::placeholders::_2
	));	

	_targetRemovedSlot = targetRemoved()->connect(std::bind(
		&Renderer::targetRemovedHandler,
		std::static_pointer_cast<Renderer>(shared_from_this()),
		std::placeholders::_1,
		std::placeholders::_2
	));

	addFilter(_lightMaskFilter, data::BindingSource::ROOT);
}

void
Renderer::targetAddedHandler(std::shared_ptr<AbstractComponent>,
							 std::shared_ptr<Node> 				target)
{
<<<<<<< HEAD
	/*if (target->components<Renderer>().size() > 1)
		throw std::logic_error("There cannot be two Renderer on the same node.");*/
=======
    // Comment due to reflection component
	//if (target->components<Renderer>().size() > 1)
	//	throw std::logic_error("There cannot be two Renderer on the same node.");
>>>>>>> 34fc2e74

	_addedSlot = target->added()->connect(std::bind(
		&Renderer::addedHandler,
		std::static_pointer_cast<Renderer>(shared_from_this()),
		std::placeholders::_1,
		std::placeholders::_2,
		std::placeholders::_3
	));

	_removedSlot = target->removed()->connect(std::bind(
		&Renderer::removedHandler,
		std::static_pointer_cast<Renderer>(shared_from_this()),
		std::placeholders::_1,
		std::placeholders::_2,
		std::placeholders::_3
	));

	addedHandler(target->root(), target, target->parent());
}

void
Renderer::targetRemovedHandler(std::shared_ptr<AbstractComponent>,
							    std::shared_ptr<Node> 				target)
{
	_addedSlot = nullptr;
	_removedSlot = nullptr;

	removedHandler(target->root(), target, target->parent());

	_targetDataFilters.clear();
	_rendererDataFilters.clear();
	_rootDataFilters.clear();
}

void
Renderer::addedHandler(std::shared_ptr<Node> node,
						std::shared_ptr<Node> target,
						std::shared_ptr<Node> parent)
{
	findSceneManager();

	_rootDescendantAddedSlot = target->root()->added()->connect(std::bind(
		&Renderer::rootDescendantAddedHandler,
		std::static_pointer_cast<Renderer>(shared_from_this()),
		std::placeholders::_1,
		std::placeholders::_2,
		std::placeholders::_3
	));

	_rootDescendantRemovedSlot = target->root()->removed()->connect(std::bind(
		&Renderer::rootDescendantRemovedHandler,
		std::static_pointer_cast<Renderer>(shared_from_this()),
		std::placeholders::_1,
		std::placeholders::_2,
		std::placeholders::_3
	));

	_componentAddedSlot = target->root()->componentAdded()->connect(std::bind(
		&Renderer::componentAddedHandler,
		std::static_pointer_cast<Renderer>(shared_from_this()),
		std::placeholders::_1,
		std::placeholders::_2,
		std::placeholders::_3
	));

	_componentRemovedSlot = target->root()->componentRemoved()->connect(std::bind(
		&Renderer::componentRemovedHandler,
		std::static_pointer_cast<Renderer>(shared_from_this()),
		std::placeholders::_1,
		std::placeholders::_2,
		std::placeholders::_3
	), 10.f);

	_lightMaskFilter->root(target->root());

	rootDescendantAddedHandler(nullptr, target->root(), nullptr);
}

void
Renderer::removedHandler(std::shared_ptr<Node> node,
						  std::shared_ptr<Node> target,
						  std::shared_ptr<Node> parent)
{
	findSceneManager();

	_rootDescendantAddedSlot	= nullptr;
	_rootDescendantRemovedSlot	= nullptr;
	_componentAddedSlot			= nullptr;
	_componentRemovedSlot		= nullptr;

	rootDescendantRemovedHandler(nullptr, target->root(), nullptr);
}

void
Renderer::rootDescendantAddedHandler(std::shared_ptr<Node> node,
									  std::shared_ptr<Node> target,
									  std::shared_ptr<Node> parent)
{
    auto surfaceNodes = NodeSet::create(target)
		->descendants(true)
        ->where([](scene::Node::Ptr node)
        {
            return node->hasComponent<Surface>();
        });

	for (auto surfaceNode : surfaceNodes->nodes())
		for (auto surface : surfaceNode->components<Surface>())
			addSurface(surface);
}

void
Renderer::rootDescendantRemovedHandler(std::shared_ptr<Node> node,
									    std::shared_ptr<Node> target,
									    std::shared_ptr<Node> parent)
{
	auto surfaceNodes = NodeSet::create(target)
		->descendants(true)
        ->where([](scene::Node::Ptr node)
        {
            return node->hasComponent<Surface>();
        });

	for (auto surfaceNode : surfaceNodes->nodes())
		for (auto surface : surfaceNode->components<Surface>())
			removeSurface(surface);
}

void
Renderer::componentAddedHandler(std::shared_ptr<Node>				node,
								 std::shared_ptr<Node>				target,
								 std::shared_ptr<AbstractComponent>	ctrl)
{
	auto surfaceCtrl = std::dynamic_pointer_cast<Surface>(ctrl);
	auto sceneManager = std::dynamic_pointer_cast<SceneManager>(ctrl);
	
	if (surfaceCtrl)
		addSurface(surfaceCtrl);
	else if (sceneManager)
		setSceneManager(sceneManager);
}

void
Renderer::componentRemovedHandler(std::shared_ptr<Node>					node,
								  std::shared_ptr<Node>					target,
								  std::shared_ptr<AbstractComponent>	ctrl)
{
	auto surfaceCtrl = std::dynamic_pointer_cast<Surface>(ctrl);
	auto sceneManager = std::dynamic_pointer_cast<SceneManager>(ctrl);

	if (surfaceCtrl)
		removeSurface(surfaceCtrl);
	else if (sceneManager)
		setSceneManager(nullptr);
}

void
Renderer::addSurface(Surface::Ptr surface)
{
	_drawCallPool->addSurface(surface);
}

void
Renderer::removeSurface(Surface::Ptr surface)
{
	_drawCallPool->removeSurface(surface);
}

void
Renderer::render(render::AbstractContext::Ptr	context, 
				 render::AbstractTexture::Ptr	renderTarget)
{
	if (!_enable)
		return;

	_drawCalls = _drawCallPool->drawCalls();
	
	_renderingBegin->execute(std::static_pointer_cast<Renderer>(shared_from_this()));

	if (_renderTarget)
		renderTarget = _renderTarget;
        
     bool bCustomViewport = false;

	 if (_scissorBox.width >= 0 && _scissorBox.height >= 0)
		 context->setScissorTest(true, _scissorBox);
	 else
		 context->setScissorTest(false, _scissorBox);
	 
     if (_viewportBox.width >= 0 && _viewportBox.height >= 0)
     {
         bCustomViewport = true;
         context->configureViewport(_viewportBox.x, _viewportBox.y, _viewportBox.width, _viewportBox.height);
	 }
	 else
		 context->configureViewport(0, 0, context->viewportWidth(), context->viewportHeight());
	
	context->clear(
		((_backgroundColor >> 24) & 0xff) / 255.f,
		((_backgroundColor >> 16) & 0xff) / 255.f,
		((_backgroundColor >> 8) & 0xff) / 255.f,
		(_backgroundColor & 0xff) / 255.f
	);

	for (auto& drawCall : _drawCalls)
		if ((drawCall->layouts() & layoutMask()) != 0)
			drawCall->render(context, renderTarget);

    if (bCustomViewport)
        context->setScissorTest(false, _viewportBox);

<<<<<<< HEAD
    if (bCustomViewport)
		context->setScissorTest(false, _viewportBox);

	_beforePresent->execute(shared_from_this());
=======
	_beforePresent->execute(std::static_pointer_cast<Renderer>(shared_from_this()));
>>>>>>> 34fc2e74

	context->present();

	_renderingEnd->execute(std::static_pointer_cast<Renderer>(shared_from_this()));
}

void
Renderer::findSceneManager()
{
	NodeSet::Ptr roots = NodeSet::create(targets())
		->roots()
		->where([](NodePtr node)
		{
			return node->hasComponent<SceneManager>();
		});

	if (roots->nodes().size() > 1)
		throw std::logic_error("Renderer cannot be in two separate scenes.");
	else if (roots->nodes().size() == 1)
		setSceneManager(roots->nodes()[0]->component<SceneManager>());		
	else
		setSceneManager(nullptr);
}

void
Renderer::setSceneManager(std::shared_ptr<SceneManager> sceneManager)
{
	if (sceneManager != _sceneManager)
	{
		if (sceneManager)
		{
			_sceneManager = sceneManager;
			_renderingBeginSlot = _sceneManager->renderingEnd()->connect(std::bind(
				&Renderer::sceneManagerRenderingBeginHandler,
				std::static_pointer_cast<Renderer>(shared_from_this()),
				std::placeholders::_1,
				std::placeholders::_2,
				std::placeholders::_3
			), _priority);
		}
		else
		{
			_sceneManager = nullptr;
			_renderingBeginSlot = nullptr;
		}
	}
}

void
Renderer::sceneManagerRenderingBeginHandler(std::shared_ptr<SceneManager>	sceneManager,
										    uint							frameId,
										    AbstractTexture::Ptr			renderTarget)
{
<<<<<<< HEAD
	if (_enabled)
		render(sceneManager->assets()->context(), renderTarget);
=======
	render(sceneManager->assets()->context(), renderTarget);
}

Renderer::Ptr
Renderer::addFilter(data::AbstractFilter::Ptr	filter, 
					data::BindingSource			source)
{
	if (filter)
	{
		auto& filters				= this->filtersRef(source);
		auto& filterChangedSlots	= this->filterChangedSlotsRef(source);

		if (filterChangedSlots.count(filter) == 0)
		{
			filters.insert(filter);
			filterChangedSlots[filter] = filter->changed()->connect([=](AbsFilterPtr, SurfacePtr surface){
				filterChangedHandler(filter, source, surface);
			});
		}
	}

	return std::static_pointer_cast<Renderer>(shared_from_this());
}

Renderer::Ptr
Renderer::removeFilter(data::AbstractFilter::Ptr	filter, 
					   data::BindingSource			source)
{
	if (filter)
	{
		auto& filters				= this->filtersRef(source);
		auto& filterChangedSlots	= this->filterChangedSlotsRef(source);

		auto foundFilterIt = filters.find(filter);
		if (foundFilterIt != filters.end())
		{
			filters.erase(foundFilterIt);
			filterChangedSlots.erase(filter);
		}
	}

	return std::static_pointer_cast<Renderer>(shared_from_this());
}

Renderer::Ptr
Renderer::setFilterSurface(Surface::Ptr surface)
{
	for (auto& f : _targetDataFilters)
		f->currentSurface(surface);
	for (auto& f : _rendererDataFilters)
		f->currentSurface(surface);
	for (auto& f : _rootDataFilters)
		f->currentSurface(surface);

	return std::static_pointer_cast<Renderer>(shared_from_this());
}

void
Renderer::filterChangedHandler(data::AbstractFilter::Ptr	filter, 
							   data::BindingSource			source,
							   SurfacePtr					surface)
{
	_filterChanged->execute(
		std::static_pointer_cast<Renderer>(shared_from_this()),
		filter,
		source,
		surface
	);
>>>>>>> 34fc2e74
}<|MERGE_RESOLUTION|>--- conflicted
+++ resolved
@@ -45,10 +45,6 @@
 				   EffectPtr								effect,
 				   float									priority) :
     _backgroundColor(0),
-<<<<<<< HEAD
-
-=======
->>>>>>> 34fc2e74
     _viewportBox(),
 	_scissorBox(),
 	_enable(true),
@@ -59,9 +55,6 @@
 	_surfaceTechniqueChangedSlot(),
 	_effect(effect),
 	_priority(priority),
-<<<<<<< HEAD
-	_enabled(true)
-=======
 	_targetDataFilters(),
 	_rendererDataFilters(),
 	_rootDataFilters(),
@@ -70,7 +63,6 @@
 	_rootDataFilterChangedSlots(),
 	_lightMaskFilter(data::LightMaskFilter::create()),
 	_filterChanged(Signal<Ptr, data::AbstractFilter::Ptr, data::BindingSource, SurfacePtr>::create())
->>>>>>> 34fc2e74
 {
 	if (renderTarget)
 	{
@@ -105,14 +97,9 @@
 Renderer::targetAddedHandler(std::shared_ptr<AbstractComponent>,
 							 std::shared_ptr<Node> 				target)
 {
-<<<<<<< HEAD
-	/*if (target->components<Renderer>().size() > 1)
-		throw std::logic_error("There cannot be two Renderer on the same node.");*/
-=======
     // Comment due to reflection component
 	//if (target->components<Renderer>().size() > 1)
 	//	throw std::logic_error("There cannot be two Renderer on the same node.");
->>>>>>> 34fc2e74
 
 	_addedSlot = target->added()->connect(std::bind(
 		&Renderer::addedHandler,
@@ -323,14 +310,7 @@
     if (bCustomViewport)
         context->setScissorTest(false, _viewportBox);
 
-<<<<<<< HEAD
-    if (bCustomViewport)
-		context->setScissorTest(false, _viewportBox);
-
-	_beforePresent->execute(shared_from_this());
-=======
 	_beforePresent->execute(std::static_pointer_cast<Renderer>(shared_from_this()));
->>>>>>> 34fc2e74
 
 	context->present();
 
@@ -384,10 +364,6 @@
 										    uint							frameId,
 										    AbstractTexture::Ptr			renderTarget)
 {
-<<<<<<< HEAD
-	if (_enabled)
-		render(sceneManager->assets()->context(), renderTarget);
-=======
 	render(sceneManager->assets()->context(), renderTarget);
 }
 
@@ -456,5 +432,4 @@
 		source,
 		surface
 	);
->>>>>>> 34fc2e74
 }