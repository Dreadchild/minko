--- conflicted
+++ resolved
@@ -291,27 +291,19 @@
 		(_backgroundColor & 0xff) / 255.f
 	);
 
-<<<<<<< HEAD
-	auto targetNode	= targets().empty() 
-		? nullptr 
-		: targets().front();
-=======
->>>>>>> 1c8226e4
+
 
 	for (auto& drawCall : _drawCalls)
 		if ((drawCall->layouts() & layoutMask()) != 0)
 			drawCall->render(context, renderTarget);
 
-<<<<<<< HEAD
-	_beforePresent->execute(std::static_pointer_cast<Renderer>(shared_from_this()));
-=======
-        if ( bCustomViewport )
-        {
-            context->setScissorTest( false, _viewportBox  );
-        }
+    if ( bCustomViewport )
+    {
+        context->setScissorTest( false, _viewportBox  );
+    }
 
 	_beforePresent->execute(shared_from_this());
->>>>>>> 1c8226e4
+
 
 	context->present();
 
