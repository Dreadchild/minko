--- conflicted
+++ resolved
@@ -38,14 +38,10 @@
 
 const unsigned int Renderer::NUM_FALLBACK_ATTEMPTS = 32;
 
-<<<<<<< HEAD
-Renderer::Renderer(AbstractTexture::Ptr	renderTarget,
-				   Effect::Ptr			effect) :
-=======
+
 Renderer::Renderer(std::shared_ptr<render::Texture> renderTarget,
-				   std::shared_ptr<render::Effect>	effect,
+				   EffectPtr						effect,
 				   float							priority) :
->>>>>>> 075c2b5d
     _backgroundColor(0),
 	_renderingBegin(Signal<Ptr>::create()),
 	_renderingEnd(Signal<Ptr>::create()),
