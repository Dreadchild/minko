--- conflicted
+++ resolved
@@ -42,10 +42,9 @@
 using namespace minko::render;
 
 Renderer::Renderer(std::shared_ptr<render::AbstractTexture> renderTarget,
-                   EffectPtr                                effect,
-                   float                                    priority) :
+				   EffectPtr								effect,
+				   float									priority) :
     _backgroundColor(0),
-<<<<<<< HEAD
     _viewportBox(0, 0, -1, -1),
 	_scissorBox(0, 0, -1, -1),
 	_enabled(true),
@@ -54,34 +53,22 @@
 	_beforePresent(Signal<Ptr>::create()),
 	//_surfaceTechniqueChangedSlot(),
 	_effect(effect),
+    _clearBeforeRender(true),
 	_priority(priority),
 	/*_targetDataFilters(),
-=======
-    _viewportBox(),
-    _scissorBox(),
-    _enabled(true),
-    _renderingBegin(Signal<Ptr>::create()),
-    _renderingEnd(Signal<Ptr>::create()),
-    _beforePresent(Signal<Ptr>::create()),
-    _surfaceDrawCalls(),
-    _surfaceTechniqueChangedSlot(),
-    _effect(effect),
-    _clearBeforeRender(true),
-    _priority(priority),
-    _targetDataFilters(),
-    _rendererDataFilters(),
-    _rootDataFilters(),
-    _targetDataFilterChangedSlots(),
-    _rendererDataFilterChangedSlots(),
-    _rootDataFilterChangedSlots(),
-    _lightMaskFilter(data::LightMaskFilter::create()),
-    _filterChanged(Signal<Ptr, data::AbstractFilter::Ptr, data::BindingSource, SurfacePtr>::create())
-{
-    if (renderTarget)
-    {
-        renderTarget->upload();
-        _renderTarget = renderTarget;
-    }
+	_rendererDataFilters(),
+	_rootDataFilters(),
+	_targetDataFilterChangedSlots(),
+	_rendererDataFilterChangedSlots(),
+	_rootDataFilterChangedSlots(),
+	_lightMaskFilter(data::LightMaskFilter::create()),*/
+	_filterChanged(Signal<Ptr, data::AbstractFilter::Ptr, data::Binding::Source, SurfacePtr>::create())
+{
+	if (renderTarget)
+	{
+		renderTarget->upload();
+		_renderTarget = renderTarget;
+	}
 }
 
 Renderer::Renderer(const Renderer& renderer, const CloneOption& option) :
@@ -98,23 +85,27 @@
     _clearBeforeRender(true),
 	_priority(renderer._priority),
 	_targetDataFilters(),
->>>>>>> 9caaf141
 	_rendererDataFilters(),
 	_rootDataFilters(),
 	_targetDataFilterChangedSlots(),
 	_rendererDataFilterChangedSlots(),
 	_rootDataFilterChangedSlots(),
-	_lightMaskFilter(data::LightMaskFilter::create()),*/
-	_filterChanged(Signal<Ptr, data::AbstractFilter::Ptr, data::Binding::Source, SurfacePtr>::create())
+	_lightMaskFilter(data::LightMaskFilter::create()),
+	_filterChanged(Signal<Ptr, data::AbstractFilter::Ptr, data::BindingSource, SurfacePtr>::create())
 {
 	if (renderer._renderTarget)
 	{
 		renderer._renderTarget->upload();
 		_renderTarget = renderer._renderTarget;
 	}
-<<<<<<< HEAD
-
-	//addFilter(_lightMaskFilter, data::Binding::Source::ROOT);
+}
+
+AbstractComponent::Ptr
+Renderer::clone(const CloneOption& option)
+{
+	auto renderer = std::shared_ptr<Renderer>(new Renderer(*this, option));
+
+	return renderer;
 }
 
 void
@@ -145,95 +136,22 @@
 
 void
 Renderer::targetRemoved(std::shared_ptr<Node> target)
-=======
-}
-
-AbstractComponent::Ptr
-Renderer::clone(const CloneOption& option)
-{
-	auto renderer = std::shared_ptr<Renderer>(new Renderer(*this, option));
-
-	renderer->initialize();
-
-	return renderer;
-}
-
-void
-Renderer::initialize()
-{
-    _drawCallPool = DrawCallPool::create(std::static_pointer_cast<Renderer>(shared_from_this()));
-
-    _targetAddedSlot = targetAdded()->connect(std::bind(
-        &Renderer::targetAddedHandler,
-        std::static_pointer_cast<Renderer>(shared_from_this()),
-        std::placeholders::_1,
-        std::placeholders::_2
-    ));
-
-    _targetRemovedSlot = targetRemoved()->connect(std::bind(
-        &Renderer::targetRemovedHandler,
-        std::static_pointer_cast<Renderer>(shared_from_this()),
-        std::placeholders::_1,
-        std::placeholders::_2
-    ));
-
-    addFilter(_lightMaskFilter, data::BindingSource::ROOT);
-}
-
-void
-Renderer::targetAddedHandler(std::shared_ptr<AbstractComponent>,
-                             std::shared_ptr<Node>                 target)
-{
-    // Comment due to reflection component
-    //if (target->components<Renderer>().size() > 1)
-    //    throw std::logic_error("There cannot be two Renderer on the same node.");
-
-    _addedSlot = target->added()->connect(std::bind(
-        &Renderer::addedHandler,
-        std::static_pointer_cast<Renderer>(shared_from_this()),
-        std::placeholders::_1,
-        std::placeholders::_2,
-        std::placeholders::_3
-    ));
-
-    _removedSlot = target->removed()->connect(std::bind(
-        &Renderer::removedHandler,
-        std::static_pointer_cast<Renderer>(shared_from_this()),
-        std::placeholders::_1,
-        std::placeholders::_2,
-        std::placeholders::_3
-    ));
-
-    addedHandler(target->root(), target, target->parent());
-}
-
-void
-Renderer::targetRemovedHandler(std::shared_ptr<AbstractComponent>,
-                                std::shared_ptr<Node>                 target)
->>>>>>> 9caaf141
-{
-    _addedSlot = nullptr;
-    _removedSlot = nullptr;
-
-    removedHandler(target->root(), target, target->parent());
-
-<<<<<<< HEAD
+{
+	_addedSlot = nullptr;
+	_removedSlot = nullptr;
+
+	removedHandler(target->root(), target, target->parent());
+
 	/*_targetDataFilters.clear();
 	_rendererDataFilters.clear();
 	_rootDataFilters.clear();*/
-=======
-    _targetDataFilters.clear();
-    _rendererDataFilters.clear();
-    _rootDataFilters.clear();
->>>>>>> 9caaf141
 }
 
 void
 Renderer::addedHandler(std::shared_ptr<Node> node,
-                        std::shared_ptr<Node> target,
-                        std::shared_ptr<Node> parent)
-{
-<<<<<<< HEAD
+						std::shared_ptr<Node> target,
+						std::shared_ptr<Node> parent)
+{
 	findSceneManager();
 
 	_rootDescendantAddedSlot = target->root()->added().connect(std::bind(
@@ -271,108 +189,62 @@
 	//_lightMaskFilter->root(target->root());
 
 	rootDescendantAddedHandler(nullptr, target->root(), nullptr);
-=======
-    findSceneManager();
-
-    _rootDescendantAddedSlot = target->root()->added()->connect(std::bind(
-        &Renderer::rootDescendantAddedHandler,
-        std::static_pointer_cast<Renderer>(shared_from_this()),
-        std::placeholders::_1,
-        std::placeholders::_2,
-        std::placeholders::_3
-    ));
-
-    _rootDescendantRemovedSlot = target->root()->removed()->connect(std::bind(
-        &Renderer::rootDescendantRemovedHandler,
-        std::static_pointer_cast<Renderer>(shared_from_this()),
-        std::placeholders::_1,
-        std::placeholders::_2,
-        std::placeholders::_3
-    ));
-
-    _componentAddedSlot = target->root()->componentAdded()->connect(std::bind(
-        &Renderer::componentAddedHandler,
-        std::static_pointer_cast<Renderer>(shared_from_this()),
-        std::placeholders::_1,
-        std::placeholders::_2,
-        std::placeholders::_3
-    ));
-
-    _componentRemovedSlot = target->root()->componentRemoved()->connect(std::bind(
-        &Renderer::componentRemovedHandler,
-        std::static_pointer_cast<Renderer>(shared_from_this()),
-        std::placeholders::_1,
-        std::placeholders::_2,
-        std::placeholders::_3
-    ), 10.f);
-
-    _lightMaskFilter->root(target->root());
-
-    rootDescendantAddedHandler(nullptr, target->root(), nullptr);
->>>>>>> 9caaf141
 }
 
 void
 Renderer::removedHandler(std::shared_ptr<Node> node,
-                          std::shared_ptr<Node> target,
-                          std::shared_ptr<Node> parent)
-{
-    findSceneManager();
-
-    _rootDescendantAddedSlot    = nullptr;
-    _rootDescendantRemovedSlot    = nullptr;
-    _componentAddedSlot            = nullptr;
-    _componentRemovedSlot        = nullptr;
-
-    rootDescendantRemovedHandler(nullptr, target->root(), nullptr);
+						  std::shared_ptr<Node> target,
+						  std::shared_ptr<Node> parent)
+{
+	findSceneManager();
+
+	_rootDescendantAddedSlot	= nullptr;
+	_rootDescendantRemovedSlot	= nullptr;
+	_componentAddedSlot			= nullptr;
+	_componentRemovedSlot		= nullptr;
+
+	rootDescendantRemovedHandler(nullptr, target->root(), nullptr);
 }
 
 void
 Renderer::rootDescendantAddedHandler(std::shared_ptr<Node> node,
-                                      std::shared_ptr<Node> target,
-                                      std::shared_ptr<Node> parent)
+									  std::shared_ptr<Node> target,
+									  std::shared_ptr<Node> parent)
 {
     auto surfaceNodes = NodeSet::create(target)
-        ->descendants(true)
+		->descendants(true)
         ->where([](scene::Node::Ptr node)
         {
             return node->hasComponent<Surface>();
         });
 
-<<<<<<< HEAD
 	for (auto surfaceNode : surfaceNodes->nodes())
 		for (auto surface : surfaceNode->components<Surface>())
             _toCollect.insert(surface);
-=======
-    for (auto surfaceNode : surfaceNodes->nodes())
-        for (auto surface : surfaceNode->components<Surface>())
-            addSurface(surface);
->>>>>>> 9caaf141
 }
 
 void
 Renderer::rootDescendantRemovedHandler(std::shared_ptr<Node> node,
-                                        std::shared_ptr<Node> target,
-                                        std::shared_ptr<Node> parent)
-{
-    auto surfaceNodes = NodeSet::create(target)
-        ->descendants(true)
+									    std::shared_ptr<Node> target,
+									    std::shared_ptr<Node> parent)
+{
+	auto surfaceNodes = NodeSet::create(target)
+		->descendants(true)
         ->where([](scene::Node::Ptr node)
         {
             return node->hasComponent<Surface>();
         });
 
-    for (auto surfaceNode : surfaceNodes->nodes())
-        for (auto surface : surfaceNode->components<Surface>())
-            removeSurface(surface);
-}
-
-void
-Renderer::componentAddedHandler(std::shared_ptr<Node>                node,
-                                 std::shared_ptr<Node>                target,
-                                 std::shared_ptr<AbstractComponent>    ctrl)
-{
-<<<<<<< HEAD
+	for (auto surfaceNode : surfaceNodes->nodes())
+		for (auto surface : surfaceNode->components<Surface>())
+			removeSurface(surface);
+}
+
+void
+Renderer::componentAddedHandler(std::shared_ptr<Node>				node,
+								 std::shared_ptr<Node>				target,
+								 std::shared_ptr<AbstractComponent>	ctrl)
+{
 	auto surfaceCtrl = std::dynamic_pointer_cast<Surface>(ctrl);
 	auto sceneManager = std::dynamic_pointer_cast<SceneManager>(ctrl);
 	
@@ -380,35 +252,25 @@
         _toCollect.insert(surfaceCtrl);
 	else if (sceneManager)
 		setSceneManager(sceneManager);
-=======
-    auto surfaceCtrl = std::dynamic_pointer_cast<Surface>(ctrl);
-    auto sceneManager = std::dynamic_pointer_cast<SceneManager>(ctrl);
-
-    if (surfaceCtrl)
-        addSurface(surfaceCtrl);
-    else if (sceneManager)
-        setSceneManager(sceneManager);
->>>>>>> 9caaf141
-}
-
-void
-Renderer::componentRemovedHandler(std::shared_ptr<Node>                    node,
-                                  std::shared_ptr<Node>                    target,
-                                  std::shared_ptr<AbstractComponent>    ctrl)
-{
-    auto surfaceCtrl = std::dynamic_pointer_cast<Surface>(ctrl);
-    auto sceneManager = std::dynamic_pointer_cast<SceneManager>(ctrl);
-
-    if (surfaceCtrl)
-        removeSurface(surfaceCtrl);
-    else if (sceneManager)
-        setSceneManager(nullptr);
+}
+
+void
+Renderer::componentRemovedHandler(std::shared_ptr<Node>					node,
+								  std::shared_ptr<Node>					target,
+								  std::shared_ptr<AbstractComponent>	ctrl)
+{
+	auto surfaceCtrl = std::dynamic_pointer_cast<Surface>(ctrl);
+	auto sceneManager = std::dynamic_pointer_cast<SceneManager>(ctrl);
+
+	if (surfaceCtrl)
+		removeSurface(surfaceCtrl);
+	else if (sceneManager)
+		setSceneManager(nullptr);
 }
 
 void
 Renderer::addSurface(Surface::Ptr surface)
 {
-<<<<<<< HEAD
     std::unordered_map<std::string, std::string> variables;
 
     auto& c = surface->target()->data();
@@ -444,15 +306,11 @@
         std::static_pointer_cast<Renderer>(shared_from_this()),
         surface
     )));
-=======
-    _drawCallPool->addSurface(surface);
->>>>>>> 9caaf141
 }
 
 void
 Renderer::removeSurface(Surface::Ptr surface)
 {
-<<<<<<< HEAD
     if (_toCollect.erase(surface) == 0)
     {
         _drawCallPool.removeDrawCalls(_surfaceToDrawCallIterator[surface]);
@@ -484,17 +342,13 @@
 {
     removeSurface(surface);
     _toCollect.insert(surface);
-=======
-    _drawCallPool->removeSurface(surface);
->>>>>>> 9caaf141
-}
-
-void
-Renderer::render(render::AbstractContext::Ptr    context,
-                 render::AbstractTexture::Ptr    renderTarget)
+}
+
+void
+Renderer::render(render::AbstractContext::Ptr	context, 
+				 render::AbstractTexture::Ptr	renderTarget)
 {
     if (!_enabled)
-<<<<<<< HEAD
 		return;
 
     // some surfaces have been added during the frame and collected
@@ -506,10 +360,7 @@
     
 	_renderingBegin->execute(std::static_pointer_cast<Renderer>(shared_from_this()));
 
-	if (_renderTarget)
-		renderTarget = _renderTarget;
-        
-    bool bCustomViewport = false;
+    auto rt = _renderTarget ? _renderTarget : renderTarget;
 
 	if (_scissorBox.z >= 0 && _scissorBox.w >= 0)
 		context->setScissorTest(true, _scissorBox);
@@ -523,60 +374,28 @@
 	}
 	else
 		context->configureViewport(0, 0, context->viewportWidth(), context->viewportHeight());
+
+    if (rt)
+        context->setRenderToTexture(rt->id(), true);
+    else
+       context->setRenderToBackBuffer();
 	
-	if (renderTarget)
-		context->setRenderToTexture(renderTarget->id(), true);
-	else
-    	context->setRenderToBackBuffer();
-    context->clear(
-	    ((_backgroundColor >> 24) & 0xff) / 255.f,
-	    ((_backgroundColor >> 16) & 0xff) / 255.f,
-	    ((_backgroundColor >> 8) & 0xff) / 255.f,
-	    (_backgroundColor & 0xff) / 255.f
-    );
+    if (_clearBeforeRender)
+    	context->clear(
+	    	((_backgroundColor >> 24) & 0xff) / 255.f,
+	    	((_backgroundColor >> 16) & 0xff) / 255.f,
+	    	((_backgroundColor >> 8) & 0xff) / 255.f,
+	    	(_backgroundColor & 0xff) / 255.f
+    	);
 
     _drawCallPool.update();
     for (const auto& drawCall : _drawCallPool.drawCalls())
         // FIXME: render the draw call only if it's the right layout
 	    //if ((drawCall->layouts() & layoutMask()) != 0)
-		    drawCall->render(context, renderTarget);
+		    drawCall->render(context, rt);
 
     if (bCustomViewport)
         context->setScissorTest(false, _viewportBox);
-=======
-        return;
-
-    _drawCalls = _drawCallPool->drawCalls();
-
-    _renderingBegin->execute(std::static_pointer_cast<Renderer>(shared_from_this()));
-
-    auto rt = _renderTarget ? _renderTarget : renderTarget;
-
-    if (_scissorBox.width >= 0 && _scissorBox.height >= 0)
-         context->setScissorTest(true, _scissorBox);
-    else
-        context->setScissorTest(false, _scissorBox);
-
-    if (rt)
-        context->setRenderToTexture(rt->id(), true);
-    else
-       context->setRenderToBackBuffer();
-
-    if (_viewportBox.width >= 0 && _viewportBox.height >= 0)
-        context->configureViewport(_viewportBox.x, _viewportBox.y, _viewportBox.width, _viewportBox.height);
-
-    if (_clearBeforeRender)
-       context->clear(
-           ((_backgroundColor >> 24) & 0xff) / 255.f,
-           ((_backgroundColor >> 16) & 0xff) / 255.f,
-           ((_backgroundColor >> 8) & 0xff) / 255.f,
-           (_backgroundColor & 0xff) / 255.f
-       );
-
-    for (auto& drawCall : _drawCalls)
-        if ((drawCall->layouts() & layoutMask()) != 0)
-            drawCall->render(context, rt, _viewportBox);
->>>>>>> 9caaf141
 
     _beforePresent->execute(std::static_pointer_cast<Renderer>(shared_from_this()));
 
@@ -588,7 +407,6 @@
 void
 Renderer::findSceneManager()
 {
-<<<<<<< HEAD
 	NodeSet::Ptr roots = NodeSet::create(target())
 		->roots()
 		->where([](NodePtr node)
@@ -602,57 +420,41 @@
 		setSceneManager(roots->nodes()[0]->component<SceneManager>());		
 	else
 		setSceneManager(nullptr);
-=======
-    NodeSet::Ptr roots = NodeSet::create(targets())
-        ->roots()
-        ->where([](NodePtr node)
-        {
-            return node->hasComponent<SceneManager>();
-        });
-
-    if (roots->nodes().size() > 1)
-        throw std::logic_error("Renderer cannot be in two separate scenes.");
-    else if (roots->nodes().size() == 1)
-        setSceneManager(roots->nodes()[0]->component<SceneManager>());
-    else
-        setSceneManager(nullptr);
->>>>>>> 9caaf141
 }
 
 void
 Renderer::setSceneManager(std::shared_ptr<SceneManager> sceneManager)
 {
-    if (sceneManager != _sceneManager)
-    {
-        if (sceneManager)
-        {
-            _sceneManager = sceneManager;
-            _renderingBeginSlot = _sceneManager->renderingEnd()->connect(std::bind(
-                &Renderer::sceneManagerRenderingBeginHandler,
-                std::static_pointer_cast<Renderer>(shared_from_this()),
-                std::placeholders::_1,
-                std::placeholders::_2,
-                std::placeholders::_3
-            ), _priority);
-        }
-        else
-        {
-            _sceneManager = nullptr;
-            _renderingBeginSlot = nullptr;
-        }
-    }
-}
-
-void
-Renderer::sceneManagerRenderingBeginHandler(std::shared_ptr<SceneManager>    sceneManager,
-                                            uint                            frameId,
-                                            AbstractTexture::Ptr            renderTarget)
-{
-    render(sceneManager->assets()->context(), renderTarget);
+	if (sceneManager != _sceneManager)
+	{
+		if (sceneManager)
+		{
+			_sceneManager = sceneManager;
+			_renderingBeginSlot = _sceneManager->renderingEnd()->connect(std::bind(
+				&Renderer::sceneManagerRenderingBeginHandler,
+				std::static_pointer_cast<Renderer>(shared_from_this()),
+				std::placeholders::_1,
+				std::placeholders::_2,
+				std::placeholders::_3
+			), _priority);
+		}
+		else
+		{
+			_sceneManager = nullptr;
+			_renderingBeginSlot = nullptr;
+		}
+	}
+}
+
+void
+Renderer::sceneManagerRenderingBeginHandler(std::shared_ptr<SceneManager>	sceneManager,
+										    uint							frameId,
+										    AbstractTexture::Ptr			renderTarget)
+{
+	render(sceneManager->assets()->context(), renderTarget);
 }
 
 Renderer::Ptr
-<<<<<<< HEAD
 Renderer::addFilter(data::AbstractFilter::Ptr	filter, 
 					data::Binding::Source			source)
 {
@@ -672,30 +474,11 @@
 		}
 	}
     */
-=======
-Renderer::addFilter(data::AbstractFilter::Ptr    filter,
-                    data::BindingSource            source)
-{
-    if (filter)
-    {
-        auto& filters                = this->filtersRef(source);
-        auto& filterChangedSlots    = this->filterChangedSlotsRef(source);
->>>>>>> 9caaf141
-
-        if (filterChangedSlots.count(filter) == 0)
-        {
-            filters.insert(filter);
-            filterChangedSlots[filter] = filter->changed()->connect([=](AbsFilterPtr, SurfacePtr surface){
-                filterChangedHandler(filter, source, surface);
-            });
-        }
-    }
-
-    return std::static_pointer_cast<Renderer>(shared_from_this());
+
+	return std::static_pointer_cast<Renderer>(shared_from_this());
 }
 
 Renderer::Ptr
-<<<<<<< HEAD
 Renderer::removeFilter(data::AbstractFilter::Ptr	filter, 
 					   data::Binding::Source			source)
 {
@@ -712,28 +495,10 @@
 			filterChangedSlots.erase(filter);
 		}
 	}*/
-=======
-Renderer::removeFilter(data::AbstractFilter::Ptr    filter,
-                       data::BindingSource            source)
-{
-    if (filter)
-    {
-        auto& filters                = this->filtersRef(source);
-        auto& filterChangedSlots    = this->filterChangedSlotsRef(source);
-
-        auto foundFilterIt = filters.find(filter);
-        if (foundFilterIt != filters.end())
-        {
-            filters.erase(foundFilterIt);
-            filterChangedSlots.erase(filter);
-        }
-    }
->>>>>>> 9caaf141
-
-    return std::static_pointer_cast<Renderer>(shared_from_this());
-}
-
-<<<<<<< HEAD
+
+	return std::static_pointer_cast<Renderer>(shared_from_this());
+}
+
 //Renderer::Ptr
 //Renderer::setFilterSurface(Surface::Ptr surface)
 //{
@@ -751,30 +516,11 @@
 Renderer::filterChangedHandler(data::AbstractFilter::Ptr	filter, 
 							   data::Binding::Source			source,
 							   SurfacePtr					surface)
-=======
-Renderer::Ptr
-Renderer::setFilterSurface(Surface::Ptr surface)
-{
-    for (auto& f : _targetDataFilters)
-        f->currentSurface(surface);
-    for (auto& f : _rendererDataFilters)
-        f->currentSurface(surface);
-    for (auto& f : _rootDataFilters)
-        f->currentSurface(surface);
-
-    return std::static_pointer_cast<Renderer>(shared_from_this());
-}
-
-void
-Renderer::filterChangedHandler(data::AbstractFilter::Ptr    filter,
-                               data::BindingSource            source,
-                               SurfacePtr                    surface)
->>>>>>> 9caaf141
-{
-    _filterChanged->execute(
-        std::static_pointer_cast<Renderer>(shared_from_this()),
-        filter,
-        source,
-        surface
-    );
+{
+	_filterChanged->execute(
+		std::static_pointer_cast<Renderer>(shared_from_this()),
+		filter,
+		source,
+		surface
+	);
 }