--- conflicted
+++ resolved
@@ -41,33 +41,33 @@
 using namespace minko::geometry;
 using namespace minko::render;
 
-/*static*/ const unsigned int    Skinning::MAX_NUM_BONES_PER_VERTEX    = 8;
-/*static*/ const std::string    Skinning::PNAME_NUM_BONES            = "numBones";
-/*static*/ const std::string    Skinning::PNAME_BONE_MATRICES        = "boneMatrices";
-/*static*/ const std::string    Skinning::ATTRNAME_POSITION            = "position";
-/*static*/ const std::string    Skinning::ATTRNAME_NORMAL            = "normal";
-/*static*/ const std::string    Skinning::ATTRNAME_BONE_IDS_A        = "boneIdsA";
-/*static*/ const std::string    Skinning::ATTRNAME_BONE_IDS_B        = "boneIdsB";
-/*static*/ const std::string    Skinning::ATTRNAME_BONE_WEIGHTS_A    = "boneWeightsA";
-/*static*/ const std::string    Skinning::ATTRNAME_BONE_WEIGHTS_B    = "boneWeightsB";
-
-Skinning::Skinning(const Skin::Ptr                        skin,
-                   SkinningMethod                        method,
-                   AbstractContext::Ptr                    context,
-                   Node::Ptr                            skeletonRoot,
-                   bool                                    moveTargetBelowRoot,
-                   bool                                    isLooping):
+/*static*/ const unsigned int	Skinning::MAX_NUM_BONES_PER_VERTEX	= 8;
+/*static*/ const std::string	Skinning::PNAME_NUM_BONES			= "numBones";
+/*static*/ const std::string	Skinning::PNAME_BONE_MATRICES		= "boneMatrices";
+/*static*/ const std::string	Skinning::ATTRNAME_POSITION			= "position";
+/*static*/ const std::string	Skinning::ATTRNAME_NORMAL			= "normal";
+/*static*/ const std::string	Skinning::ATTRNAME_BONE_IDS_A		= "boneIdsA";
+/*static*/ const std::string	Skinning::ATTRNAME_BONE_IDS_B		= "boneIdsB";
+/*static*/ const std::string	Skinning::ATTRNAME_BONE_WEIGHTS_A	= "boneWeightsA";
+/*static*/ const std::string	Skinning::ATTRNAME_BONE_WEIGHTS_B	= "boneWeightsB";
+
+Skinning::Skinning(const Skin::Ptr						skin, 
+				   SkinningMethod						method,
+				   AbstractContext::Ptr					context,
+				   Node::Ptr							skeletonRoot,
+				   bool									moveTargetBelowRoot,
+				   bool									isLooping):
 	AbstractAnimation(isLooping),
-    _skin(skin),
-    _context(context),
-    _method(method),
-    _skeletonRoot(skeletonRoot),
-    _moveTargetBelowRoot(moveTargetBelowRoot),
-    _boneVertexBuffer(nullptr),
-    _targetGeometry(),
-    _targetInputPositions(),
-    _targetInputNormals(),
-    _targetAddedSlot(nullptr)
+	_skin(skin),
+	_context(context),
+	_method(method),
+	_skeletonRoot(skeletonRoot),
+	_moveTargetBelowRoot(moveTargetBelowRoot),
+	_boneVertexBuffer(nullptr),
+	_targetGeometry(),
+	_targetInputPositions(),
+	_targetInputNormals(),
+	_targetAddedSlot(nullptr)
 {
 }
 
@@ -107,55 +107,33 @@
 void
 Skinning::initialize()
 {
-<<<<<<< HEAD
 	if (_skin == nullptr)
 		throw std::invalid_argument("skin");
-=======
-	AbstractAnimation::initialize();
-
-    if (_skin == nullptr)
-        throw std::invalid_argument("skin");
->>>>>>> 9caaf141
-
-    if (_context == nullptr)
-        throw std::invalid_argument("context");
-
-    if (_method != SkinningMethod::SOFTWARE && _skin->maxNumVertexBones() > MAX_NUM_BONES_PER_VERTEX)
-    {
-        std::cerr << "The maximum number of bones per vertex gets too high (" << _skin->maxNumVertexBones()
-            << ") to propose hardware skinning (max allowed = " << MAX_NUM_BONES_PER_VERTEX << ")"
-            << std::endl;
-
-        _method    = SkinningMethod::SOFTWARE;
-    }
-
-    _boneVertexBuffer    = _method == SkinningMethod::SOFTWARE
-        ? nullptr
-        : createVertexBufferForBones();
-
-    _maxTime = _skin->duration();
-
-<<<<<<< HEAD
+
+	if (_context == nullptr)
+		throw std::invalid_argument("context");
+
+	if (_method != SkinningMethod::SOFTWARE && _skin->maxNumVertexBones() > MAX_NUM_BONES_PER_VERTEX)
+	{
+		std::cerr << "The maximum number of bones per vertex gets too high (" << _skin->maxNumVertexBones() 
+			<< ") to propose hardware skinning (max allowed = " << MAX_NUM_BONES_PER_VERTEX << ")" 
+			<< std::endl;
+
+		_method	= SkinningMethod::SOFTWARE;
+	}
+
+	_boneVertexBuffer	= _method == SkinningMethod::SOFTWARE 
+		? nullptr 
+		: createVertexBufferForBones();
+
+	_maxTime = _skin->duration();
+
 	setPlaybackWindow(0, _maxTime)->seek(0);
-=======
-    setPlaybackWindow(0, _maxTime)->seek(0);
-
-    // FIXME: in certain circumstances (deserialization from minko studio)
-    // it may be necessary to move the target directly below the skeleton root
-    // for which the skinning matrices have been computed.
-    _targetAddedSlot = targetAdded()->connect(std::bind(
-        &Skinning::targetAddedHandler,
-		dynamic_cast<Skinning*>(this),
-        std::placeholders::_1,
-        std::placeholders::_2
-    ));
->>>>>>> 9caaf141
 }
 
 void
 Skinning::addedHandler(Node::Ptr node, Node::Ptr target, Node::Ptr parent)
 {
-<<<<<<< HEAD
 	AbstractAnimation::addedHandler(node, target, parent);
 
 	if (_skin->duration() == 0)
@@ -183,138 +161,104 @@
 			if (_method != SkinningMethod::SOFTWARE)
 			{
 				geometry->addVertexBuffer(_boneVertexBuffer);
-			
+
+				// TODO fixme
+				// replace UniformArray use
+
+				// previous implementation:
+				//   UniformArrayPtr<float>    uniformArray(new UniformArray<float>(0, nullptr));
+                //   geometry->data()->set<UniformArrayPtr<float>>(PNAME_BONE_MATRICES,    uniformArray);
+				//   geometry->data()->set<int>(PNAME_NUM_BONES, _skin->numBones());
+
                 geometry->data()->set(PNAME_BONE_MATRICES, std::vector<float>());
 				geometry->data()->set(PNAME_NUM_BONES, 0);
 			}
 		}
 	}
-=======
-    AbstractAnimation::addedHandler(node, target, parent);
-
-    if (_skin->duration() == 0)
-        return; // incorrect animation
-
-    // FIXME
-    if (node->components<Surface>().size() > 1)
-        std::cerr << "Warning: The skinning component is not intended to work on node with several surfaces. Attempts to apply skinning to first surface." << std::endl;
-
-    if (node->hasComponent<Surface>())
-    {
-        auto geometry = node->component<Surface>()->geometry();
-
-        if (geometry->hasVertexAttribute(ATTRNAME_POSITION)
-            && geometry->vertexBuffer(ATTRNAME_POSITION)->numVertices() == _skin->numVertices()
-            && !geometry->hasVertexBuffer(_boneVertexBuffer))
-        {
-            _targetGeometry[node]            = geometry;
-            _targetInputPositions[node]        = geometry->vertexBuffer(ATTRNAME_POSITION)->data();
-
-            if (geometry->hasVertexAttribute(ATTRNAME_NORMAL)
-                && geometry->vertexBuffer(ATTRNAME_NORMAL)->numVertices() == _skin->numVertices())
-                _targetInputNormals[node]    = geometry->vertexBuffer(ATTRNAME_NORMAL)->data();
-
-            if (_method != SkinningMethod::SOFTWARE)
-            {
-                geometry->addVertexBuffer(_boneVertexBuffer);
-
-                UniformArrayPtr<float>    uniformArray(new UniformArray<float>(0, nullptr));
-                geometry->data()->set<UniformArrayPtr<float>>(PNAME_BONE_MATRICES,    uniformArray);
-				geometry->data()->set<int>(PNAME_NUM_BONES, _skin->numBones());
-            }
-        }
-    }
->>>>>>> 9caaf141
 }
 
 void
 Skinning::removedHandler(Node::Ptr node, Node::Ptr target, Node::Ptr parent)
 {
-    AbstractAnimation::removedHandler(node, target, parent);
-
-    if (_targetGeometry.count(target) > 0)
-    {
-        auto geometry    = _targetGeometry[target];
-
-        if (_method != SkinningMethod::SOFTWARE)
-        {
-            geometry->removeVertexBuffer(_boneVertexBuffer);
-            geometry->data()->unset(PNAME_BONE_MATRICES);
-            geometry->data()->unset(PNAME_NUM_BONES);
-        }
-
-        _targetGeometry.erase(target);
-    }
-    if (_targetInputPositions.count(target) > 0)
-        _targetInputPositions.erase(target);
-    if (_targetInputNormals.count(target) > 0)
-        _targetInputNormals.erase(target);
+	AbstractAnimation::removedHandler(node, target, parent);
+
+	if (_targetGeometry.count(target) > 0)
+	{
+		auto geometry	= _targetGeometry[target];
+
+		if (_method != SkinningMethod::SOFTWARE)
+		{
+			geometry->removeVertexBuffer(_boneVertexBuffer);
+			geometry->data()->unset(PNAME_BONE_MATRICES);
+			geometry->data()->unset(PNAME_NUM_BONES);
+		}
+
+		_targetGeometry.erase(target);
+	}
+	if (_targetInputPositions.count(target) > 0)
+		_targetInputPositions.erase(target);
+	if (_targetInputNormals.count(target) > 0)
+		_targetInputNormals.erase(target);
 }
 
 VertexBuffer::Ptr
 Skinning::createVertexBufferForBones() const
 {
-    static const unsigned int vertexSize = 16;  // [bId0 bId1 bId2 bId3] [bId4 bId5 bId6 bId7] [bWgt0 bWgt1 bWgt2 bWgt3] [bWgt4 bWgt5 bWgt6 bWgt7]
-
-    assert(_skin->maxNumVertexBones() <= MAX_NUM_BONES_PER_VERTEX);
-
-    const unsigned int    numVertices    = _skin->numVertices();
-    std::vector<float>    vertexData    (numVertices * vertexSize, 0.0f);
-
-    unsigned int index    = 0;
-    for (unsigned int vId = 0; vId < numVertices; ++vId)
-    {
-        const unsigned int numVertexBones = _skin->numVertexBones(vId);
-
-        unsigned int j = 0;
-        while(j < numVertexBones && j < (vertexSize >> 2))
-        {
-            vertexData[index + j] = (float)_skin->vertexBoneId(vId, j);
-            ++j;
-        }
-        index += (vertexSize >> 1);
-
-        j = 0;
-        while(j < numVertexBones && j < (vertexSize >> 2))
-        {
-            vertexData[index + j] = (float)_skin->vertexBoneWeight(vId, j);
-            ++j;
-        }
-        index += (vertexSize >> 1);
-    }
+	static const unsigned int vertexSize = 16;  // [bId0 bId1 bId2 bId3] [bId4 bId5 bId6 bId7] [bWgt0 bWgt1 bWgt2 bWgt3] [bWgt4 bWgt5 bWgt6 bWgt7]
+
+	assert(_skin->maxNumVertexBones() <= MAX_NUM_BONES_PER_VERTEX);
+
+	const unsigned int	numVertices	= _skin->numVertices();
+	std::vector<float>	vertexData	(numVertices * vertexSize, 0.0f);
+
+	unsigned int index	= 0;
+	for (unsigned int vId = 0; vId < numVertices; ++vId)
+	{
+		const unsigned int numVertexBones = _skin->numVertexBones(vId);
+	
+		unsigned int j = 0;
+		while(j < numVertexBones && j < (vertexSize >> 2))
+		{
+			vertexData[index + j] = (float)_skin->vertexBoneId(vId, j);
+			++j;
+		}
+		index += (vertexSize >> 1);
+
+		j = 0;
+		while(j < numVertexBones && j < (vertexSize >> 2))
+		{
+			vertexData[index + j] = (float)_skin->vertexBoneWeight(vId, j);
+			++j;
+		}
+		index += (vertexSize >> 1);
+	}
 
 #ifdef DEBUG_SKINNING
-    assert(index == vertexData.size());
+	assert(index == vertexData.size());
 #endif // DEBUG_SKINNING
 
-    auto vertexBuffer    = VertexBuffer::create(_context, vertexData);
-
-    vertexBuffer->addAttribute(ATTRNAME_BONE_IDS_A,        4, 0);
-    vertexBuffer->addAttribute(ATTRNAME_BONE_IDS_B,        4, 4);
-    vertexBuffer->addAttribute(ATTRNAME_BONE_WEIGHTS_A,    4, 8);
-    vertexBuffer->addAttribute(ATTRNAME_BONE_WEIGHTS_B,    4, 12);
-
-    return vertexBuffer;
+	auto vertexBuffer	= VertexBuffer::create(_context, vertexData);
+
+	vertexBuffer->addAttribute(ATTRNAME_BONE_IDS_A,		4, 0);
+	vertexBuffer->addAttribute(ATTRNAME_BONE_IDS_B,		4, 4);
+	vertexBuffer->addAttribute(ATTRNAME_BONE_WEIGHTS_A,	4, 8);
+	vertexBuffer->addAttribute(ATTRNAME_BONE_WEIGHTS_B,	4, 12);
+
+	return vertexBuffer;
 }
 
 void
 Skinning::update()
 {
-    const uint frameId = _skin->getFrameId(_currentTime);
-
-<<<<<<< HEAD
+	const uint frameId = _skin->getFrameId(_currentTime);
+
 	updateFrame(frameId, target());
-=======
-    for (auto& target : targets())
-        updateFrame(frameId, target);
->>>>>>> 9caaf141
-}
-
-void
-Skinning::updateFrame(unsigned int    frameId,
-                      Node::Ptr        target)
-{
-<<<<<<< HEAD
+}
+
+void
+Skinning::updateFrame(unsigned int	frameId,
+					  Node::Ptr		target)
+{
 	if (_targetGeometry.count(target) == 0)
 		return;
 
@@ -334,106 +278,55 @@
 	}
 	else
 		performSoftwareSkinning(target, boneMatrices);
-=======
-    if (_targetGeometry.count(target) == 0)
-        return;
-
-    assert(frameId < _skin->numFrames());
-
-    auto&                        geometry        = _targetGeometry[target];
-    const std::vector<float>&    boneMatrices    = _skin->matrices(frameId);
-
-    if (_method == SkinningMethod::HARDWARE)
-    {
-        if (!geometry->data()->hasProperty(PNAME_NUM_BONES) ||
-            geometry->data()->get<int>(PNAME_NUM_BONES) != _skin->numBones())
-            geometry->data()->set<int>(PNAME_NUM_BONES, _skin->numBones());
-
-        const auto& uniformArray    = geometry->data()->get<UniformArrayPtr<float>>    (PNAME_BONE_MATRICES);
-        uniformArray->first            = _skin->numBones();
-        uniformArray->second        = &(boneMatrices[0]);
-    }
-    else
-        performSoftwareSkinning(target, boneMatrices);
->>>>>>> 9caaf141
-}
-
-void
-Skinning::performSoftwareSkinning(Node::Ptr                    target,
-                                 const std::vector<float>&    boneMatrices)
+}
+
+void
+Skinning::performSoftwareSkinning(Node::Ptr					target, 
+								 const std::vector<float>&	boneMatrices)
 {
 #ifdef DEBUG_SKINNING
-    assert(target && _targetGeometry.count(target) > 0 && _targetInputPositions.count(target) > 0);
+	assert(target && _targetGeometry.count(target) > 0 && _targetInputPositions.count(target) > 0);
 #endif //DEBUG_SKINNING
-
-<<<<<<< HEAD
+	
+	auto geometry	= _targetGeometry[target];
+
 	// transform positions
 	auto xyzBuffer	= geometry->vertexBuffer(ATTRNAME_POSITION);
     const auto& xyzAttr = xyzBuffer->attribute(ATTRNAME_POSITION);
-=======
-    auto geometry    = _targetGeometry[target];
->>>>>>> 9caaf141
-
-    // transform positions
-    auto                        xyzBuffer    = geometry->vertexBuffer(ATTRNAME_POSITION);
-    VertexBuffer::AttributePtr    xyzAttr        = nullptr;
-    for (auto& attr : xyzBuffer->attributes())
-        if (std::get<0>(*attr) == ATTRNAME_POSITION)
-            xyzAttr = attr;
-
-<<<<<<< HEAD
+
+	performSoftwareSkinning(xyzAttr, xyzBuffer, _targetInputPositions[target], boneMatrices, false);
+
 	// transform normals
 	if (geometry->hasVertexAttribute(ATTRNAME_NORMAL) && _targetInputNormals.count(target) > 0)
 	{
 		auto normalBuffer	= geometry->vertexBuffer(ATTRNAME_NORMAL);
         const auto&	normalAttr = normalBuffer->attribute(ATTRNAME_NORMAL);
-=======
-    performSoftwareSkinning(xyzAttr, xyzBuffer, _targetInputPositions[target], boneMatrices, false);
->>>>>>> 9caaf141
-
-    // transform normals
-    if (geometry->hasVertexAttribute(ATTRNAME_NORMAL) && _targetInputNormals.count(target) > 0)
-    {
-        auto                        normalBuffer    = geometry->vertexBuffer(ATTRNAME_NORMAL);
-        VertexBuffer::AttributePtr    normalAttr        = nullptr;
-        for (auto& attr : normalBuffer->attributes())
-            if (std::get<0>(*attr) == ATTRNAME_NORMAL)
-                normalAttr = attr;
-
-        performSoftwareSkinning(normalAttr, normalBuffer, _targetInputNormals[target], boneMatrices, true);
-    }
-}
-
-void
-<<<<<<< HEAD
+
+		performSoftwareSkinning(normalAttr, normalBuffer, _targetInputNormals[target], boneMatrices, true);
+	}
+}
+
+void
 Skinning::performSoftwareSkinning(const VertexAttribute&		attr,
 								  VertexBuffer::Ptr				vertexBuffer, 
 								  const std::vector<float>&		inputData,
 								  const std::vector<float>&		boneMatrices,
 								  bool							doDeltaTransform)
-=======
-Skinning::performSoftwareSkinning(VertexBuffer::AttributePtr        attr,
-                                 VertexBuffer::Ptr                    vertexBuffer,
-                                 const std::vector<float>&            inputData,
-                                 const std::vector<float>&            boneMatrices,
-                                 bool                                doDeltaTransform)
->>>>>>> 9caaf141
 {
 #ifdef DEBUG_SKINNING
-    assert(vertexBuffer && vertexBuffer->data().size() == inputData.size());
-    assert(attr && std::get<1>(*attr) == 3);
-    assert(boneMatrices.size() == (_skin->numBones() << 4));
+	assert(vertexBuffer && vertexBuffer->data().size() == inputData.size());
+	assert(attr && std::get<1>(*attr) == 3);
+	assert(boneMatrices.size() == (_skin->numBones() << 4));
 #endif // DEBUG_SKINNING
 
-    const unsigned int    vertexSize        = vertexBuffer->vertexSize();
-    std::vector<float>&    outputData        = vertexBuffer->data();
-    const unsigned int    numVertices        = outputData.size() / vertexSize;
-
+	const unsigned int	vertexSize		= vertexBuffer->vertexSize();
+	std::vector<float>&	outputData		= vertexBuffer->data();
+	const unsigned int	numVertices		= outputData.size() / vertexSize;
+	
 #ifdef DEBUG_SKINNING
-    assert(numVertices == _skin->numVertices());
+	assert(numVertices == _skin->numVertices());
 #endif // DEBUG_SKINNING
 
-<<<<<<< HEAD
 	unsigned int index = attr.offset;
 	for (unsigned int vId = 0; vId < numVertices; ++vId)
 	{
@@ -481,71 +374,21 @@
 
 void
 Skinning::targetAdded(Node::Ptr target)
-=======
-    unsigned int index = std::get<2>(*attr);
-    for (unsigned int vId = 0; vId < numVertices; ++vId)
-    {
-        const float x1 = inputData[index];
-        const float y1 = inputData[index+1];
-        const float z1 = inputData[index+2];
-
-        float x2 = 0.0f;
-        float y2 = 0.0f;
-        float z2 = 0.0f;
-
-        const unsigned int numVertexBones = _skin->numVertexBones(vId);
-        for (unsigned int j = 0; j < numVertexBones; ++j)
-        {
-            unsigned int    boneId        = 0;
-            float            boneWeight    = 0.0f;
-
-            _skin->vertexBoneData(vId, j, boneId, boneWeight);
-
-            const float*    boneMatrix    = &(boneMatrices[boneId << 4]);
-
-            if (!doDeltaTransform)
-            {
-                x2 += boneWeight * (boneMatrix[0] * x1 + boneMatrix[4] * y1 + boneMatrix[8]  * z1 + boneMatrix[12]);
-                y2 += boneWeight * (boneMatrix[1] * x1 + boneMatrix[5] * y1 + boneMatrix[9]  * z1 + boneMatrix[13]);
-                z2 += boneWeight * (boneMatrix[2] * x1 + boneMatrix[6] * y1 + boneMatrix[10] * z1 + boneMatrix[14]);
-            }
-            else
-            {
-                x2 += boneWeight * (boneMatrix[0] * x1 + boneMatrix[4] * y1 + boneMatrix[8]  * z1);
-                y2 += boneWeight * (boneMatrix[1] * x1 + boneMatrix[5] * y1 + boneMatrix[9]  * z1);
-                z2 += boneWeight * (boneMatrix[2] * x1 + boneMatrix[6] * y1 + boneMatrix[10] * z1);
-            }
-        }
-
-        outputData[index]    = x2;
-        outputData[index+1]    = y2;
-        outputData[index+2]    = z2;
-
-        index += vertexSize;
-    }
-
-    vertexBuffer->upload();
-}
-
-void
-Skinning::targetAddedHandler(component::AbstractComponent::Ptr,
-                             Node::Ptr target)
->>>>>>> 9caaf141
-{
-    // FIXME: in certain circumstances (deserialization from minko studio)
-    // it may be necessary to move the target directly below the skeleton root
-    // for which the skinning matrices have been computed.
-
-    if (_skeletonRoot == nullptr || !_moveTargetBelowRoot)
-        return;
-
-    if (target->parent())
-        target->parent()->removeChild(target);
-
-    _skeletonRoot->addChild(target);
-
-    if (target->hasComponent<Transform>())
-        target->component<Transform>()->matrix()->identity();
+{
+	// FIXME: in certain circumstances (deserialization from minko studio)
+	// it may be necessary to move the target directly below the skeleton root
+	// for which the skinning matrices have been computed.
+
+	if (_skeletonRoot == nullptr || !_moveTargetBelowRoot)
+		return;
+
+	if (target->parent())
+		target->parent()->removeChild(target);
+
+	_skeletonRoot->addChild(target);
+
+	if (target->hasComponent<Transform>())
+		target->component<Transform>()->matrix(math::mat4(1.f));
 
 	if (target->hasComponent<MasterAnimation>())
 	{
@@ -562,10 +405,5 @@
 	auto oldSurface = _targetGeometry.begin()->first->component<Surface>();
 	auto oldGeometry = oldSurface->geometry();
 
-<<<<<<< HEAD
-	if (target->hasComponent<Transform>())
-		target->component<Transform>()->matrix(math::mat4(1.f));
-=======
 	std::dynamic_pointer_cast<Surface>(componentsMap[oldSurface])->geometry(oldGeometry->clone());
->>>>>>> 9caaf141
 }