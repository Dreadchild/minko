/*
Copyright (c) 2014 Aerys

Permission is hereby granted, free of charge, to any person obtaining a copy of this software and
associated documentation files (the "Software"), to deal in the Software without restriction,
including without limitation the rights to use, copy, modify, merge, publish, distribute,
sublicense, and/or sell copies of the Software, and to permit persons to whom the Software is
furnished to do so, subject to the following conditions:

The above copyright notice and this permission notice shall be included in all copies or
substantial portions of the Software.

THE SOFTWARE IS PROVIDED "AS IS", WITHOUT WARRANTY OF ANY KIND, EXPRESS OR IMPLIED, INCLUDING
BUT NOT LIMITED TO THE WARRANTIES OF MERCHANTABILITY, FITNESS FOR A PARTICULAR PURPOSE AND
NONINFRINGEMENT. IN NO EVENT SHALL THE AUTHORS OR COPYRIGHT HOLDERS BE LIABLE FOR ANY CLAIM,
DAMAGES OR OTHER LIABILITY, WHETHER IN AN ACTION OF CONTRACT, TORT OR OTHERWISE, ARISING FROM,
OUT OF OR IN CONNECTION WITH THE SOFTWARE OR THE USE OR OTHER DEALINGS IN THE SOFTWARE.
*/

#include "minko/component/Skinning.hpp"
#include "minko/component/AbstractComponent.hpp"

#include <minko/scene/Node.hpp>
#include <minko/scene/NodeSet.hpp>
#include <minko/data/ArrayProvider.hpp>
#include <minko/geometry/Geometry.hpp>
#include <minko/geometry/Bone.hpp>
#include <minko/geometry/Skin.hpp>
#include <minko/render/AbstractContext.hpp>
#include <minko/math/Matrix4x4.hpp>
#include <minko/component/Surface.hpp>
#include <minko/component/SceneManager.hpp>
#include <minko/component/MasterAnimation.hpp>
#include <minko/component/Animation.hpp>
#include <minko/component/Transform.hpp>

using namespace minko;
using namespace minko::data;
using namespace minko::scene;
using namespace minko::math;
using namespace minko::component;
using namespace minko::geometry;
using namespace minko::render;

<<<<<<< HEAD
/*static*/ const unsigned int    Skinning::MAX_NUM_BONES_PER_VERTEX    = 8;
/*static*/ const std::string    Skinning::PNAME_NUM_BONES            = "numBones";
/*static*/ const std::string    Skinning::PNAME_BONE_MATRICES        = "boneMatrices";
/*static*/ const std::string    Skinning::ATTRNAME_POSITION            = "position";
/*static*/ const std::string    Skinning::ATTRNAME_NORMAL            = "normal";
/*static*/ const std::string    Skinning::ATTRNAME_BONE_IDS_A        = "boneIdsA";
/*static*/ const std::string    Skinning::ATTRNAME_BONE_IDS_B        = "boneIdsB";
/*static*/ const std::string    Skinning::ATTRNAME_BONE_WEIGHTS_A    = "boneWeightsA";
/*static*/ const std::string    Skinning::ATTRNAME_BONE_WEIGHTS_B    = "boneWeightsB";

Skinning::Skinning(const Skin::Ptr                        skin,
                   SkinningMethod                        method,
                   AbstractContext::Ptr                    context,
                   const std::vector<Animation::Ptr>&    animations,
                   Node::Ptr                            skeletonRoot,
                   bool                                    moveTargetBelowRoot,
                   bool                                    isLooping):
    MasterAnimation(animations, isLooping),
    _skin(skin),
    _context(context),
    _method(method),
    _skeletonRoot(skeletonRoot),
    _moveTargetBelowRoot(moveTargetBelowRoot),
    _boneVertexBuffer(nullptr),
    _targetGeometry(),
    _targetInputPositions(),
    _targetInputNormals(),
    _targetAddedSlot(nullptr)
=======
/*static*/ const unsigned int	Skinning::MAX_NUM_BONES_PER_VERTEX	= 8;
/*static*/ const std::string	Skinning::PNAME_NUM_BONES			= "numBones";
/*static*/ const std::string	Skinning::PNAME_BONE_MATRICES		= "boneMatrices";
/*static*/ const std::string	Skinning::ATTRNAME_POSITION			= "position";
/*static*/ const std::string	Skinning::ATTRNAME_NORMAL			= "normal";
/*static*/ const std::string	Skinning::ATTRNAME_BONE_IDS_A		= "boneIdsA";
/*static*/ const std::string	Skinning::ATTRNAME_BONE_IDS_B		= "boneIdsB";
/*static*/ const std::string	Skinning::ATTRNAME_BONE_WEIGHTS_A	= "boneWeightsA";
/*static*/ const std::string	Skinning::ATTRNAME_BONE_WEIGHTS_B	= "boneWeightsB";

Skinning::Skinning(const Skin::Ptr						skin, 
				   SkinningMethod						method,
				   AbstractContext::Ptr					context,				  
				   Node::Ptr							skeletonRoot,
				   bool									moveTargetBelowRoot,
				   bool									isLooping):
	AbstractAnimation(isLooping),
	_skin(skin),
	_context(context),
	_method(method),
	_skeletonRoot(skeletonRoot),
	_moveTargetBelowRoot(moveTargetBelowRoot),
	_boneVertexBuffer(nullptr),
	_targetGeometry(),
	_targetInputPositions(),
	_targetInputNormals(),
	_targetAddedSlot(nullptr)
>>>>>>> c56dc51c
{
}

Skinning::Skinning(const Skinning& skinning, const CloneOption& option) :
	AbstractAnimation(skinning, option),
	_skin(),
	_context(skinning._context),
	_method(skinning._method),
	_skeletonRoot(skinning._skeletonRoot),
	_moveTargetBelowRoot(skinning._moveTargetBelowRoot),
	_boneVertexBuffer(nullptr),
	_targetGeometry(),
	_targetInputPositions(),
	_targetInputNormals(),
	_targetAddedSlot(nullptr)
{	
	_skin = skinning._skin->clone();

	auto targetGeometry = skinning._targetGeometry;	

	for (auto it = targetGeometry.begin(); it != targetGeometry.end(); ++it)
	{
		_targetGeometry[it->first] = it->second->clone();
	}
}

AbstractComponent::Ptr
Skinning::clone(const CloneOption& option)
{
	auto skin = std::shared_ptr<Skinning>(new Skinning(*this, option));

	skin->initialize();	

	return skin;
}

void
Skinning::initialize()
{
<<<<<<< HEAD
    MasterAnimation::initialize();
=======
	AbstractAnimation::initialize();
>>>>>>> c56dc51c

    if (_skin == nullptr)
        throw std::invalid_argument("skin");

    if (_context == nullptr)
        throw std::invalid_argument("context");

    if (_method != SkinningMethod::SOFTWARE && _skin->maxNumVertexBones() > MAX_NUM_BONES_PER_VERTEX)
    {
        std::cerr << "The maximum number of bones per vertex gets too high (" << _skin->maxNumVertexBones()
            << ") to propose hardware skinning (max allowed = " << MAX_NUM_BONES_PER_VERTEX << ")"
            << std::endl;

        _method    = SkinningMethod::SOFTWARE;
    }

    _boneVertexBuffer    = _method == SkinningMethod::SOFTWARE
        ? nullptr
        : createVertexBufferForBones();

    _maxTime = _skin->duration();

    setPlaybackWindow(0, _maxTime)->seek(0);

<<<<<<< HEAD
    // FIXME: in certain circumstances (deserialization from minko studio)
    // it may be necessary to move the target directly below the skeleton root
    // for which the skinning matrices have been computed.
    _targetAddedSlot = targetAdded()->connect(std::bind(
        &Skinning::targetAddedHandler,
        std::static_pointer_cast<Skinning>(shared_from_this()),
        std::placeholders::_1,
        std::placeholders::_2
    ));
=======
	// FIXME: in certain circumstances (deserialization from minko studio)
	// it may be necessary to move the target directly below the skeleton root
	// for which the skinning matrices have been computed.
	_targetAddedSlot = targetAdded()->connect(std::bind(
		&Skinning::targetAddedHandler,
		dynamic_cast<Skinning*>(this),
		std::placeholders::_1,
		std::placeholders::_2
	));
>>>>>>> c56dc51c
}

void
Skinning::addedHandler(Node::Ptr node, Node::Ptr target, Node::Ptr parent)
{
<<<<<<< HEAD
    AbstractAnimation::addedHandler(node, target, parent);

    if (_skin->duration() == 0)
        return; // incorrect animation

    // FIXME
    if (node->components<Surface>().size() > 1)
        std::cerr << "Warning: The skinning component is not intended to work on node with several surfaces. Attempts to apply skinning to first surface." << std::endl;

    if (node->hasComponent<Surface>())
    {
        auto geometry = node->component<Surface>()->geometry();

        if (geometry->hasVertexAttribute(ATTRNAME_POSITION)
            && geometry->vertexBuffer(ATTRNAME_POSITION)->numVertices() == _skin->numVertices()
            && !geometry->hasVertexBuffer(_boneVertexBuffer))
        {
            _targetGeometry[node]            = geometry;
            _targetInputPositions[node]        = geometry->vertexBuffer(ATTRNAME_POSITION)->data();

            if (geometry->hasVertexAttribute(ATTRNAME_NORMAL)
                && geometry->vertexBuffer(ATTRNAME_NORMAL)->numVertices() == _skin->numVertices())
                _targetInputNormals[node]    = geometry->vertexBuffer(ATTRNAME_NORMAL)->data();

            if (_method != SkinningMethod::SOFTWARE)
            {
                geometry->addVertexBuffer(_boneVertexBuffer);

                UniformArrayPtr<float>    uniformArray(new UniformArray<float>(0, nullptr));
                geometry->data()->set<UniformArrayPtr<float>>(PNAME_BONE_MATRICES,    uniformArray);
                geometry->data()->set<int>                     (PNAME_NUM_BONES,        0);
            }
        }
    }
=======
	AbstractAnimation::addedHandler(node, target, parent);

	if (_skin->duration() == 0)
		return; // incorrect animation

	// FIXME
	if (node->components<Surface>().size() > 1)
		std::cerr << "Warning: The skinning component is not intended to work on node with several surfaces. Attempts to apply skinning to first surface." << std::endl;

	if (node->hasComponent<Surface>())
	{
		auto geometry = node->component<Surface>()->geometry();

		if (geometry->hasVertexAttribute(ATTRNAME_POSITION) 
			&& geometry->vertexBuffer(ATTRNAME_POSITION)->numVertices() == _skin->numVertices()
			&& !geometry->hasVertexBuffer(_boneVertexBuffer))
		{
			_targetGeometry[node]			= geometry;
			_targetInputPositions[node]		= geometry->vertexBuffer(ATTRNAME_POSITION)->data();			

			if (geometry->hasVertexAttribute(ATTRNAME_NORMAL)
				&& geometry->vertexBuffer(ATTRNAME_NORMAL)->numVertices() == _skin->numVertices())
				_targetInputNormals[node]	= geometry->vertexBuffer(ATTRNAME_NORMAL)->data();

			if (_method != SkinningMethod::SOFTWARE)
			{
				geometry->addVertexBuffer(_boneVertexBuffer);
			
				UniformArrayPtr<float> uniformArray(new UniformArray<float>(0, nullptr));
				geometry->data()->set<UniformArrayPtr<float>>(PNAME_BONE_MATRICES, uniformArray);
				geometry->data()->set<int>(PNAME_NUM_BONES, _skin->numBones());
			}
		}
	}
>>>>>>> c56dc51c
}

void
Skinning::removedHandler(Node::Ptr node, Node::Ptr target, Node::Ptr parent)
{
    AbstractAnimation::removedHandler(node, target, parent);

    if (_targetGeometry.count(target) > 0)
    {
        auto geometry    = _targetGeometry[target];

        if (_method != SkinningMethod::SOFTWARE)
        {
            geometry->removeVertexBuffer(_boneVertexBuffer);
            geometry->data()->unset(PNAME_BONE_MATRICES);
            geometry->data()->unset(PNAME_NUM_BONES);
        }

        _targetGeometry.erase(target);
    }
    if (_targetInputPositions.count(target) > 0)
        _targetInputPositions.erase(target);
    if (_targetInputNormals.count(target) > 0)
        _targetInputNormals.erase(target);
}

VertexBuffer::Ptr
Skinning::createVertexBufferForBones() const
{
    static const unsigned int vertexSize = 16;  // [bId0 bId1 bId2 bId3] [bId4 bId5 bId6 bId7] [bWgt0 bWgt1 bWgt2 bWgt3] [bWgt4 bWgt5 bWgt6 bWgt7]

    assert(_skin->maxNumVertexBones() <= MAX_NUM_BONES_PER_VERTEX);

    const unsigned int    numVertices    = _skin->numVertices();
    std::vector<float>    vertexData    (numVertices * vertexSize, 0.0f);

    unsigned int index    = 0;
    for (unsigned int vId = 0; vId < numVertices; ++vId)
    {
        const unsigned int numVertexBones = _skin->numVertexBones(vId);

        unsigned int j = 0;
        while(j < numVertexBones && j < (vertexSize >> 2))
        {
            vertexData[index + j] = (float)_skin->vertexBoneId(vId, j);
            ++j;
        }
        index += (vertexSize >> 1);

        j = 0;
        while(j < numVertexBones && j < (vertexSize >> 2))
        {
            vertexData[index + j] = (float)_skin->vertexBoneWeight(vId, j);
            ++j;
        }
        index += (vertexSize >> 1);
    }

#ifdef DEBUG_SKINNING
    assert(index == vertexData.size());
#endif // DEBUG_SKINNING

    auto vertexBuffer    = VertexBuffer::create(_context, vertexData);

    vertexBuffer->addAttribute(ATTRNAME_BONE_IDS_A,        4, 0);
    vertexBuffer->addAttribute(ATTRNAME_BONE_IDS_B,        4, 4);
    vertexBuffer->addAttribute(ATTRNAME_BONE_WEIGHTS_A,    4, 8);
    vertexBuffer->addAttribute(ATTRNAME_BONE_WEIGHTS_B,    4, 12);

    return vertexBuffer;
}

void
Skinning::update()
{
<<<<<<< HEAD
    MasterAnimation::update();

    const uint frameId = _skin->getFrameId(_currentTime);
=======
	const uint frameId = _skin->getFrameId(_currentTime);
>>>>>>> c56dc51c

    for (auto& target : targets())
        updateFrame(frameId, target);
}

void
Skinning::updateFrame(unsigned int    frameId,
                      Node::Ptr        target)
{
    if (_targetGeometry.count(target) == 0)
        return;

    assert(frameId < _skin->numFrames());

    auto&                        geometry        = _targetGeometry[target];
    const std::vector<float>&    boneMatrices    = _skin->matrices(frameId);

    if (_method == SkinningMethod::HARDWARE)
    {
        if (!geometry->data()->hasProperty(PNAME_NUM_BONES) ||
            geometry->data()->get<int>(PNAME_NUM_BONES) != _skin->numBones())
            geometry->data()->set<int>(PNAME_NUM_BONES, _skin->numBones());

        const auto& uniformArray    = geometry->data()->get<UniformArrayPtr<float>>    (PNAME_BONE_MATRICES);
        uniformArray->first            = _skin->numBones();
        uniformArray->second        = &(boneMatrices[0]);
    }
    else
        performSoftwareSkinning(target, boneMatrices);
}

void
Skinning::performSoftwareSkinning(Node::Ptr                    target,
                                 const std::vector<float>&    boneMatrices)
{
#ifdef DEBUG_SKINNING
    assert(target && _targetGeometry.count(target) > 0 && _targetInputPositions.count(target) > 0);
#endif //DEBUG_SKINNING

    auto geometry    = _targetGeometry[target];

    // transform positions
    auto                        xyzBuffer    = geometry->vertexBuffer(ATTRNAME_POSITION);
    VertexBuffer::AttributePtr    xyzAttr        = nullptr;
    for (auto& attr : xyzBuffer->attributes())
        if (std::get<0>(*attr) == ATTRNAME_POSITION)
            xyzAttr = attr;

    performSoftwareSkinning(xyzAttr, xyzBuffer, _targetInputPositions[target], boneMatrices, false);

    // transform normals
    if (geometry->hasVertexAttribute(ATTRNAME_NORMAL) && _targetInputNormals.count(target) > 0)
    {
        auto                        normalBuffer    = geometry->vertexBuffer(ATTRNAME_NORMAL);
        VertexBuffer::AttributePtr    normalAttr        = nullptr;
        for (auto& attr : normalBuffer->attributes())
            if (std::get<0>(*attr) == ATTRNAME_NORMAL)
                normalAttr = attr;

        performSoftwareSkinning(normalAttr, normalBuffer, _targetInputNormals[target], boneMatrices, true);
    }
}

void
Skinning::performSoftwareSkinning(VertexBuffer::AttributePtr        attr,
                                 VertexBuffer::Ptr                    vertexBuffer,
                                 const std::vector<float>&            inputData,
                                 const std::vector<float>&            boneMatrices,
                                 bool                                doDeltaTransform)
{
#ifdef DEBUG_SKINNING
    assert(vertexBuffer && vertexBuffer->data().size() == inputData.size());
    assert(attr && std::get<1>(*attr) == 3);
    assert(boneMatrices.size() == (_skin->numBones() << 4));
#endif // DEBUG_SKINNING

    const unsigned int    vertexSize        = vertexBuffer->vertexSize();
    std::vector<float>&    outputData        = vertexBuffer->data();
    const unsigned int    numVertices        = outputData.size() / vertexSize;

#ifdef DEBUG_SKINNING
    assert(numVertices == _skin->numVertices());
#endif // DEBUG_SKINNING

    unsigned int index = std::get<2>(*attr);
    for (unsigned int vId = 0; vId < numVertices; ++vId)
    {
        const float x1 = inputData[index];
        const float y1 = inputData[index+1];
        const float z1 = inputData[index+2];

        float x2 = 0.0f;
        float y2 = 0.0f;
        float z2 = 0.0f;

        const unsigned int numVertexBones = _skin->numVertexBones(vId);
        for (unsigned int j = 0; j < numVertexBones; ++j)
        {
            unsigned int    boneId        = 0;
            float            boneWeight    = 0.0f;

            _skin->vertexBoneData(vId, j, boneId, boneWeight);

            const float*    boneMatrix    = &(boneMatrices[boneId << 4]);

            if (!doDeltaTransform)
            {
                x2 += boneWeight * (boneMatrix[0] * x1 + boneMatrix[4] * y1 + boneMatrix[8]  * z1 + boneMatrix[12]);
                y2 += boneWeight * (boneMatrix[1] * x1 + boneMatrix[5] * y1 + boneMatrix[9]  * z1 + boneMatrix[13]);
                z2 += boneWeight * (boneMatrix[2] * x1 + boneMatrix[6] * y1 + boneMatrix[10] * z1 + boneMatrix[14]);
            }
            else
            {
                x2 += boneWeight * (boneMatrix[0] * x1 + boneMatrix[4] * y1 + boneMatrix[8]  * z1);
                y2 += boneWeight * (boneMatrix[1] * x1 + boneMatrix[5] * y1 + boneMatrix[9]  * z1);
                z2 += boneWeight * (boneMatrix[2] * x1 + boneMatrix[6] * y1 + boneMatrix[10] * z1);
            }
        }

        outputData[index]    = x2;
        outputData[index+1]    = y2;
        outputData[index+2]    = z2;

        index += vertexSize;
    }

    vertexBuffer->upload();
}

void
Skinning::targetAddedHandler(component::AbstractComponent::Ptr,
                             Node::Ptr target)
{
    // FIXME: in certain circumstances (deserialization from minko studio)
    // it may be necessary to move the target directly below the skeleton root
    // for which the skinning matrices have been computed.

    if (_skeletonRoot == nullptr || !_moveTargetBelowRoot)
        return;

    if (target->parent())
        target->parent()->removeChild(target);

    _skeletonRoot->addChild(target);

<<<<<<< HEAD
    if (target->hasComponent<Transform>())
        target->component<Transform>()->matrix()->identity();
=======
	if (target->hasComponent<Transform>())
		target->component<Transform>()->matrix()->identity();

	if (target->hasComponent<MasterAnimation>())
	{
		auto masterAnimation = target->component<MasterAnimation>();
		masterAnimation->initAnimations();
	}
}

void
Skinning::rebindDependencies(std::map<AbstractComponent::Ptr, AbstractComponent::Ptr>& componentsMap, std::map<NodePtr, NodePtr>& nodeMap, CloneOption option)
{
	_skeletonRoot = nodeMap[_skeletonRoot];

	auto oldSurface = _targetGeometry.begin()->first->component<Surface>();
	auto oldGeometry = oldSurface->geometry();

	std::dynamic_pointer_cast<Surface>(componentsMap[oldSurface])->geometry(oldGeometry->clone());
>>>>>>> c56dc51c
}<|MERGE_RESOLUTION|>--- conflicted
+++ resolved
@@ -42,7 +42,6 @@
 using namespace minko::geometry;
 using namespace minko::render;
 
-<<<<<<< HEAD
 /*static*/ const unsigned int    Skinning::MAX_NUM_BONES_PER_VERTEX    = 8;
 /*static*/ const std::string    Skinning::PNAME_NUM_BONES            = "numBones";
 /*static*/ const std::string    Skinning::PNAME_BONE_MATRICES        = "boneMatrices";
@@ -56,11 +55,10 @@
 Skinning::Skinning(const Skin::Ptr                        skin,
                    SkinningMethod                        method,
                    AbstractContext::Ptr                    context,
-                   const std::vector<Animation::Ptr>&    animations,
                    Node::Ptr                            skeletonRoot,
                    bool                                    moveTargetBelowRoot,
                    bool                                    isLooping):
-    MasterAnimation(animations, isLooping),
+	AbstractAnimation(isLooping),
     _skin(skin),
     _context(context),
     _method(method),
@@ -71,35 +69,6 @@
     _targetInputPositions(),
     _targetInputNormals(),
     _targetAddedSlot(nullptr)
-=======
-/*static*/ const unsigned int	Skinning::MAX_NUM_BONES_PER_VERTEX	= 8;
-/*static*/ const std::string	Skinning::PNAME_NUM_BONES			= "numBones";
-/*static*/ const std::string	Skinning::PNAME_BONE_MATRICES		= "boneMatrices";
-/*static*/ const std::string	Skinning::ATTRNAME_POSITION			= "position";
-/*static*/ const std::string	Skinning::ATTRNAME_NORMAL			= "normal";
-/*static*/ const std::string	Skinning::ATTRNAME_BONE_IDS_A		= "boneIdsA";
-/*static*/ const std::string	Skinning::ATTRNAME_BONE_IDS_B		= "boneIdsB";
-/*static*/ const std::string	Skinning::ATTRNAME_BONE_WEIGHTS_A	= "boneWeightsA";
-/*static*/ const std::string	Skinning::ATTRNAME_BONE_WEIGHTS_B	= "boneWeightsB";
-
-Skinning::Skinning(const Skin::Ptr						skin, 
-				   SkinningMethod						method,
-				   AbstractContext::Ptr					context,				  
-				   Node::Ptr							skeletonRoot,
-				   bool									moveTargetBelowRoot,
-				   bool									isLooping):
-	AbstractAnimation(isLooping),
-	_skin(skin),
-	_context(context),
-	_method(method),
-	_skeletonRoot(skeletonRoot),
-	_moveTargetBelowRoot(moveTargetBelowRoot),
-	_boneVertexBuffer(nullptr),
-	_targetGeometry(),
-	_targetInputPositions(),
-	_targetInputNormals(),
-	_targetAddedSlot(nullptr)
->>>>>>> c56dc51c
 {
 }
 
@@ -139,11 +108,7 @@
 void
 Skinning::initialize()
 {
-<<<<<<< HEAD
-    MasterAnimation::initialize();
-=======
 	AbstractAnimation::initialize();
->>>>>>> c56dc51c
 
     if (_skin == nullptr)
         throw std::invalid_argument("skin");
@@ -168,33 +133,20 @@
 
     setPlaybackWindow(0, _maxTime)->seek(0);
 
-<<<<<<< HEAD
     // FIXME: in certain circumstances (deserialization from minko studio)
     // it may be necessary to move the target directly below the skeleton root
     // for which the skinning matrices have been computed.
     _targetAddedSlot = targetAdded()->connect(std::bind(
         &Skinning::targetAddedHandler,
-        std::static_pointer_cast<Skinning>(shared_from_this()),
+		dynamic_cast<Skinning*>(this),
         std::placeholders::_1,
         std::placeholders::_2
     ));
-=======
-	// FIXME: in certain circumstances (deserialization from minko studio)
-	// it may be necessary to move the target directly below the skeleton root
-	// for which the skinning matrices have been computed.
-	_targetAddedSlot = targetAdded()->connect(std::bind(
-		&Skinning::targetAddedHandler,
-		dynamic_cast<Skinning*>(this),
-		std::placeholders::_1,
-		std::placeholders::_2
-	));
->>>>>>> c56dc51c
 }
 
 void
 Skinning::addedHandler(Node::Ptr node, Node::Ptr target, Node::Ptr parent)
 {
-<<<<<<< HEAD
     AbstractAnimation::addedHandler(node, target, parent);
 
     if (_skin->duration() == 0)
@@ -225,46 +177,10 @@
 
                 UniformArrayPtr<float>    uniformArray(new UniformArray<float>(0, nullptr));
                 geometry->data()->set<UniformArrayPtr<float>>(PNAME_BONE_MATRICES,    uniformArray);
-                geometry->data()->set<int>                     (PNAME_NUM_BONES,        0);
+				geometry->data()->set<int>(PNAME_NUM_BONES, _skin->numBones());
             }
         }
     }
-=======
-	AbstractAnimation::addedHandler(node, target, parent);
-
-	if (_skin->duration() == 0)
-		return; // incorrect animation
-
-	// FIXME
-	if (node->components<Surface>().size() > 1)
-		std::cerr << "Warning: The skinning component is not intended to work on node with several surfaces. Attempts to apply skinning to first surface." << std::endl;
-
-	if (node->hasComponent<Surface>())
-	{
-		auto geometry = node->component<Surface>()->geometry();
-
-		if (geometry->hasVertexAttribute(ATTRNAME_POSITION) 
-			&& geometry->vertexBuffer(ATTRNAME_POSITION)->numVertices() == _skin->numVertices()
-			&& !geometry->hasVertexBuffer(_boneVertexBuffer))
-		{
-			_targetGeometry[node]			= geometry;
-			_targetInputPositions[node]		= geometry->vertexBuffer(ATTRNAME_POSITION)->data();			
-
-			if (geometry->hasVertexAttribute(ATTRNAME_NORMAL)
-				&& geometry->vertexBuffer(ATTRNAME_NORMAL)->numVertices() == _skin->numVertices())
-				_targetInputNormals[node]	= geometry->vertexBuffer(ATTRNAME_NORMAL)->data();
-
-			if (_method != SkinningMethod::SOFTWARE)
-			{
-				geometry->addVertexBuffer(_boneVertexBuffer);
-			
-				UniformArrayPtr<float> uniformArray(new UniformArray<float>(0, nullptr));
-				geometry->data()->set<UniformArrayPtr<float>>(PNAME_BONE_MATRICES, uniformArray);
-				geometry->data()->set<int>(PNAME_NUM_BONES, _skin->numBones());
-			}
-		}
-	}
->>>>>>> c56dc51c
 }
 
 void
@@ -340,13 +256,7 @@
 void
 Skinning::update()
 {
-<<<<<<< HEAD
-    MasterAnimation::update();
-
     const uint frameId = _skin->getFrameId(_currentTime);
-=======
-	const uint frameId = _skin->getFrameId(_currentTime);
->>>>>>> c56dc51c
 
     for (auto& target : targets())
         updateFrame(frameId, target);
@@ -492,12 +402,8 @@
 
     _skeletonRoot->addChild(target);
 
-<<<<<<< HEAD
     if (target->hasComponent<Transform>())
         target->component<Transform>()->matrix()->identity();
-=======
-	if (target->hasComponent<Transform>())
-		target->component<Transform>()->matrix()->identity();
 
 	if (target->hasComponent<MasterAnimation>())
 	{
@@ -515,5 +421,4 @@
 	auto oldGeometry = oldSurface->geometry();
 
 	std::dynamic_pointer_cast<Surface>(componentsMap[oldSurface])->geometry(oldGeometry->clone());
->>>>>>> c56dc51c
 }