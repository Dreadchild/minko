--- conflicted
+++ resolved
@@ -23,14 +23,10 @@
 using namespace minko::component;
 
 AmbientLight::AmbientLight(float ambient) :
-<<<<<<< HEAD
 	AbstractLight("ambientLight"),
 	_ambient(ambient)
-=======
-    AbstractLight("ambientLights"),
-    _ambient(ambient)
 {
-    data()->set("ambient", ambient);
+	data()->set("ambient", ambient);
 }
 
 AmbientLight::AmbientLight(const AmbientLight& ambientLight, const CloneOption& option) :
@@ -42,7 +38,6 @@
 
 AbstractComponent::Ptr
 AmbientLight::clone(const CloneOption& option)
->>>>>>> 9caaf141
 {
 	auto al = std::shared_ptr<AmbientLight>(new AmbientLight(*this, option));
 
