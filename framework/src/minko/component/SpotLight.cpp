/*
Copyright (c) 2014 Aerys

Permission is hereby granted, free of charge, to any person obtaining a copy of this software and
associated documentation files (the "Software"), to deal in the Software without restriction,
including without limitation the rights to use, copy, modify, merge, publish, distribute,
sublicense, and/or sell copies of the Software, and to permit persons to whom the Software is
furnished to do so, subject to the following conditions:

The above copyright notice and this permission notice shall be included in all copies or
substantial portions of the Software.

THE SOFTWARE IS PROVIDED "AS IS", WITHOUT WARRANTY OF ANY KIND, EXPRESS OR IMPLIED, INCLUDING
BUT NOT LIMITED TO THE WARRANTIES OF MERCHANTABILITY, FITNESS FOR A PARTICULAR PURPOSE AND
NONINFRINGEMENT. IN NO EVENT SHALL THE AUTHORS OR COPYRIGHT HOLDERS BE LIABLE FOR ANY CLAIM,
DAMAGES OR OTHER LIABILITY, WHETHER IN AN ACTION OF CONTRACT, TORT OR OTHERWISE, ARISING FROM,
OUT OF OR IN CONNECTION WITH THE SOFTWARE OR THE USE OR OTHER DEALINGS IN THE SOFTWARE.
*/

#include "minko/component/SpotLight.hpp"

using namespace minko;
using namespace minko::component;

SpotLight::SpotLight(float diffuse,
<<<<<<< HEAD
					 float specular,
                     float innerAngleRadians,
                     float outerAngleRadians,
                     float attenuationConstant,
                     float attenuationLinear,
                     float attenuationQuadratic) :
	AbstractDiscreteLight("spotLight", diffuse, specular)
{
    updateModelToWorldMatrix(math::mat4(1.f));
    attenuationCoefficients(math::vec3(attenuationConstant, attenuationLinear, attenuationQuadratic));
	innerConeAngle(innerAngleRadians);
	outerConeAngle(outerAngleRadians);
}

void
SpotLight::updateModelToWorldMatrix(const math::mat4& modelToWorld)
{
	data()
		->set("position",	(modelToWorld * math::vec4(0.f, 0.f, 0.f, 1.f)).xyz())
		->set("direction",	math::normalize(math::mat3(modelToWorld) * math::vec3(0.f, 0.f, -1.f)));	
=======
                     float specular,
                     float attenuationConstant,
                     float attenuationLinear,
                     float attenuationQuadratic) :
    AbstractDiscreteLight("spotLights", diffuse, specular),
    _attenuationCoeffs(Vector3::create(attenuationConstant, attenuationLinear, attenuationQuadratic)),
    _worldPosition(Vector3::create(0.0f, 0.0f, 0.0f)),
    _worldDirection(Vector3::create()->copyFrom(Vector3::forward()))
{

    data()->set("attenuationCoeffs",    _attenuationCoeffs);
    data()->set("position",                _worldPosition);
    data()->set("direction",            _worldDirection);
}

SpotLight::SpotLight(const SpotLight& spotlight, const CloneOption& option) :
	AbstractDiscreteLight("spotLights", spotlight.diffuse(), spotlight.specular()),
	_attenuationCoeffs(Vector3::create(spotlight._attenuationCoeffs->x(), spotlight._attenuationCoeffs->y(), spotlight._attenuationCoeffs->z())),
	_worldPosition(Vector3::create(spotlight.data()->get<Vector3::Ptr>("position"))),
	_worldDirection(Vector3::create(spotlight.data()->get<Vector3::Ptr>("direction"))),
	_cosInnerConeAngle(spotlight.cosInnerConeAngle()),
	_cosOuterConeAngle(spotlight.cosOuterConeAngle())
{

	data()->set("attenuationCoeffs", _attenuationCoeffs);
	data()->set("position", _worldPosition);
	data()->set("direction", _worldDirection);

	data()->set<float>("cosInnerConeAngle", _cosInnerConeAngle);
	data()->set<float>("cosOuterConeAngle", _cosOuterConeAngle);

}

AbstractComponent::Ptr
SpotLight::clone(const CloneOption& option)
{
	auto light = std::shared_ptr<SpotLight>(new SpotLight(*this, option));

	light->AbstractDiscreteLight::initialize();

	return light;
}

void
SpotLight::initialize(float innerAngleRadians,
                      float outerAngleRadians)
{
    AbstractDiscreteLight::initialize();

    innerConeAngle(innerAngleRadians);
    outerConeAngle(std::max(outerAngleRadians, innerAngleRadians));
>>>>>>> 9caaf141
}

float
SpotLight::innerConeAngle() const
{
<<<<<<< HEAD
    return acos(data()->get<float>("cosInnerConeAngle"));
=======
    modelToWorld->copyTranslation(_worldPosition);
    modelToWorld->deltaTransform(Vector3::forward(), _worldDirection);
>>>>>>> 9caaf141
}

SpotLight&
SpotLight::innerConeAngle(float radians)
{
<<<<<<< HEAD
	data()->set<float>(
		"cosInnerConeAngle",
		cosf(std::max(0.0f, std::min(0.5f * math::pi<float>(), radians)))
	);

	return *this;
=======
    _cosInnerConeAngle = cosf(std::max(0.0f, std::min(0.5f * float(M_PI), radians)));
    data()->set<float>("cosInnerConeAngle", _cosInnerConeAngle);

    return std::static_pointer_cast<SpotLight>(shared_from_this());
>>>>>>> 9caaf141
}

float
SpotLight::outerConeAngle() const
{
    return acos(data()->get<float>("cosOuterConeAngle"));
}

SpotLight&
SpotLight::outerConeAngle(float radians)
{
<<<<<<< HEAD
	data()->set<float>(
		"cosOuterConeAngle",
        cosf(std::max(0.0f, std::min(0.5f * math::pi<float>(), radians)))
	);

	return *this;
=======
    _cosOuterConeAngle = cosf(std::max(0.0f, std::min(0.5f * float(M_PI), radians)));
    data()->set<float>("cosOuterConeAngle", _cosOuterConeAngle);

    return std::static_pointer_cast<SpotLight>(shared_from_this());
>>>>>>> 9caaf141
}

const math::vec3&
SpotLight::attenuationCoefficients() const
{
<<<<<<< HEAD
	return data()->get<math::vec3>("attenuationCoefficients");
=======
    return data()->get<math::Vector3::Ptr>("attenuationCoeffs");
>>>>>>> 9caaf141
}

SpotLight&
SpotLight::attenuationCoefficients(float constant, float linear, float quadratic) 
{
<<<<<<< HEAD
	return attenuationCoefficients(math::vec3(constant, linear, quadratic));
=======
    return attenuationCoefficients(Vector3::create(constant, linear, quadratic));
>>>>>>> 9caaf141
}

SpotLight&
SpotLight::attenuationCoefficients(const math::vec3& value)
{
<<<<<<< HEAD
	data()->set("attenuationCoeffs", value);

	return *this;
=======
    _attenuationCoeffs->copyFrom(value);
    data()->set<Vector3::Ptr>("attenuationCoeffs", _attenuationCoeffs);

    return std::static_pointer_cast<SpotLight>(shared_from_this());
>>>>>>> 9caaf141
}

bool
SpotLight::attenuationEnabled() const
{
<<<<<<< HEAD
	auto& coef = attenuationCoefficients();

	return !(coef.x < 0.0f || coef.y < 0.0f || coef.z < 0.0f);
=======
    return !( _attenuationCoeffs->x() < 0.0f || _attenuationCoeffs->y() < 0.0f || _attenuationCoeffs->z() < 0.0f);
>>>>>>> 9caaf141
}<|MERGE_RESOLUTION|>--- conflicted
+++ resolved
@@ -23,7 +23,6 @@
 using namespace minko::component;
 
 SpotLight::SpotLight(float diffuse,
-<<<<<<< HEAD
 					 float specular,
                      float innerAngleRadians,
                      float outerAngleRadians,
@@ -36,28 +35,6 @@
     attenuationCoefficients(math::vec3(attenuationConstant, attenuationLinear, attenuationQuadratic));
 	innerConeAngle(innerAngleRadians);
 	outerConeAngle(outerAngleRadians);
-}
-
-void
-SpotLight::updateModelToWorldMatrix(const math::mat4& modelToWorld)
-{
-	data()
-		->set("position",	(modelToWorld * math::vec4(0.f, 0.f, 0.f, 1.f)).xyz())
-		->set("direction",	math::normalize(math::mat3(modelToWorld) * math::vec3(0.f, 0.f, -1.f)));	
-=======
-                     float specular,
-                     float attenuationConstant,
-                     float attenuationLinear,
-                     float attenuationQuadratic) :
-    AbstractDiscreteLight("spotLights", diffuse, specular),
-    _attenuationCoeffs(Vector3::create(attenuationConstant, attenuationLinear, attenuationQuadratic)),
-    _worldPosition(Vector3::create(0.0f, 0.0f, 0.0f)),
-    _worldDirection(Vector3::create()->copyFrom(Vector3::forward()))
-{
-
-    data()->set("attenuationCoeffs",    _attenuationCoeffs);
-    data()->set("position",                _worldPosition);
-    data()->set("direction",            _worldDirection);
 }
 
 SpotLight::SpotLight(const SpotLight& spotlight, const CloneOption& option) :
@@ -89,43 +66,28 @@
 }
 
 void
-SpotLight::initialize(float innerAngleRadians,
-                      float outerAngleRadians)
+SpotLight::updateModelToWorldMatrix(const math::mat4& modelToWorld)
 {
-    AbstractDiscreteLight::initialize();
-
-    innerConeAngle(innerAngleRadians);
-    outerConeAngle(std::max(outerAngleRadians, innerAngleRadians));
->>>>>>> 9caaf141
+	data()
+		->set("position",	(modelToWorld * math::vec4(0.f, 0.f, 0.f, 1.f)).xyz())
+		->set("direction",	math::normalize(math::mat3(modelToWorld) * math::vec3(0.f, 0.f, -1.f)));	
 }
 
 float
 SpotLight::innerConeAngle() const
 {
-<<<<<<< HEAD
     return acos(data()->get<float>("cosInnerConeAngle"));
-=======
-    modelToWorld->copyTranslation(_worldPosition);
-    modelToWorld->deltaTransform(Vector3::forward(), _worldDirection);
->>>>>>> 9caaf141
 }
 
 SpotLight&
 SpotLight::innerConeAngle(float radians)
 {
-<<<<<<< HEAD
 	data()->set<float>(
 		"cosInnerConeAngle",
 		cosf(std::max(0.0f, std::min(0.5f * math::pi<float>(), radians)))
 	);
 
 	return *this;
-=======
-    _cosInnerConeAngle = cosf(std::max(0.0f, std::min(0.5f * float(M_PI), radians)));
-    data()->set<float>("cosInnerConeAngle", _cosInnerConeAngle);
-
-    return std::static_pointer_cast<SpotLight>(shared_from_this());
->>>>>>> 9caaf141
 }
 
 float
@@ -137,64 +99,38 @@
 SpotLight&
 SpotLight::outerConeAngle(float radians)
 {
-<<<<<<< HEAD
 	data()->set<float>(
 		"cosOuterConeAngle",
         cosf(std::max(0.0f, std::min(0.5f * math::pi<float>(), radians)))
 	);
 
 	return *this;
-=======
-    _cosOuterConeAngle = cosf(std::max(0.0f, std::min(0.5f * float(M_PI), radians)));
-    data()->set<float>("cosOuterConeAngle", _cosOuterConeAngle);
-
-    return std::static_pointer_cast<SpotLight>(shared_from_this());
->>>>>>> 9caaf141
 }
 
 const math::vec3&
 SpotLight::attenuationCoefficients() const
 {
-<<<<<<< HEAD
 	return data()->get<math::vec3>("attenuationCoefficients");
-=======
-    return data()->get<math::Vector3::Ptr>("attenuationCoeffs");
->>>>>>> 9caaf141
 }
 
 SpotLight&
 SpotLight::attenuationCoefficients(float constant, float linear, float quadratic) 
 {
-<<<<<<< HEAD
 	return attenuationCoefficients(math::vec3(constant, linear, quadratic));
-=======
-    return attenuationCoefficients(Vector3::create(constant, linear, quadratic));
->>>>>>> 9caaf141
 }
 
 SpotLight&
 SpotLight::attenuationCoefficients(const math::vec3& value)
 {
-<<<<<<< HEAD
 	data()->set("attenuationCoeffs", value);
 
 	return *this;
-=======
-    _attenuationCoeffs->copyFrom(value);
-    data()->set<Vector3::Ptr>("attenuationCoeffs", _attenuationCoeffs);
-
-    return std::static_pointer_cast<SpotLight>(shared_from_this());
->>>>>>> 9caaf141
 }
 
 bool
 SpotLight::attenuationEnabled() const
 {
-<<<<<<< HEAD
 	auto& coef = attenuationCoefficients();
 
 	return !(coef.x < 0.0f || coef.y < 0.0f || coef.z < 0.0f);
-=======
-    return !( _attenuationCoeffs->x() < 0.0f || _attenuationCoeffs->y() < 0.0f || _attenuationCoeffs->z() < 0.0f);
->>>>>>> 9caaf141
 }