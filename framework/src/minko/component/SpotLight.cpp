--- conflicted
+++ resolved
@@ -42,9 +42,6 @@
     data()->set("direction",            _worldDirection);
 }
 
-<<<<<<< HEAD
-void
-=======
 SpotLight::SpotLight(const SpotLight& spotlight, const CloneOption& option) :
 	AbstractDiscreteLight("spotLights", spotlight.diffuse(), spotlight.specular()),
 	_attenuationCoeffs(Vector3::create(spotlight._attenuationCoeffs->x(), spotlight._attenuationCoeffs->y(), spotlight._attenuationCoeffs->z())),
@@ -73,8 +70,7 @@
 	return light;
 }
 
-void 
->>>>>>> c56dc51c
+void
 SpotLight::initialize(float innerAngleRadians,
                       float outerAngleRadians)
 {
