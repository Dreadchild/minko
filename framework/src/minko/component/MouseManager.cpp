/*
Copyright (c) 2014 Aerys

Permission is hereby granted, free of charge, to any person obtaining a copy of this software and
associated documentation files (the "Software"), to deal in the Software without restriction,
including without limitation the rights to use, copy, modify, merge, publish, distribute,
sublicense, and/or sell copies of the Software, and to permit persons to whom the Software is
furnished to do so, subject to the following conditions:

The above copyright notice and this permission notice shall be included in all copies or
substantial portions of the Software.

THE SOFTWARE IS PROVIDED "AS IS", WITHOUT WARRANTY OF ANY KIND, EXPRESS OR IMPLIED, INCLUDING
BUT NOT LIMITED TO THE WARRANTIES OF MERCHANTABILITY, FITNESS FOR A PARTICULAR PURPOSE AND
NONINFRINGEMENT. IN NO EVENT SHALL THE AUTHORS OR COPYRIGHT HOLDERS BE LIABLE FOR ANY CLAIM,
DAMAGES OR OTHER LIABILITY, WHETHER IN AN ACTION OF CONTRACT, TORT OR OTHERWISE, ARISING FROM,
OUT OF OR IN CONNECTION WITH THE SOFTWARE OR THE USE OR OTHER DEALINGS IN THE SOFTWARE.
*/

#include "minko/component/MouseManager.hpp"

#include "minko/scene/Node.hpp"
#include "minko/scene/NodeSet.hpp"
#include "minko/component/BoundingBox.hpp"
#include "minko/math/AbstractShape.hpp"
#include "minko/math/Box.hpp"
#include "minko/math/Ray.hpp"
#include "minko/component/MousePicking.hpp"
#include "minko/component/Surface.hpp"
#include "minko/geometry/Geometry.hpp"
#include "minko/component/Transform.hpp"

using namespace minko;
using namespace minko::component;

<<<<<<< HEAD
MouseManager::MouseManager(std::shared_ptr<input::Mouse> mouse) :
    _mouse(mouse),
	_ray(math::Ray::create()),
	_previousRayOrigin(0.f),
	_lastItemUnderCursor(nullptr)
=======
MouseManager::MouseManager() :
    _ray(math::Ray::create()),
    _previousRayOrigin(math::Vector3::create()),
    _lastItemUnderCursor(nullptr)
>>>>>>> 9caaf141
{

}

void
MouseManager::targetAdded(scene::Node::Ptr target)
{
<<<<<<< HEAD
    if (!_mouse)
        return;

    _mouseMoveSlot = _mouse->move()->connect([&](MousePtr m, int dx, int dy)
    {
        // FIXME: should unproject from properties stored in data()
        auto cam = target->component<PerspectiveCamera>();

        if (cam)
            pick(_ray = cam->unproject(m->normalizedX(), m->normalizedY()));
    });
    _mouseLeftButtonDownSlot = _mouse->leftButtonDown()->connect([&](MousePtr m)
    {
        // FIXME
    });
}

void
MouseManager::targetRemoved(scene::Node::Ptr target)
{
    _mouseMoveSlot = nullptr;
    _mouseLeftButtonDownSlot = nullptr;
=======
    if (_mouse)
    {
        _targetAddedSlot = targetAdded()->connect([&](AbstractComponent::Ptr cmp, scene::Node::Ptr target)
        {
            _mouseMoveSlot = _mouse->move()->connect([&](MousePtr m, int dx, int dy)
            {
                // FIXME: should unproject from properties stored in data()
                auto cam = targets()[0]->component<PerspectiveCamera>();

                if (cam)
                    pick(cam->unproject(m->normalizedX(), m->normalizedY(), _ray));
            });
            _mouseLeftButtonDownSlot = _mouse->leftButtonDown()->connect([&](MousePtr m)
            {
                // FIXME
            });

        });

        _targetRemovedSlot = targetRemoved()->connect([&](AbstractComponent::Ptr cmp, scene::Node::Ptr node)
        {
            _mouseMoveSlot = nullptr;
            _mouseLeftButtonDownSlot = nullptr;
        });
    }
>>>>>>> 9caaf141
}

void
MouseManager::pick(std::shared_ptr<math::Ray> ray)
{
<<<<<<< HEAD
	MouseManager::HitList hits;

	auto descendants = scene::NodeSet::create(target()->root())
		->descendants(true)
		->where([&](scene::Node::Ptr node) { return node->hasComponent<BoundingBox>(); });

	std::unordered_map<scene::Node::Ptr, float> distance;
	math::Ray::Ptr localRay = math::Ray::create();

	for (auto& descendant : descendants->nodes())
	{
		auto distance = 0.f;

		if (descendant->component<BoundingBox>()->box()->cast(ray, distance))
		{
			hits.push_back(Hit(descendant, distance));

			/*
			auto transform = descendant->component<Transform>();
			uint triangleId = 0;

			if (transform)
			{
				transform->worldToModel(ray->origin(), localRay->origin());
				transform->deltaWorldToModel(ray->direction(), localRay->direction());
			}

			for (auto& surface : descendant->components<Surface>())
			{
				if (surface->geometry()->cast(transform ? localRay : ray, distance, triangleId))
				{
					hits.push_back(Hit(descendant, distance));
				}
			}
			*/
		}
	}

	hits.sort([&](Hit& a, Hit& b) { return a.second < b.second; });

	if (!hits.empty())
	{
		auto mp = hits.front().first->component<MousePicking>();

		if (_previousRayOrigin != ray->origin())
		{
			//_move->execute(shared_from_this(), hits, ray);
			if (mp)
				mp->move()->execute(mp, hits, ray);

			_previousRayOrigin = ray->origin();
		}

		//_over->execute(shared_from_this(), hits, ray);
	}
=======
    MouseManager::HitList hits;

    auto target = targets()[0];
    auto descendants = scene::NodeSet::create(target->root())
        ->descendants(true)
        ->where([&](scene::Node::Ptr node) { return node->hasComponent<BoundingBox>(); });

    std::unordered_map<scene::Node::Ptr, float> distance;
    math::Ray::Ptr localRay = math::Ray::create();

    for (auto& descendant : descendants->nodes())
    {
        auto distance = 0.f;

        if (descendant->component<BoundingBox>()->box()->cast(ray, distance))
        {
            hits.push_back(Hit(descendant, distance));

            /*
            auto transform = descendant->component<Transform>();
            uint triangleId = 0;

            if (transform)
            {
                transform->worldToModel(ray->origin(), localRay->origin());
                transform->deltaWorldToModel(ray->direction(), localRay->direction());
            }

            for (auto& surface : descendant->components<Surface>())
            {
                if (surface->geometry()->cast(transform ? localRay : ray, distance, triangleId))
                {
                    hits.push_back(Hit(descendant, distance));
                }
            }
            */
        }
    }

    hits.sort([&](Hit& a, Hit& b) { return a.second < b.second; });

    if (!hits.empty())
    {
        auto mp = hits.front().first->component<MousePicking>();

        if (!_previousRayOrigin->equals(ray->origin()))
        {
            //_move->execute(shared_from_this(), hits, ray);
            if (mp)
                mp->move()->execute(mp, hits, ray);

            _previousRayOrigin->copyFrom(ray->origin());
        }

        //_over->execute(shared_from_this(), hits, ray);
    }
>>>>>>> 9caaf141
}<|MERGE_RESOLUTION|>--- conflicted
+++ resolved
@@ -33,18 +33,11 @@
 using namespace minko;
 using namespace minko::component;
 
-<<<<<<< HEAD
 MouseManager::MouseManager(std::shared_ptr<input::Mouse> mouse) :
     _mouse(mouse),
 	_ray(math::Ray::create()),
 	_previousRayOrigin(0.f),
 	_lastItemUnderCursor(nullptr)
-=======
-MouseManager::MouseManager() :
-    _ray(math::Ray::create()),
-    _previousRayOrigin(math::Vector3::create()),
-    _lastItemUnderCursor(nullptr)
->>>>>>> 9caaf141
 {
 
 }
@@ -52,7 +45,6 @@
 void
 MouseManager::targetAdded(scene::Node::Ptr target)
 {
-<<<<<<< HEAD
     if (!_mouse)
         return;
 
@@ -75,39 +67,11 @@
 {
     _mouseMoveSlot = nullptr;
     _mouseLeftButtonDownSlot = nullptr;
-=======
-    if (_mouse)
-    {
-        _targetAddedSlot = targetAdded()->connect([&](AbstractComponent::Ptr cmp, scene::Node::Ptr target)
-        {
-            _mouseMoveSlot = _mouse->move()->connect([&](MousePtr m, int dx, int dy)
-            {
-                // FIXME: should unproject from properties stored in data()
-                auto cam = targets()[0]->component<PerspectiveCamera>();
-
-                if (cam)
-                    pick(cam->unproject(m->normalizedX(), m->normalizedY(), _ray));
-            });
-            _mouseLeftButtonDownSlot = _mouse->leftButtonDown()->connect([&](MousePtr m)
-            {
-                // FIXME
-            });
-
-        });
-
-        _targetRemovedSlot = targetRemoved()->connect([&](AbstractComponent::Ptr cmp, scene::Node::Ptr node)
-        {
-            _mouseMoveSlot = nullptr;
-            _mouseLeftButtonDownSlot = nullptr;
-        });
-    }
->>>>>>> 9caaf141
 }
 
 void
 MouseManager::pick(std::shared_ptr<math::Ray> ray)
 {
-<<<<<<< HEAD
 	MouseManager::HitList hits;
 
 	auto descendants = scene::NodeSet::create(target()->root())
@@ -163,62 +127,4 @@
 
 		//_over->execute(shared_from_this(), hits, ray);
 	}
-=======
-    MouseManager::HitList hits;
-
-    auto target = targets()[0];
-    auto descendants = scene::NodeSet::create(target->root())
-        ->descendants(true)
-        ->where([&](scene::Node::Ptr node) { return node->hasComponent<BoundingBox>(); });
-
-    std::unordered_map<scene::Node::Ptr, float> distance;
-    math::Ray::Ptr localRay = math::Ray::create();
-
-    for (auto& descendant : descendants->nodes())
-    {
-        auto distance = 0.f;
-
-        if (descendant->component<BoundingBox>()->box()->cast(ray, distance))
-        {
-            hits.push_back(Hit(descendant, distance));
-
-            /*
-            auto transform = descendant->component<Transform>();
-            uint triangleId = 0;
-
-            if (transform)
-            {
-                transform->worldToModel(ray->origin(), localRay->origin());
-                transform->deltaWorldToModel(ray->direction(), localRay->direction());
-            }
-
-            for (auto& surface : descendant->components<Surface>())
-            {
-                if (surface->geometry()->cast(transform ? localRay : ray, distance, triangleId))
-                {
-                    hits.push_back(Hit(descendant, distance));
-                }
-            }
-            */
-        }
-    }
-
-    hits.sort([&](Hit& a, Hit& b) { return a.second < b.second; });
-
-    if (!hits.empty())
-    {
-        auto mp = hits.front().first->component<MousePicking>();
-
-        if (!_previousRayOrigin->equals(ray->origin()))
-        {
-            //_move->execute(shared_from_this(), hits, ray);
-            if (mp)
-                mp->move()->execute(mp, hits, ray);
-
-            _previousRayOrigin->copyFrom(ray->origin());
-        }
-
-        //_over->execute(shared_from_this(), hits, ray);
-    }
->>>>>>> 9caaf141
 }