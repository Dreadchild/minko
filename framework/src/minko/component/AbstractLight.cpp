--- conflicted
+++ resolved
@@ -25,31 +25,23 @@
 using namespace minko;
 using namespace minko::component;
 
-<<<<<<< HEAD
 AbstractLight::AbstractLight(const std::string& collectionName) :
     AbstractRootDataComponent(collectionName),
 	_color(math::vec3(1.0f, 1.0f, 1.0f))
-=======
-AbstractLight::AbstractLight(const std::string& arrayName) :
-    AbstractRootDataComponent<data::ArrayProvider>(data::ArrayProvider::create(arrayName)),
-    _color(math::Vector3::create(1.0f, 1.0f, 1.0f)),
-    _targetLayoutChangedSlot(nullptr)
->>>>>>> 9caaf141
 {
-    data()->set("color", _color);
+	data()->set("color", _color);
 }
 
 void
 AbstractLight::layoutMask(Layouts value)
 {
-    data()->set("layoutMask", value);
-    AbstractComponent::layoutMask(value);
+	data()->set("layoutMask", value);
+	AbstractComponent::layoutMask(value);
 }
 
 AbstractLight::Ptr
 AbstractLight::color(const math::vec3& color)
 {
-<<<<<<< HEAD
 	if (color != _color)
 	{
 		_color = color;
@@ -57,37 +49,4 @@
 	}
 
 	return std::static_pointer_cast<AbstractLight>(shared_from_this());
-=======
-    _color->copyFrom(color);
-
-    return std::static_pointer_cast<AbstractLight>(shared_from_this());
-}
-
-AbstractLight::Ptr
-AbstractLight::color(math::Vector4::Ptr color)
-{
-    _color->setTo(color->x(), color->y(), color->z());
-
-    return std::static_pointer_cast<AbstractLight>(shared_from_this());
-}
-
-AbstractLight::Ptr
-AbstractLight::color(uint rgba)
-{
-    return color(Color::uintToVec4(rgba));
-}
-
-void
-AbstractLight::targetAddedHandler(component::AbstractComponent::Ptr component,
-                                  scene::Node::Ptr                    target)
-{
-    AbstractRootDataComponent<data::ArrayProvider>::targetAddedHandler(component, target);
-}
-
-void
-AbstractLight::targetRemovedHandler(component::AbstractComponent::Ptr component,
-                                    scene::Node::Ptr                    target)
-{
-    AbstractRootDataComponent<data::ArrayProvider>::targetRemovedHandler(component, target);
->>>>>>> 9caaf141
 }