--- conflicted
+++ resolved
@@ -64,12 +64,6 @@
     _addPickingLayout(true),
     _emulateMouseWithTouch(true)
 {
-<<<<<<< HEAD
-=======
-	_renderer = Renderer::create(0xFFFF00FF, nullptr, sceneManager->assets()->effect("effect/Picking.effect"), 1000.f, "Picking Renderer");
-	_renderer->scissorBox(0, 0, 1, 1);
-	_renderer->layoutMask();
->>>>>>> fbcae420
 }
 
 void
@@ -202,7 +196,7 @@
     
     _renderer = Renderer::create(0xFFFF00FF, nullptr, _sceneManager->assets()->effect("effect/Picking.effect"), 1000.f, "Picking Renderer");
     _renderer->scissorBox(0, 0, 1, 1);
-    _renderer->layoutMask(scene::Layout::Group::PICKING);
+    //_renderer->layoutMask(scene::Layout::Group::PICKING);
 
 	updateDescendants(target);
 
