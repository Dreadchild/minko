/*
Copyright (c) 2014 Aerys

Permission is hereby granted, free of charge, to any person obtaining a copy of this software and
associated documentation files (the "Software"), to deal in the Software without restriction,
including without limitation the rights to use, copy, modify, merge, publish, distribute,
sublicense, and/or sell copies of the Software, and to permit persons to whom the Software is
furnished to do so, subject to the following conditions:

The above copyright notice and this permission notice shall be included in all copies or
substantial portions of the Software.

THE SOFTWARE IS PROVIDED "AS IS", WITHOUT WARRANTY OF ANY KIND, EXPRESS OR IMPLIED, INCLUDING
BUT NOT LIMITED TO THE WARRANTIES OF MERCHANTABILITY, FITNESS FOR A PARTICULAR PURPOSE AND
NONINFRINGEMENT. IN NO EVENT SHALL THE AUTHORS OR COPYRIGHT HOLDERS BE LIABLE FOR ANY CLAIM,
DAMAGES OR OTHER LIABILITY, WHETHER IN AN ACTION OF CONTRACT, TORT OR OTHERWISE, ARISING FROM,
OUT OF OR IN CONNECTION WITH THE SOFTWARE OR THE USE OR OTHER DEALINGS IN THE SOFTWARE.
*/

#include "minko/component/BoundingBox.hpp"

#include "minko/math/Box.hpp"
#include "minko/scene/Node.hpp"
#include "minko/scene/NodeSet.hpp"
#include "minko/component/Transform.hpp"
#include "minko/component/Surface.hpp"
#include "minko/geometry/Geometry.hpp"
#include "minko/data/Store.hpp"
#include "minko/CloneOption.hpp"

using namespace minko;
using namespace minko::component;

BoundingBox::BoundingBox(const math::vec3& topRight, const math::vec3& bottomLeft) :
	_fixed(true),
	_box(math::Box::create(topRight, bottomLeft)),
	_worldSpaceBox(math::Box::create(topRight, bottomLeft)),
	_invalidBox(true),
	_invalidWorldSpaceBox(true)
{

}

BoundingBox::BoundingBox() :
	_fixed(false),
	_box(math::Box::create()),
	_worldSpaceBox(math::Box::create()),
	_invalidBox(true),
	_invalidWorldSpaceBox(true)
{

}

BoundingBox::BoundingBox(const BoundingBox& bbox, const CloneOption& option) :
_fixed(bbox._fixed),
_box(option == CloneOption::SHALLOW ? bbox._box : math::Box::create(bbox._box->topRight(), bbox._box->bottomLeft())),
_worldSpaceBox(option == CloneOption::SHALLOW ? bbox._worldSpaceBox : math::Box::create(bbox._worldSpaceBox->topRight(), bbox._worldSpaceBox->bottomLeft())),
_invalidBox(bbox._invalidBox),
_invalidWorldSpaceBox(bbox._invalidWorldSpaceBox)
{

}

AbstractComponent::Ptr
BoundingBox::clone(const CloneOption& option)
{
	Ptr bbox(new BoundingBox(*this, option));

	return bbox;
}

void
BoundingBox::targetAdded(scene::Node::Ptr target)
{
<<<<<<< HEAD
	_modelToWorldChangedSlot = target->data().propertyChanged("modelToWorldMatrix").connect(
		[&](data::Store& data, data::Provider::Ptr provider, const std::string& propertyName)
		{
			_invalidWorldSpaceBox = true;
		}
	);

	auto componentAddedOrRemovedCallback = [&](scene::Node::Ptr node, scene::Node::Ptr target, AbstractComponent::Ptr cmp)
	{
		if (std::dynamic_pointer_cast<Surface>(cmp))
		{
			_invalidBox = true;
			_invalidWorldSpaceBox = true;
		}
	};

	_componentAddedSlot = target->componentAdded().connect(componentAddedOrRemovedCallback);
	_componentRemovedSlot = target->componentAdded().connect(componentAddedOrRemovedCallback);

	_invalidBox = true;
}
=======
    _targetAddedSlot = targetAdded()->connect([=](AbstractComponent::Ptr cmp, scene::Node::Ptr target)
    {
        if (targets().size() > 1)
            throw std::logic_error("The same BoundingBox cannot have 2 different targets");

        _modelToWorldChangedSlot = target->data()->propertyValueChanged("transform.modelToWorldMatrix")->connect(
            [=](data::Container::Ptr data, const std::string& propertyName)
            {
                _invalidWorldSpaceBox = true;
            }
        );

        auto componentAddedOrRemovedCallback = [=](scene::Node::Ptr node, scene::Node::Ptr target, AbstractComponent::Ptr cmp)
        {
            if (std::dynamic_pointer_cast<Surface>(cmp))
            {
                _invalidBox = true;
                _invalidWorldSpaceBox = true;
            }
        };

        _componentAddedSlot = target->componentAdded()->connect(componentAddedOrRemovedCallback);
        _componentRemovedSlot = target->componentAdded()->connect(componentAddedOrRemovedCallback);

        _invalidBox = true;
    });
>>>>>>> 4302ca54

void
BoundingBox::targetRemoved(scene::Node::Ptr target)
{
	_componentAddedSlot = nullptr;
	_componentRemovedSlot = nullptr;
}

void
BoundingBox::computeBox(const std::vector<component::Surface::Ptr>& surfaces, math::vec3& min, math::vec3& max)
{
    for (auto& surface : surfaces)
    {
        auto geom = surface->geometry();
        if (geom->hasVertexAttribute("position"))
        {
            auto xyzBuffer = geom->vertexBuffer("position");
            auto offset = xyzBuffer->attribute("position").offset;

            for (uint i = 0; i < xyzBuffer->numVertices(); ++i)
            {
                auto x = xyzBuffer->data()[i * xyzBuffer->vertexSize() + offset];
                auto y = xyzBuffer->data()[i * xyzBuffer->vertexSize() + offset + 1];
                auto z = xyzBuffer->data()[i * xyzBuffer->vertexSize() + offset + 2];

                if (x < min.x)
                	min.x = x;
                if (x > max.x)
                	max.x = x;

                if (y < min.y)
                	min.y = y;
                if (y > max.y)
                	max.y = y;

                if (z < min.z)
                	min.z = z;
                if (z > max.z)
                	max.z = z;
            }
        }
        else
        {
        	min = { 0.f, 0.f, 0.f };
        	max = { 0.f, 0.f, 0.f };
        }
    }
}

void
BoundingBox::update()
{
    _invalidBox = false;

    auto target = this->target();

    if (!_fixed)
    {
        auto surfaces = target->components<Surface>();
        
		auto min = math::vec3(
			std::numeric_limits<float>::max(),
			std::numeric_limits<float>::max(),
			std::numeric_limits<float>::max()
		);
		auto max = math::vec3(
			-std::numeric_limits<float>::max(),
			-std::numeric_limits<float>::max(),
			-std::numeric_limits<float>::max()
		);
        
        if (!surfaces.empty())
        {
            computeBox(surfaces, min, max);

			_box->bottomLeft(min);
			_box->topRight(max);
		}
		else
		{
			_box->bottomLeft(math::vec3(0.));
			_box->topRight(math::vec3(0.));
		}
	}

	_invalidWorldSpaceBox = true;
}

void
BoundingBox::updateWorldSpaceBox()
{
	if (_invalidBox)
		update();

	_invalidWorldSpaceBox = false;

	if (!target()->data().hasProperty("modelToWorldMatrix"))
	{
		_worldSpaceBox->topRight(_box->topRight());
		_worldSpaceBox->bottomLeft(_box->bottomLeft());
	}
	else
	{
		auto t = target()->data().get<math::mat4>("modelToWorldMatrix");
		auto vertices = _box->getVertices();
		auto numVertices = vertices.size();

		for (uint i = 0; i < numVertices; ++i)
			vertices[i] = (t * math::vec4(vertices[i], 1.f)).xyz();

		auto max = math::vec3(
			-std::numeric_limits<float>::max(),
			-std::numeric_limits<float>::max(),
			-std::numeric_limits<float>::max()
		);
		auto min = math::vec3(
			std::numeric_limits<float>::max(),
			std::numeric_limits<float>::max(),
			std::numeric_limits<float>::max()
		);

		for (auto& vertex : vertices)
		{
			if (vertex.x > max.x)
				max.x = vertex.x;
			if (vertex.x < min.x)
				min.x = vertex.x;

			if (vertex.y > max.y)
				max.y = vertex.y;
			if (vertex.y < min.y)
				min.y = vertex.y;

			if (vertex.z > max.z)
				max.z = vertex.z;
			if (vertex.z < min.z)
				min.z = vertex.z;
		}

		_worldSpaceBox->topRight(max);
		_worldSpaceBox->bottomLeft(min);
	}
}<|MERGE_RESOLUTION|>--- conflicted
+++ resolved
@@ -72,7 +72,6 @@
 void
 BoundingBox::targetAdded(scene::Node::Ptr target)
 {
-<<<<<<< HEAD
 	_modelToWorldChangedSlot = target->data().propertyChanged("modelToWorldMatrix").connect(
 		[&](data::Store& data, data::Provider::Ptr provider, const std::string& propertyName)
 		{
@@ -80,7 +79,7 @@
 		}
 	);
 
-	auto componentAddedOrRemovedCallback = [&](scene::Node::Ptr node, scene::Node::Ptr target, AbstractComponent::Ptr cmp)
+        auto componentAddedOrRemovedCallback = [=](scene::Node::Ptr node, scene::Node::Ptr target, AbstractComponent::Ptr cmp)
 	{
 		if (std::dynamic_pointer_cast<Surface>(cmp))
 		{
@@ -94,34 +93,6 @@
 
 	_invalidBox = true;
 }
-=======
-    _targetAddedSlot = targetAdded()->connect([=](AbstractComponent::Ptr cmp, scene::Node::Ptr target)
-    {
-        if (targets().size() > 1)
-            throw std::logic_error("The same BoundingBox cannot have 2 different targets");
-
-        _modelToWorldChangedSlot = target->data()->propertyValueChanged("transform.modelToWorldMatrix")->connect(
-            [=](data::Container::Ptr data, const std::string& propertyName)
-            {
-                _invalidWorldSpaceBox = true;
-            }
-        );
-
-        auto componentAddedOrRemovedCallback = [=](scene::Node::Ptr node, scene::Node::Ptr target, AbstractComponent::Ptr cmp)
-        {
-            if (std::dynamic_pointer_cast<Surface>(cmp))
-            {
-                _invalidBox = true;
-                _invalidWorldSpaceBox = true;
-            }
-        };
-
-        _componentAddedSlot = target->componentAdded()->connect(componentAddedOrRemovedCallback);
-        _componentRemovedSlot = target->componentAdded()->connect(componentAddedOrRemovedCallback);
-
-        _invalidBox = true;
-    });
->>>>>>> 4302ca54
 
 void
 BoundingBox::targetRemoved(scene::Node::Ptr target)
