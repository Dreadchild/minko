--- conflicted
+++ resolved
@@ -30,7 +30,6 @@
 void
 AbstractScript::targetAdded(scene::Node::Ptr target)
 {
-<<<<<<< HEAD
 	_componentAddedSlot = target->componentAdded().connect(std::bind(
 		&AbstractScript::componentAddedHandler,
 		std::static_pointer_cast<AbstractScript>(shared_from_this()), 
@@ -46,45 +45,10 @@
 		std::placeholders::_2,
 		std::placeholders::_3
 	));
-=======
-    _targetAddedSlot = targetAdded()->connect(std::bind(
-        &AbstractScript::targetAddedHandler,
-        std::static_pointer_cast<AbstractScript>(shared_from_this()),
-        std::placeholders::_1,
-        std::placeholders::_2
-    ));
-
-    _targetRemovedSlot = targetRemoved()->connect(std::bind(
-        &AbstractScript::targetRemovedHandler,
-        std::static_pointer_cast<AbstractScript>(shared_from_this()),
-        std::placeholders::_1,
-        std::placeholders::_2
-    ));
-}
-
-void
-AbstractScript::targetAddedHandler(AbstractComponent::Ptr cmp, scene::Node::Ptr target)
-{
-    _componentAddedSlot = target->componentAdded()->connect(std::bind(
-        &AbstractScript::componentAddedHandler,
-        std::static_pointer_cast<AbstractScript>(shared_from_this()),
-        std::placeholders::_1,
-        std::placeholders::_2,
-        std::placeholders::_3
-    ));
-
-    _componentRemovedSlot = target->componentRemoved()->connect(std::bind(
-        &AbstractScript::componentRemovedHandler,
-        std::static_pointer_cast<AbstractScript>(shared_from_this()),
-        std::placeholders::_1,
-        std::placeholders::_2,
-        std::placeholders::_3
-    ));
->>>>>>> 9caaf141
 
     auto addedOrRemovedCallback = std::bind(
         &AbstractScript::addedOrRemovedHandler,
-        std::static_pointer_cast<AbstractScript>(shared_from_this()),
+        std::static_pointer_cast<AbstractScript>(shared_from_this()), 
         std::placeholders::_1,
         std::placeholders::_2,
         std::placeholders::_3
@@ -92,7 +56,7 @@
     _addedSlot = target->added().connect(addedOrRemovedCallback);
     _removedSlot = target->removed().connect(addedOrRemovedCallback);
 
-    _started[target] = false;
+	_started[target] = false;
 
     if (target->root()->hasComponent<SceneManager>())
         setSceneManager(target->root()->component<SceneManager>());
@@ -101,13 +65,13 @@
 void
 AbstractScript::addedOrRemovedHandler(scene::Node::Ptr node, scene::Node::Ptr target, scene::Node::Ptr parent)
 {
-    if (node->root() != target->root())
-        return;
-
-    if (target->root()->hasComponent<SceneManager>())
-        setSceneManager(target->root()->component<SceneManager>());
-    else
-        setSceneManager(nullptr);
+	if (node->root() != target->root())
+		return;
+
+	if (target->root()->hasComponent<SceneManager>())
+		setSceneManager(target->root()->component<SceneManager>());
+	else
+		setSceneManager(nullptr);
 }
 
 void
@@ -116,10 +80,10 @@
     _started[target] = false;
     stop(target);
     
-    _componentAddedSlot     = nullptr;
-    _componentRemovedSlot   = nullptr;
+	_componentAddedSlot     = nullptr;
+	_componentRemovedSlot   = nullptr;
     _frameBeginSlot         = nullptr;
-    _frameEndSlot           = nullptr;
+	_frameEndSlot           = nullptr;
 
     if (running(target))
     {
@@ -129,36 +93,38 @@
 }
 
 void
-AbstractScript::componentAddedHandler(scene::Node::Ptr            node,
-                                      scene::Node::Ptr            target,
-                                      AbstractComponent::Ptr    component)
-{
-    findSceneManager();
-
-    //auto sceneManager = std::dynamic_pointer_cast<SceneManager>(component);
-
-    //if (sceneManager)
-    //    setSceneManager(sceneManager);
-}
-
-void
-AbstractScript::componentRemovedHandler(scene::Node::Ptr        node,
-                                        scene::Node::Ptr        target,
-                                        AbstractComponent::Ptr    component)
-{
-    findSceneManager();
-
-    //auto sceneManager = std::dynamic_pointer_cast<SceneManager>(component);
-
-    //if (sceneManager)
-    //    setSceneManager(nullptr);
+AbstractScript::componentAddedHandler(scene::Node::Ptr			node,
+									  scene::Node::Ptr			target,
+									  AbstractComponent::Ptr	component)
+{
+	findSceneManager();
+
+	//auto sceneManager = std::dynamic_pointer_cast<SceneManager>(component);
+
+	//if (sceneManager)
+	//	setSceneManager(sceneManager);
+}
+
+void
+AbstractScript::componentRemovedHandler(scene::Node::Ptr		node,
+										scene::Node::Ptr		target,
+										AbstractComponent::Ptr	component)
+{
+	findSceneManager();
+
+	//auto sceneManager = std::dynamic_pointer_cast<SceneManager>(component);
+
+	//if (sceneManager)
+	//	setSceneManager(nullptr);
 }
 
 void
 AbstractScript::frameBeginHandler(SceneManager::Ptr sceneManager, float time, float deltaTime)
 {
-<<<<<<< HEAD
     auto target = this->target();
+
+    _time = time;
+    _deltaTime = deltaTime;
 
     if (!_started[target] && ready(target))
 	{
@@ -170,52 +136,22 @@
     if (running(target))
         update(target);
 	else
+    {
 		_started[target] = false;
-=======
-    _time = time;
-    _deltaTime = deltaTime;
-
-    auto currentTargets = targets();
-
-    for (auto& target : currentTargets)
-    {
-        if (!_started[target] && ready(target))
-        {
-            _started[target] = true;
-
-            start(target);
-        }
-
-        if (running(target))
-            update(target);
-        else
-        {
-            _started[target] = false;
             stop(target);
-        }
     }
->>>>>>> 9caaf141
 }
 
 void
 AbstractScript::frameEndHandler(std::shared_ptr<SceneManager> sceneManager, float time, float deltaTime)
 {
-<<<<<<< HEAD
 	if (running(target()))
 		end(target());
-=======
-    for (auto& target : targets())
-    {
-        if (running(target))
-            end(target);
-    }
->>>>>>> 9caaf141
 }
 
 void
 AbstractScript::findSceneManager()
 {
-<<<<<<< HEAD
 	NodeSet::Ptr roots = NodeSet::create(target())
 		->roots()
 		->where([](NodePtr node)
@@ -229,45 +165,29 @@
 		setSceneManager(roots->nodes()[0]->component<SceneManager>());		
 	else
 		setSceneManager(nullptr);
-=======
-    NodeSet::Ptr roots = NodeSet::create(targets())
-        ->roots()
-        ->where([](NodePtr node)
-        {
-            return node->hasComponent<SceneManager>();
-        });
-
-    if (roots->nodes().size() > 1)
-        throw std::logic_error("The same script cannot be in two separate scenes.");
-    else if (roots->nodes().size() == 1)
-        setSceneManager(roots->nodes()[0]->component<SceneManager>());
-    else
-        setSceneManager(nullptr);
->>>>>>> 9caaf141
 }
 
 void
 AbstractScript::setSceneManager(SceneManager::Ptr sceneManager)
 {
-    if (sceneManager)
-    {
-        if (!_frameBeginSlot)
-            _frameBeginSlot = sceneManager->frameBegin()->connect(std::bind(
-                &AbstractScript::frameBeginHandler,
-                std::static_pointer_cast<AbstractScript>(shared_from_this()),
-                std::placeholders::_1,
-                std::placeholders::_2,
-                std::placeholders::_3
+	if (sceneManager)
+	{
+		if (!_frameBeginSlot)
+			_frameBeginSlot = sceneManager->frameBegin()->connect(std::bind(
+				&AbstractScript::frameBeginHandler, 
+				std::static_pointer_cast<AbstractScript>(shared_from_this()),  
+				std::placeholders::_1, 
+				std::placeholders::_2, 
+				std::placeholders::_3
+			));
+		if (!_frameEndSlot)
+			_frameEndSlot = sceneManager->frameEnd()->connect(std::bind(
+				&AbstractScript::frameEndHandler, 
+				std::static_pointer_cast<AbstractScript>(shared_from_this()),  
+				std::placeholders::_1, 
+				std::placeholders::_2, 
+				std::placeholders::_3
             ));
-        if (!_frameEndSlot)
-            _frameEndSlot = sceneManager->frameEnd()->connect(std::bind(
-                &AbstractScript::frameEndHandler,
-                std::static_pointer_cast<AbstractScript>(shared_from_this()),
-                std::placeholders::_1,
-                std::placeholders::_2,
-                std::placeholders::_3
-            ));
-<<<<<<< HEAD
 	}
 	else if (_frameBeginSlot)
 	{
@@ -277,18 +197,4 @@
 		_frameBeginSlot = nullptr;
 		_frameEndSlot   = nullptr;
 	}
-=======
-    }
-    else if (_frameBeginSlot)
-    {
-        for (auto& target : targets())
-        {
-            _started[target] = false;
-            stop(target);
-        }
-
-        _frameBeginSlot = nullptr;
-        _frameEndSlot   = nullptr;
-    }
->>>>>>> 9caaf141
 }