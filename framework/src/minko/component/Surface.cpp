/*
Copyright (c) 2013 Aerys

Permission is hereby granted, free of charge, to any person obtaining a copy of this software and
associated documentation files (the "Software"), to deal in the Software without restriction,
including without limitation the rights to use, copy, modify, merge, publish, distribute,
sublicense, and/or sell copies of the Software, and to permit persons to whom the Software is
furnished to do so, subject to the following conditions:

The above copyright notice and this permission notice shall be included in all copies or
substantial portions of the Software.

THE SOFTWARE IS PROVIDED "AS IS", WITHOUT WARRANTY OF ANY KIND, EXPRESS OR IMPLIED, INCLUDING
BUT NOT LIMITED TO THE WARRANTIES OF MERCHANTABILITY, FITNESS FOR A PARTICULAR PURPOSE AND
NONINFRINGEMENT. IN NO EVENT SHALL THE AUTHORS OR COPYRIGHT HOLDERS BE LIABLE FOR ANY CLAIM,
DAMAGES OR OTHER LIABILITY, WHETHER IN AN ACTION OF CONTRACT, TORT OR OTHERWISE, ARISING FROM,
OUT OF OR IN CONNECTION WITH THE SOFTWARE OR THE USE OR OTHER DEALINGS IN THE SOFTWARE.
*/

#include "minko/component/Surface.hpp"

#include "minko/scene/Node.hpp"
#include "minko/geometry/Geometry.hpp"
#include "minko/render/Effect.hpp"
#include "minko/render/DrawCall.hpp"
#include "minko/render/Pass.hpp"
#include "minko/render/Program.hpp"
#include "minko/data/Container.hpp"

using namespace minko;
using namespace minko::data;
using namespace minko::component;
using namespace minko::geometry;
using namespace minko::render;

Surface::Surface(Geometry::Ptr 			geometry,
				 data::Provider::Ptr 	material,
				 Effect::Ptr			effect,
				 const std::string&		technique) :
	AbstractComponent(),
	_geometry(geometry),
	_material(material),
	_effect(effect),
	_technique(technique),
	_techniqueChanged(TechniqueChangedSignal::create()),
	_visibilityChanged(VisibilityChangedSignal::create()),
	_computedVisibilityChanged(VisibilityChangedSignal::create())
{
}

void
Surface::initialize()
{
	_targetAddedSlot = targetAdded()->connect(std::bind(
		&Surface::targetAddedHandler,
		shared_from_this(),
		std::placeholders::_1,
		std::placeholders::_2
	));

	_targetRemovedSlot = targetRemoved()->connect(std::bind(
		&Surface::targetRemovedHandler,
		shared_from_this(),
		std::placeholders::_1,
		std::placeholders::_2
	));

	if (_effect->techniques().count(_technique) == 0)
		throw std::logic_error("The technique '" + _technique + "' does not exist.");
}

void
Surface::visible(bool value)
{
	if (_visible != value)
	{
		_visible = value;
		_visibilityChanged->execute(shared_from_this(), value);
	}
}

void
Surface::computedVisibility(bool value)
{
	if (_computedVisibility != value)
	{
		_computedVisibility = value;
		_computedVisibilityChanged->execute(shared_from_this(), value);
	}
}

void
Surface::geometry(std::shared_ptr<geometry::Geometry> newGeometry)
{
	for (unsigned int i = 0; i < targets().size(); ++i)
	{
		std::shared_ptr<scene::Node> target = targets()[i];

		target->data()->removeProvider(_geometry->data());
		target->data()->addProvider(newGeometry->data());

		//createDrawCalls();
	}

	_geometry = newGeometry;
}

void
Surface::targetAddedHandler(AbstractComponent::Ptr	ctrl,
							scene::Node::Ptr		target)

{
	auto targetData	= target->data();

	_removedSlot = target->removed()->connect(std::bind(
		&Surface::removedHandler,
		shared_from_this(),
		std::placeholders::_1,
		std::placeholders::_2,
		std::placeholders::_3
	));

	targetData->addProvider(_material);
	targetData->addProvider(_geometry->data());
	targetData->addProvider(_effect->data());
}

void
Surface::removedHandler(NodePtr node, NodePtr target, NodePtr ancestor)
{
<<<<<<< HEAD
=======
	deleteAllDrawCalls();

	_macroChangedSlots.clear();

	_incorrectMacroToPasses.clear();
	_incorrectMacroChangedSlot.clear();
}

void
Surface::watchMacroAdditionOrDeletion(std::shared_ptr<data::Container> rendererData)
{
	_macroAddedOrRemovedSlots.clear();

	if (targets().empty())
		return;

	auto&	target		= targets().front();
	auto	targetData	= target->data();
	auto	rootData	= target->root()->data();


#if defined(EMSCRIPTEN)
	{
		// See issue #1848 in Emscripten: https://github.com/kripken/emscripten/issues/1848
		auto that = shared_from_this();
		_macroAddedOrRemovedSlots.push_back(
			targetData->propertyAdded()->connect([&, that](Container::Ptr container, const std::string& propertyName) {
				that->macroChangedHandler(container, propertyName, MacroChange::ADDED);
			})
		);
	}
#else
	_macroAddedOrRemovedSlots.push_back(
		targetData->propertyAdded()->connect(std::bind(
			&Surface::macroChangedHandler,
			shared_from_this(),
			std::placeholders::_1,
			std::placeholders::_2,
			MacroChange::ADDED
		))
	);
#endif

#if defined(EMSCRIPTEN)
	{
		// See issue #1848 in Emscripten: https://github.com/kripken/emscripten/issues/1848
		auto that = shared_from_this();
		_macroAddedOrRemovedSlots.push_back(
			targetData->propertyRemoved()->connect([&, that](Container::Ptr container, const std::string& propertyName) {
				that->macroChangedHandler(container, propertyName, MacroChange::REMOVED);
			})
		);
	}
#else
	_macroAddedOrRemovedSlots.push_back(
		targetData->propertyRemoved()->connect(std::bind(
			&Surface::macroChangedHandler,
			shared_from_this(),
			std::placeholders::_1,
			std::placeholders::_2,
			MacroChange::REMOVED
		))
	);
#endif

#if defined(EMSCRIPTEN)
	{
		// See issue #1848 in Emscripten: https://github.com/kripken/emscripten/issues/1848
		auto that = shared_from_this();
		_macroAddedOrRemovedSlots.push_back(
			rendererData->propertyAdded()->connect([&, that](Container::Ptr container, const std::string& propertyName) {
				that->macroChangedHandler(container, propertyName, MacroChange::ADDED);
			})
		);
	}
#else
	_macroAddedOrRemovedSlots.push_back(
		rendererData->propertyAdded()->connect(std::bind(
			&Surface::macroChangedHandler,
			shared_from_this(),
			std::placeholders::_1,
			std::placeholders::_2,
			MacroChange::ADDED
		))
	);
#endif

#if defined(EMSCRIPTEN)
	{
		// See issue #1848 in Emscripten: https://github.com/kripken/emscripten/issues/1848
		auto that = shared_from_this();
		_macroAddedOrRemovedSlots.push_back(
			rendererData->propertyRemoved()->connect([&, that](Container::Ptr container, const std::string& propertyName) {
				that->macroChangedHandler(container, propertyName, MacroChange::REMOVED);
			})
		);
	}
#else
	_macroAddedOrRemovedSlots.push_back(
		rendererData->propertyRemoved()->connect(std::bind(
			&Surface::macroChangedHandler,
			shared_from_this(),
			std::placeholders::_1,
			std::placeholders::_2,
			MacroChange::REMOVED
		))
	);
#endif

#if defined(EMSCRIPTEN)
	{
		// See issue #1848 in Emscripten: https://github.com/kripken/emscripten/issues/1848
		auto that = shared_from_this();
		_macroAddedOrRemovedSlots.push_back(
			rootData->propertyAdded()->connect([&, that](Container::Ptr container, const std::string& propertyName) {
				that->macroChangedHandler(container, propertyName, MacroChange::ADDED);
			})
		);
	}
#else
	_macroAddedOrRemovedSlots.push_back(
		rootData->propertyAdded()->connect(std::bind(
			&Surface::macroChangedHandler,
			shared_from_this(),
			std::placeholders::_1,
			std::placeholders::_2,
			MacroChange::ADDED
		))
	);
#endif

#if defined(EMSCRIPTEN)
	{
		// See issue #1848 in Emscripten: https://github.com/kripken/emscripten/issues/1848
		auto that = shared_from_this();
		_macroAddedOrRemovedSlots.push_back(
			rootData->propertyRemoved()->connect([&, that](Container::Ptr container, const std::string& propertyName) {
				that->macroChangedHandler(container, propertyName, MacroChange::REMOVED);
			})
		);
	}
#else
	_macroAddedOrRemovedSlots.push_back(
		rootData->propertyRemoved()->connect(std::bind(
			&Surface::macroChangedHandler,
			shared_from_this(),
			std::placeholders::_1,
			std::placeholders::_2,
			MacroChange::REMOVED
		))
	);
#endif
}

void
Surface::deleteAllDrawCalls()
{
	auto drawCallsMap = _drawCalls;

	for (auto& drawCalls : drawCallsMap)
		deleteDrawCalls(drawCalls.first);

#ifdef DEBUG_FALLBACK
	assert(_drawCalls.empty());
	assert(_drawCallToPass.empty());
	assert(_drawCallToRendererData.empty());
	assert(_macroNameToDrawCalls.empty());
#endif // DEBUG_FALLBACK
}

void
Surface::deleteDrawCalls(std::shared_ptr<data::Container> rendererData)
{
	auto& drawCalls = _drawCalls[rendererData];

	while (!drawCalls.empty())
	{
		auto drawCall = drawCalls.front();

		_drawCallRemoved->execute(shared_from_this(), drawCall);
		drawCalls.pop_front();

		_drawCallToPass.erase(drawCall);
		_drawCallToRendererData.erase(drawCall);

		for (auto& drawcallsIt : _macroNameToDrawCalls)
		{
			auto& macroName			= drawcallsIt.first;
			auto& macroDrawcalls	= drawcallsIt.second;
			auto  drawcallIt		= std::find(macroDrawcalls.begin(), macroDrawcalls.end(), drawCall);
			
			if (drawcallIt != macroDrawcalls.end())
				macroDrawcalls.erase(drawcallIt);
		}
	}

	// erase in a subsequent step the entries corresponding to macro names which do not monitor any drawcall anymore.
	for (std::unordered_map<std::string, DrawCallList>::iterator drawcallsIt = _macroNameToDrawCalls.begin();
		drawcallsIt != _macroNameToDrawCalls.end();
		)
		if (drawcallsIt->second.empty())
			drawcallsIt = _macroNameToDrawCalls.erase(drawcallsIt);
		else
			++drawcallsIt;

	_drawCalls.erase(rendererData);
}

const Surface::DrawCallList&	
Surface::createDrawCalls(data::Container::Ptr	rendererData,
						 unsigned int			numAttempts)
{
	if (_drawCalls.count(rendererData) != 0)
		deleteDrawCalls(rendererData);

#ifdef DEBUG_FALLBACK
	assert(_drawCalls.count(rendererData) == 0);
	assert(_macroAddedOrRemovedSlots.empty());
	assert(_macroChangedSlots.empty());
	assert(_numMacroListeners.empty());
#endif // DEBUG_FALLBACK

	bool mustFallbackTechnique	= false;
	_drawCalls[rendererData]	= std::list<DrawCall::Ptr>();

	for (const auto& pass : _effect->technique(_technique))
	{
		auto drawCall = initializeDrawCall(pass, rendererData);

		if (drawCall)
		{
			_drawCalls[rendererData].push_back(drawCall);
			_drawCallAdded->execute(shared_from_this(), drawCall);
		}
		else
		{
			// one pass failed without any viable fallback, fallback the whole technique then.
			mustFallbackTechnique = true;
			break;
		}
	}

	if (mustFallbackTechnique)
	{
		_drawCalls[rendererData].clear();

		// switch to next fallback technique if possible
		_macroAddedOrRemovedSlots.clear();
		_macroChangedSlots.clear();
		_numMacroListeners.clear();

		if (numAttempts > 0 && _effect->hasFallback(_technique))
		{
			setTechnique(_effect->fallback(_technique), false);

			return createDrawCalls(rendererData, numAttempts - 1);
		}
	}
	else
	{
#ifdef DEBUG_FALLBACK
		std::cout << "surf [" << this << "] managed to proceed to '" << _technique << "'" << std::endl;
		for (auto& drawcall : _drawCalls[rendererData])
			std::cout << "\t- drawcall [" << drawcall.get() << "]" << std::endl;
#endif // DEBUG_FALLBACK

		watchMacroAdditionOrDeletion(rendererData);
	}

	return _drawCalls[rendererData];
}

DrawCall::Ptr
Surface::initializeDrawCall(Pass::Ptr		pass, 
							Container::Ptr	rendererData,
							DrawCall::Ptr	drawcall)
{
#ifdef DEBUG
	if (pass == nullptr)
		throw std::invalid_argument("pass");
#endif // DEBUG

	const float	priority	= drawcall ? drawcall->priority() : pass->states()->priority();
	const auto	target		= targets()[0];
	const auto	targetData	= target->data();
	const auto	rootData	= target->root()->data();

	std::list<data::ContainerProperty>	booleanMacros;
	std::list<data::ContainerProperty>	integerMacros;
	std::list<data::ContainerProperty>	incorrectIntegerMacros;

	auto program = getWorkingProgram(
		pass, 
		targetData, 
		rendererData, 
		rootData, 
		booleanMacros, 
		integerMacros,
		incorrectIntegerMacros
	);

	if (!program)
		return nullptr;
	
	if (drawcall == nullptr)
	{
		drawcall = DrawCall::create(
			pass->attributeBindings(),
			pass->uniformBindings(),
			pass->stateBindings(),
			pass->states()
		);

		_drawCallToPass[drawcall]			= pass;
		_drawCallToRendererData[drawcall]	= rendererData;

		for (const auto& binding : pass->macroBindings())
		{
			data::ContainerProperty macro(binding.second, targetData, rendererData, rootData);

			_macroNameToDrawCalls[macro.name()].push_back(drawcall);

			if (macro.container())
			{
				auto&		listeners		= _numMacroListeners;
				const int	numListeners	= listeners.count(macro) == 0 ? 0 : listeners[macro];

				if (numListeners == 0)
					macroChangedHandler(macro.container(), macro.name(), MacroChange::ADDED);
			}
		}
	}

	drawcall->configure(program, targetData, rendererData, rootData);
	drawcall->priority(priority);

	return drawcall;
}

std::shared_ptr<Program>
Surface::getWorkingProgram(std::shared_ptr<Pass>				pass,
						   data::Container::Ptr					targetData,
						   data::Container::Ptr					rendererData,
						   data::Container::Ptr					rootData,
						   std::list<data::ContainerProperty>&	booleanMacros,
						   std::list<data::ContainerProperty>&	integerMacros,
						   std::list<data::ContainerProperty>&	incorrectIntegerMacros)
{
	Program::Ptr program = nullptr;

	do
	{
		program = pass->selectProgram(
			targetData, 
			rendererData, 
			rootData, 
			booleanMacros, 
			integerMacros, 
			incorrectIntegerMacros
		);

#ifdef DEBUG_FALLBACK
	assert(incorrectIntegerMacros.empty() != (program==nullptr));
#endif // DEBUG_FALLBACK

		forgiveMacros	(booleanMacros, integerMacros,	TechniquePass(_technique, pass));
		blameMacros		(incorrectIntegerMacros,		TechniquePass(_technique, pass));

		break;

		/*
		if (program)
			break;
		else
		{
#ifdef DEBUG_FALLBACK
			std::cout << "fallback:\tpass '" << pass->name() << "'\t-> pass '" << pass->fallback() << "'" << std::endl;
#endif // DEBUG_FALLBACK

			const std::vector<Pass::Ptr>& passes = _effect->technique(_technique);
			auto fallbackIt = std::find_if(passes.begin(), passes.end(), [&](const Pass::Ptr& p)
			{
				return p->name() == pass->fallback();
			});

			if (fallbackIt == passes.end())
				break;
			else
				pass = *fallbackIt;
		}
		*/
	}
	while(true);

	return program;
}

void
Surface::macroChangedHandler(Container::Ptr		container,
							 const std::string&	propertyName,
							 MacroChange		change)
{
#ifdef DEBUG_FALLBACK
	assert(container);
#endif // DEBUG_FALLBACK

	const data::ContainerProperty	macro		(propertyName, container);
	if (change == MacroChange::REF_CHANGED && !_drawCalls.empty())
	{
		const auto	drawCalls		= _macroNameToDrawCalls[macro.name()];

		std::unordered_set<Container::Ptr>	failedDrawcallRendererData;

		for (auto& drawCall : drawCalls)
		{
			auto	rendererData	= _drawCallToRendererData[drawCall];
			auto	pass			= _drawCallToPass[drawCall];
	
			if (!initializeDrawCall(pass, rendererData, drawCall))
				failedDrawcallRendererData.insert(rendererData);
		}

		if (!failedDrawcallRendererData.empty())
		{
			// at least, one pass failed for good. must fallback the whole technique.
			for (auto& rendererData : failedDrawcallRendererData)
				if (_drawCalls.count(rendererData) > 0)
					deleteDrawCalls(rendererData);

			if (_effect->hasFallback(_technique))
				setTechnique(_effect->fallback(_technique), true);
		}
	}
	else if (_techniqueToMacroNames.count(_technique) != 0 
		&&   _techniqueToMacroNames[_technique].find(macro.name()) != _techniqueToMacroNames[_technique].end())
	{
		int numListeners = _numMacroListeners.count(macro) == 0 ? 0 : _numMacroListeners[macro];

		if (change == MacroChange::ADDED)
		{
			if (numListeners == 0)
			{
#if defined(EMSCRIPTEN)
				// See issue #1848 in Emscripten: https://github.com/kripken/emscripten/issues/1848
				auto that = shared_from_this();
				_macroChangedSlots[macro] = macro.container()->propertyReferenceChanged(macro.name())->connect([&, that](Container::Ptr container, const std::string& propertyName) {
					that->macroChangedHandler(container, propertyName, MacroChange::REF_CHANGED);
				});
#else
				_macroChangedSlots[macro] = macro.container()->propertyReferenceChanged(macro.name())->connect(std::bind(
					&Surface::macroChangedHandler,
					shared_from_this(),
					macro.container(),
					macro.name(),
					MacroChange::REF_CHANGED
				));
#endif
			}

			_numMacroListeners[macro] = numListeners + 1;
		}
		else if (change == MacroChange::REMOVED)
		{
			macroChangedHandler(macro.container(), macro.name(), MacroChange::REF_CHANGED);

			_numMacroListeners[macro] = numListeners - 1;

			if (_numMacroListeners[macro] == 0)
				_macroChangedSlots.erase(macro);
		}
	}
>>>>>>> 77d9ffc1
}

void
Surface::targetRemovedHandler(AbstractComponent::Ptr	ctrl,
							  scene::Node::Ptr			target)
{
	auto data = target->data();

	_removedSlot	= nullptr;
	
	data->removeProvider(_material);
	data->removeProvider(_geometry->data());
	data->removeProvider(_geometry->data());
}

void
Surface::setTechnique(const std::string&	technique,
					  bool					updateDrawcalls)
{
	if (_technique == technique)
		return;

#ifdef DEBUG_FALLBACK
	std::cout << "surf[" << this << "]\tchange technique\t'" << _technique << "'\t-> '" << technique << "'" << std::endl;
#endif // DEBUG_FALLBACK

	_technique = technique;

	if (!_effect->hasTechnique(_technique))
		throw std::logic_error("The technique '" + _technique + "' does not exist.");

	_techniqueChanged->execute(shared_from_this(), _technique, updateDrawcalls);
<<<<<<< HEAD
=======
}

void
Surface::incorrectMacroChangedHandler(const data::ContainerProperty& macro)
{
	if (_incorrectMacroToPasses.count(macro) > 0)
	{
#ifdef DEBUG_FALLBACK
		std::cout << "surf[" << this << "]\tincorrect macro '" << macro.name() << "' changed -> try back technique '" << _incorrectMacroToPasses[macro].front().first << "'" << std::endl;
#endif // DEBUG_FALLBACK

		setTechnique(_incorrectMacroToPasses[macro].front().first, true); // FIXME
	}
}

void
Surface::blameMacros(const std::list<data::ContainerProperty>& incorrectIntegerMacros,
					 const TechniquePass& pass)
{
	for (auto& macro : incorrectIntegerMacros)
	{
		auto&	failedPasses = _incorrectMacroToPasses[macro];
		auto	failedPassIt = std::find(failedPasses.begin(), failedPasses.end(), pass);
	
		if (failedPassIt == failedPasses.end())
		{
			failedPasses.push_back(pass);
	
#ifdef DEBUG_FALLBACK
			for (auto& techniqueName : _incorrectMacroToPasses[macro])
				std::cout << "'" << macro.name() << "' made [technique '" << pass.first << "' | pass '" << pass.second.get() << "'] fail" << std::endl;
#endif // DEBUG_FALLBACK
		}
	
		if (_incorrectMacroChangedSlot.count(macro) == 0)
		{
#if defined(EMSCRIPTEN)
			// See issue #1848 in Emscripten: https://github.com/kripken/emscripten/issues/1848
			auto that = shared_from_this();
			_incorrectMacroChangedSlot[macro] = macro.container()->propertyReferenceChanged(macro.name())->connect([&, that, macro](Container::Ptr container, const std::string& propertyName) {
				that->incorrectMacroChangedHandler(macro);
			});
#else
			_incorrectMacroChangedSlot[macro] = macro.container()->propertyReferenceChanged(macro.name())->connect(std::bind(
				&Surface::incorrectMacroChangedHandler,
				shared_from_this(),
				macro
			));
#endif
		}
	}
}

void
Surface::forgiveMacros(const std::list<data::ContainerProperty>&,
					   const std::list<data::ContainerProperty>& integerMacros,
					   const TechniquePass& pass)
{
	for (auto& macro : integerMacros)
		if (_incorrectMacroToPasses.count(macro) > 0)
		{
			auto&	failedPasses	= _incorrectMacroToPasses[macro];
			auto	failedPassIt	= std::find(failedPasses.begin(), failedPasses.end(), pass);

			if (failedPassIt != failedPasses.end())
			{
				failedPasses.erase(failedPassIt);

				if (failedPasses.empty() 
					&& _incorrectMacroChangedSlot.count(macro) > 0)
					_incorrectMacroChangedSlot.erase(macro);
			}
		}
>>>>>>> 77d9ffc1
}<|MERGE_RESOLUTION|>--- conflicted
+++ resolved
@@ -41,11 +41,35 @@
 	_geometry(geometry),
 	_material(material),
 	_effect(effect),
+	_techniqueToMacroNames(),
 	_technique(technique),
-	_techniqueChanged(TechniqueChangedSignal::create()),
-	_visibilityChanged(VisibilityChangedSignal::create()),
-	_computedVisibilityChanged(VisibilityChangedSignal::create())
-{
+	_drawCalls(),
+	_drawCallToPass(),
+	_macroNameToDrawCalls(),
+	_macroAddedOrRemovedSlots(),
+	_macroChangedSlots(),
+	_numMacroListeners(),
+	_incorrectMacroToPasses(),
+	_incorrectMacroChangedSlot(),
+	_drawCallAdded(DrawCallChangedSignal::create()),
+	_drawCallRemoved(DrawCallChangedSignal::create()),
+	_techniqueChanged(TechniqueChangedSignal::create())
+{
+}
+
+void
+Surface::initializeTechniqueMacroNames()
+{
+	_techniqueToMacroNames.clear();
+
+	for (auto& technique : _effect->techniques())
+	{
+		auto& techniqueName = technique.first;
+
+		for (auto& pass : technique.second)
+			for (auto& macroBinding : pass->macroBindings())
+				_techniqueToMacroNames[techniqueName].insert(std::get<0>(macroBinding.second));
+	}
 }
 
 void
@@ -65,28 +89,10 @@
 		std::placeholders::_2
 	));
 
+	initializeTechniqueMacroNames();
+
 	if (_effect->techniques().count(_technique) == 0)
 		throw std::logic_error("The technique '" + _technique + "' does not exist.");
-}
-
-void
-Surface::visible(bool value)
-{
-	if (_visible != value)
-	{
-		_visible = value;
-		_visibilityChanged->execute(shared_from_this(), value);
-	}
-}
-
-void
-Surface::computedVisibility(bool value)
-{
-	if (_computedVisibility != value)
-	{
-		_computedVisibility = value;
-		_computedVisibilityChanged->execute(shared_from_this(), value);
-	}
 }
 
 void
@@ -128,8 +134,6 @@
 void
 Surface::removedHandler(NodePtr node, NodePtr target, NodePtr ancestor)
 {
-<<<<<<< HEAD
-=======
 	deleteAllDrawCalls();
 
 	_macroChangedSlots.clear();
@@ -601,7 +605,6 @@
 				_macroChangedSlots.erase(macro);
 		}
 	}
->>>>>>> 77d9ffc1
 }
 
 void
@@ -611,10 +614,13 @@
 	auto data = target->data();
 
 	_removedSlot	= nullptr;
-	
+	_macroAddedOrRemovedSlots.clear();
+
 	data->removeProvider(_material);
 	data->removeProvider(_geometry->data());
 	data->removeProvider(_geometry->data());
+
+	deleteAllDrawCalls();
 }
 
 void
@@ -633,9 +639,11 @@
 	if (!_effect->hasTechnique(_technique))
 		throw std::logic_error("The technique '" + _technique + "' does not exist.");
 
+	_macroAddedOrRemovedSlots.clear();
+	_macroChangedSlots.clear();
+	_numMacroListeners.clear();
+
 	_techniqueChanged->execute(shared_from_this(), _technique, updateDrawcalls);
-<<<<<<< HEAD
-=======
 }
 
 void
@@ -709,5 +717,4 @@
 					_incorrectMacroChangedSlot.erase(macro);
 			}
 		}
->>>>>>> 77d9ffc1
 }