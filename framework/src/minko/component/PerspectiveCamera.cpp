/*
Copyright (c) 2013 Aerys

Permission is hereby granted, free of charge, to any person obtaining a copy of this software and
associated documentation files (the "Software"), to deal in the Software without restriction,
including without limitation the rights to use, copy, modify, merge, publish, distribute,
sublicense, and/or sell copies of the Software, and to permit persons to whom the Software is
furnished to do so, subject to the following conditions:

The above copyright notice and this permission notice shall be included in all copies or
substantial portions of the Software.

THE SOFTWARE IS PROVIDED "AS IS", WITHOUT WARRANTY OF ANY KIND, EXPRESS OR IMPLIED, INCLUDING
BUT NOT LIMITED TO THE WARRANTIES OF MERCHANTABILITY, FITNESS FOR A PARTICULAR PURPOSE AND
NONINFRINGEMENT. IN NO EVENT SHALL THE AUTHORS OR COPYRIGHT HOLDERS BE LIABLE FOR ANY CLAIM,
DAMAGES OR OTHER LIABILITY, WHETHER IN AN ACTION OF CONTRACT, TORT OR OTHERWISE, ARISING FROM,
OUT OF OR IN CONNECTION WITH THE SOFTWARE OR THE USE OR OTHER DEALINGS IN THE SOFTWARE.
*/

#include "minko/component/PerspectiveCamera.hpp"

#include "minko/scene/Node.hpp"
#include "minko/data/StructureProvider.hpp"
#include "minko/math/Ray.hpp"
#include "minko/component/Transform.hpp"
#include "minko/scene/Node.hpp"
#include "minko/component/SceneManager.hpp"
#include "minko/file/AssetLibrary.hpp"
#include "minko/render/AbstractContext.hpp"

using namespace minko;
using namespace minko::component;

PerspectiveCamera::PerspectiveCamera(float			      fov,
                                     float			      aspectRatio,
                                     float			      zNear,
                                     float			      zFar,
									 const math::mat4&	  postPerspective) :
	_data(data::StructureProvider::create("camera")),
	_fov(fov),
	_aspectRatio(aspectRatio),
	_zNear(zNear),
	_zFar(zFar),
  	_view(math::mat4(1.f)),
  	_projection(math::perspective(fov, aspectRatio, zNear, zFar)),
  	_viewProjection(_projection),
    _position(),
	_postProjection(postPerspective)
{
}

void
PerspectiveCamera::initialize()
{
	_targetAddedSlot = targetAdded()->connect(std::bind(
		&PerspectiveCamera::targetAddedHandler,
		std::static_pointer_cast<PerspectiveCamera>(shared_from_this()),
		std::placeholders::_1,
		std::placeholders::_2
	));

	_targetRemovedSlot = targetRemoved()->connect(std::bind(
		&PerspectiveCamera::targetRemovedHandler,
		std::static_pointer_cast<PerspectiveCamera>(shared_from_this()),
		std::placeholders::_1,
		std::placeholders::_2
	));

	_data
		->set("position",				_position)
  		->set("viewMatrix",				_view)
  		->set("projectionMatrix",		_projection)
  		->set("worldToScreenMatrix",	_viewProjection);
}

void
PerspectiveCamera::targetAddedHandler(AbstractComponent::Ptr ctrl, NodePtr target)
{
	target->data()->addProvider(_data);

  	_modelToWorldChangedSlot = target->data()->propertyValueChanged("transform.modelToWorldMatrix")->connect(std::bind(
    	&PerspectiveCamera::localToWorldChangedHandler,
		std::static_pointer_cast<PerspectiveCamera>(shared_from_this()),
    	std::placeholders::_1,
    	std::placeholders::_2
  	));

    if (target->data()->hasProperty("transform.modelToWorldMatrix"))
        updateMatrices(target->data()->get<math::mat4>("transform.modelToWorldMatrix"));
}

void
PerspectiveCamera::targetRemovedHandler(AbstractComponent::Ptr ctrl, NodePtr target)
{
	target->data()->removeProvider(_data);
}

void
PerspectiveCamera::localToWorldChangedHandler(data::Container::Ptr	data,
											  const std::string&	propertyName)
{
    updateMatrices(data->get<math::mat4>("transform.modelToWorldMatrix"));
}

void
PerspectiveCamera::updateMatrices(const math::mat4& modelToWorldMatrix)
{
	_position = (modelToWorldMatrix * math::vec4(0.f, 0.f, 0.f, 1.f)).xyz();
    _view = math::inverse(modelToWorldMatrix);
    
	_data
		->set("position",	_position)
  		->set("viewMatrix", _view);

	updateProjection(_fov, _aspectRatio, _zNear, _zFar);
}

void
PerspectiveCamera::updateProjection(float fieldOfView, float aspectRatio, float zNear, float zFar)
{
	_projection = _postProjection * math::perspective(fieldOfView, aspectRatio, zNear, zFar);
	_viewProjection = _projection * _view;

	_data
		->set("projectionMatrix",		_projection)
  		->set("worldToScreenMatrix",	_viewProjection);
}

std::shared_ptr<math::Ray>
PerspectiveCamera::unproject(float x, float y)
{
	auto fovDiv2 = _fov * .5f;
	auto dx = tanf(fovDiv2) * x * _aspectRatio;
	auto dy = -tanf(fovDiv2) * y;

	auto origin = math::vec3(dx * _zNear, dy * _zNear, -_zNear);
	auto direction = math::normalize(math::vec3(dx * _zNear, dy * _zNear, -_zNear));

	auto t = targets()[0]->component<Transform>();

	if (t)
	{
		origin = (math::vec4(origin, 1.f) * t->modelToWorldMatrix()).xyz();
		direction = math::normalize(direction * math::mat3x3(t->modelToWorldMatrix()));
	}

<<<<<<< HEAD
	return math::Ray::create(origin, direction);
=======
	return out;
}

std::shared_ptr<math::Vector3>
PerspectiveCamera::project(std::shared_ptr<math::Vector3> worldPosition, std::shared_ptr<math::Vector3> out)
{
	if (!out)
		out = Vector3::create();
		
	auto vector = _viewProjection->project(worldPosition);

	auto context = getTarget(0)->root()->component<SceneManager>()->assets()->context();

	auto width = context->viewportWidth();
	auto height = context->viewportHeight();

	out->x(width * ((vector->x() + 1.0f) * .5f));
	out->y(height * ((1.0f - ((vector->y() + 1.0f) * .5f))));
	
	//depth
	_view->transform(worldPosition, vector);
	out->z(-vector->z());
	
	return out;
>>>>>>> 679e2914
}<|MERGE_RESOLUTION|>--- conflicted
+++ resolved
@@ -144,32 +144,20 @@
 		direction = math::normalize(direction * math::mat3x3(t->modelToWorldMatrix()));
 	}
 
-<<<<<<< HEAD
 	return math::Ray::create(origin, direction);
-=======
-	return out;
 }
 
-std::shared_ptr<math::Vector3>
-PerspectiveCamera::project(std::shared_ptr<math::Vector3> worldPosition, std::shared_ptr<math::Vector3> out)
+math::vec3
+PerspectiveCamera::project(math::vec3 worldPosition)
 {
-	if (!out)
-		out = Vector3::create();
-		
-	auto vector = _viewProjection->project(worldPosition);
-
-	auto context = getTarget(0)->root()->component<SceneManager>()->assets()->context();
-
-	auto width = context->viewportWidth();
-	auto height = context->viewportHeight();
-
-	out->x(width * ((vector->x() + 1.0f) * .5f));
-	out->y(height * ((1.0f - ((vector->y() + 1.0f) * .5f))));
-	
-	//depth
-	_view->transform(worldPosition, vector);
-	out->z(-vector->z());
-	
-	return out;
->>>>>>> 679e2914
+	auto vector    = _viewProjection->project(worldPosition);
+	auto context   = getTarget(0)->root()->component<SceneManager>()->assets()->context();
+	auto width     = context->viewportWidth();
+	auto height    = context->viewportHeight();
+    
+    return {
+       width * ((vector->x() + 1.0f) * .5f),
+	   height * ((1.0f - ((vector->y() + 1.0f) * .5f))),
+       -_view * vector
+    };
 }