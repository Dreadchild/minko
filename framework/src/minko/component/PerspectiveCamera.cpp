/*
Copyright (c) 2014 Aerys

Permission is hereby granted, free of charge, to any person obtaining a copy of this software and
associated documentation files (the "Software"), to deal in the Software without restriction,
including without limitation the rights to use, copy, modify, merge, publish, distribute,
sublicense, and/or sell copies of the Software, and to permit persons to whom the Software is
furnished to do so, subject to the following conditions:

The above copyright notice and this permission notice shall be included in all copies or
substantial portions of the Software.

THE SOFTWARE IS PROVIDED "AS IS", WITHOUT WARRANTY OF ANY KIND, EXPRESS OR IMPLIED, INCLUDING
BUT NOT LIMITED TO THE WARRANTIES OF MERCHANTABILITY, FITNESS FOR A PARTICULAR PURPOSE AND
NONINFRINGEMENT. IN NO EVENT SHALL THE AUTHORS OR COPYRIGHT HOLDERS BE LIABLE FOR ANY CLAIM,
DAMAGES OR OTHER LIABILITY, WHETHER IN AN ACTION OF CONTRACT, TORT OR OTHERWISE, ARISING FROM,
OUT OF OR IN CONNECTION WITH THE SOFTWARE OR THE USE OR OTHER DEALINGS IN THE SOFTWARE.
*/

#include "minko/component/PerspectiveCamera.hpp"

#include "minko/scene/Node.hpp"
#include "minko/data/Provider.hpp"
#include "minko/math/Ray.hpp"
#include "minko/component/Transform.hpp"
#include "minko/scene/Node.hpp"
#include "minko/component/SceneManager.hpp"
#include "minko/file/AssetLibrary.hpp"
#include "minko/render/AbstractContext.hpp"

using namespace minko;
using namespace minko::component;
<<<<<<< HEAD

PerspectiveCamera::PerspectiveCamera(float			      fov,
                                     float			      aspectRatio,
                                     float			      zNear,
                                     float			      zFar,
									 const math::mat4&	  postPerspective) :
	_data(data::Provider::create()),
	_fov(fov),
	_aspectRatio(aspectRatio),
	_zNear(zNear),
	_zFar(zFar),
  	_view(math::mat4(1.f)),
  	_projection(math::perspective(fov, aspectRatio, zNear, zFar)),
  	_viewProjection(_projection),
    _position(),
	_postProjection(postPerspective)
{
	_data
		->set("eyePosition",		    _position)
  		->set("viewMatrix",				_view)
  		->set("projectionMatrix",		_projection)
  		->set("worldToScreenMatrix",	_viewProjection);
=======
using namespace minko::math;

PerspectiveCamera::PerspectiveCamera(float            fov,
                                     float            aspectRatio,
                                     float            zNear,
                                     float            zFar,
                                     Matrix4x4::Ptr    postPerspective) :
    _data(data::StructureProvider::create("camera")),
    _fov(fov),
    _aspectRatio(aspectRatio),
    _zNear(zNear),
    _zFar(zFar),
      _view(Matrix4x4::create()),
      _projection(Matrix4x4::create()->perspective(fov, aspectRatio, zNear, zFar)),
      _viewProjection(Matrix4x4::create()->copyFrom(_projection)),
    _position(Vector3::create()),
    _postProjection(postPerspective)
{
}

PerspectiveCamera::PerspectiveCamera(const PerspectiveCamera& camera, const CloneOption& option) :
	_data(camera._data->clone()),
	_fov(camera._fov),
	_aspectRatio(camera._aspectRatio),
	_zNear(camera._zNear),
	_zFar(camera._zFar),
	_view(Matrix4x4::create()),
	_projection(Matrix4x4::create()->perspective(camera._fov, camera._aspectRatio, camera._zNear, camera._zFar)),
	_viewProjection(Matrix4x4::create()->copyFrom(_projection)),
	_position(Vector3::create()),
	_postProjection(camera._postProjection)
{
}

AbstractComponent::Ptr
PerspectiveCamera::clone(const CloneOption& option)
{
	auto ctrl = std::shared_ptr<PerspectiveCamera>(new PerspectiveCamera(*this, option));

	ctrl->initialize();

	return ctrl;
}

void
PerspectiveCamera::initialize()
{
    _targetAddedSlot = targetAdded()->connect(std::bind(
        &PerspectiveCamera::targetAddedHandler,
        std::static_pointer_cast<PerspectiveCamera>(shared_from_this()),
        std::placeholders::_1,
        std::placeholders::_2
    ));

    _targetRemovedSlot = targetRemoved()->connect(std::bind(
        &PerspectiveCamera::targetRemovedHandler,
        std::static_pointer_cast<PerspectiveCamera>(shared_from_this()),
        std::placeholders::_1,
        std::placeholders::_2
    ));

    _data
        ->set("position",                _position)
          ->set("viewMatrix",                _view)
          ->set("projectionMatrix",        _projection)
          ->set("worldToScreenMatrix",    _viewProjection);
>>>>>>> 9caaf141
}

void
PerspectiveCamera::targetAdded(NodePtr target)
{
<<<<<<< HEAD
	target->data().addProvider(_data);

  	_modelToWorldChangedSlot = target->data().propertyChanged("modelToWorldMatrix").connect(std::bind(
    	&PerspectiveCamera::localToWorldChangedHandler,
		std::static_pointer_cast<PerspectiveCamera>(shared_from_this()),
    	std::placeholders::_1
  	));
=======
    target->data()->addProvider(_data);

      _modelToWorldChangedSlot = target->data()->propertyValueChanged("transform.modelToWorldMatrix")->connect(std::bind(
        &PerspectiveCamera::localToWorldChangedHandler,
        std::static_pointer_cast<PerspectiveCamera>(shared_from_this()),
        std::placeholders::_1,
        std::placeholders::_2
      ));
>>>>>>> 9caaf141

    if (target->data().hasProperty("modelToWorldMatrix"))
        updateMatrices(target->data().get<math::mat4>("modelToWorldMatrix"));
}

void
PerspectiveCamera::targetRemoved(NodePtr target)
{
<<<<<<< HEAD
	target->data().removeProvider(_data);
}

void
PerspectiveCamera::localToWorldChangedHandler(data::Store& data)
=======
    target->data()->removeProvider(_data);
}

void
PerspectiveCamera::localToWorldChangedHandler(data::Container::Ptr    data,
                                              const std::string&    propertyName)
>>>>>>> 9caaf141
{
    updateMatrices(data.get<math::mat4>("modelToWorldMatrix"));
}

void
PerspectiveCamera::updateMatrices(const math::mat4& modelToWorldMatrix)
{
<<<<<<< HEAD
	_position = (modelToWorldMatrix * math::vec4(0.f, 0.f, 0.f, 1.f)).xyz();
    _view = math::inverse(modelToWorldMatrix);

	_data
		->set("eyePosition",	_position)
  		->set("viewMatrix",     _view);
=======
    _view->lock();
      _view->copyFrom(modelToWorldMatrix);
    _view->transform(Vector3::zero(), _position);
    _view->invert();
    _view->unlock();
>>>>>>> 9caaf141

    updateProjection(_fov, _aspectRatio, _zNear, _zFar);
}

void
PerspectiveCamera::updateProjection(float fieldOfView, float aspectRatio, float zNear, float zFar)
{
<<<<<<< HEAD
	_projection = _postProjection * math::perspective(fieldOfView, aspectRatio, zNear, zFar);
	_viewProjection = _projection * _view;

	_data
		->set("projectionMatrix",		_projection)
  		->set("worldToScreenMatrix",	_viewProjection);
=======
    _projection->perspective(_fov, _aspectRatio, _zNear, _zFar);

    if (_postProjection)
        _projection->append(_postProjection);

    _viewProjection->lock()->copyFrom(_view)->append(_projection)->unlock();
>>>>>>> 9caaf141
}

std::shared_ptr<math::Ray>
PerspectiveCamera::unproject(float x, float y)
{
<<<<<<< HEAD
	auto fovDiv2 = _fov * .5f;
	auto dx = tanf(fovDiv2) * x * _aspectRatio;
	auto dy = -tanf(fovDiv2) * y;

	auto origin = math::vec3(dx * _zNear, dy * _zNear, -_zNear);
	auto direction = math::normalize(math::vec3(dx * _zNear, dy * _zNear, -_zNear));

	auto t = target()->component<Transform>();

	if (t)
	{
		origin = (math::vec4(origin, 1.f) * t->modelToWorldMatrix()).xyz();
		direction = math::normalize(direction * math::mat3x3(t->modelToWorldMatrix()));
	}

	return math::Ray::create(origin, direction);
=======
    if (!out)
        out = Ray::create();

    auto fovDiv2 = _fov * .5f;
    auto dx = tanf(fovDiv2) * x * _aspectRatio;
    auto dy = -tanf(fovDiv2) * y;

    out->origin()->setTo(dx * _zNear, dy * _zNear, -_zNear);
    out->direction()->setTo(dx * _zNear, dy * _zNear, -_zNear)->normalize();

    auto t = targets()[0]->component<Transform>();

    if (t)
    {
        t->modelToWorld(out->origin(), out->origin());
        t->deltaModelToWorld(out->direction(), out->direction());
        out->direction()->normalize();
    }

    return out;
>>>>>>> 9caaf141
}

math::vec3
PerspectiveCamera::project(math::vec3 worldPosition)
{
<<<<<<< HEAD
    auto context   = target()->root()->component<SceneManager>()->assets()->context();
    auto width     = context->viewportWidth();
    auto height    = context->viewportHeight();
    auto pos       = math::vec4(worldPosition, 1.f);
    auto vector    = _viewProjection * pos;
    
    vector /= vector.w;

    return {
       width * ((vector.x + 1.0f) * .5f),
	   height * ((1.0f - ((vector.y + 1.0f) * .5f))),
       -(_view * pos).z
    };
=======
    if (!out)
        out = Vector3::create();

    auto vector = _viewProjection->project(worldPosition);

    auto context = getTarget(0)->root()->component<SceneManager>()->assets()->context();

    auto width = context->viewportWidth();
    auto height = context->viewportHeight();

    out->x(width * ((vector->x() + 1.0f) * .5f));
    out->y(height * ((1.0f - ((vector->y() + 1.0f) * .5f))));

    //depth
    _view->transform(worldPosition, vector);
    out->z(-vector->z());

    return out;
>>>>>>> 9caaf141
}<|MERGE_RESOLUTION|>--- conflicted
+++ resolved
@@ -30,7 +30,6 @@
 
 using namespace minko;
 using namespace minko::component;
-<<<<<<< HEAD
 
 PerspectiveCamera::PerspectiveCamera(float			      fov,
                                      float			      aspectRatio,
@@ -53,25 +52,6 @@
   		->set("viewMatrix",				_view)
   		->set("projectionMatrix",		_projection)
   		->set("worldToScreenMatrix",	_viewProjection);
-=======
-using namespace minko::math;
-
-PerspectiveCamera::PerspectiveCamera(float            fov,
-                                     float            aspectRatio,
-                                     float            zNear,
-                                     float            zFar,
-                                     Matrix4x4::Ptr    postPerspective) :
-    _data(data::StructureProvider::create("camera")),
-    _fov(fov),
-    _aspectRatio(aspectRatio),
-    _zNear(zNear),
-    _zFar(zFar),
-      _view(Matrix4x4::create()),
-      _projection(Matrix4x4::create()->perspective(fov, aspectRatio, zNear, zFar)),
-      _viewProjection(Matrix4x4::create()->copyFrom(_projection)),
-    _position(Vector3::create()),
-    _postProjection(postPerspective)
-{
 }
 
 PerspectiveCamera::PerspectiveCamera(const PerspectiveCamera& camera, const CloneOption& option) :
@@ -93,40 +73,12 @@
 {
 	auto ctrl = std::shared_ptr<PerspectiveCamera>(new PerspectiveCamera(*this, option));
 
-	ctrl->initialize();
-
 	return ctrl;
-}
-
-void
-PerspectiveCamera::initialize()
-{
-    _targetAddedSlot = targetAdded()->connect(std::bind(
-        &PerspectiveCamera::targetAddedHandler,
-        std::static_pointer_cast<PerspectiveCamera>(shared_from_this()),
-        std::placeholders::_1,
-        std::placeholders::_2
-    ));
-
-    _targetRemovedSlot = targetRemoved()->connect(std::bind(
-        &PerspectiveCamera::targetRemovedHandler,
-        std::static_pointer_cast<PerspectiveCamera>(shared_from_this()),
-        std::placeholders::_1,
-        std::placeholders::_2
-    ));
-
-    _data
-        ->set("position",                _position)
-          ->set("viewMatrix",                _view)
-          ->set("projectionMatrix",        _projection)
-          ->set("worldToScreenMatrix",    _viewProjection);
->>>>>>> 9caaf141
 }
 
 void
 PerspectiveCamera::targetAdded(NodePtr target)
 {
-<<<<<<< HEAD
 	target->data().addProvider(_data);
 
   	_modelToWorldChangedSlot = target->data().propertyChanged("modelToWorldMatrix").connect(std::bind(
@@ -134,16 +86,6 @@
 		std::static_pointer_cast<PerspectiveCamera>(shared_from_this()),
     	std::placeholders::_1
   	));
-=======
-    target->data()->addProvider(_data);
-
-      _modelToWorldChangedSlot = target->data()->propertyValueChanged("transform.modelToWorldMatrix")->connect(std::bind(
-        &PerspectiveCamera::localToWorldChangedHandler,
-        std::static_pointer_cast<PerspectiveCamera>(shared_from_this()),
-        std::placeholders::_1,
-        std::placeholders::_2
-      ));
->>>>>>> 9caaf141
 
     if (target->data().hasProperty("modelToWorldMatrix"))
         updateMatrices(target->data().get<math::mat4>("modelToWorldMatrix"));
@@ -152,20 +94,11 @@
 void
 PerspectiveCamera::targetRemoved(NodePtr target)
 {
-<<<<<<< HEAD
 	target->data().removeProvider(_data);
 }
 
 void
 PerspectiveCamera::localToWorldChangedHandler(data::Store& data)
-=======
-    target->data()->removeProvider(_data);
-}
-
-void
-PerspectiveCamera::localToWorldChangedHandler(data::Container::Ptr    data,
-                                              const std::string&    propertyName)
->>>>>>> 9caaf141
 {
     updateMatrices(data.get<math::mat4>("modelToWorldMatrix"));
 }
@@ -173,48 +106,30 @@
 void
 PerspectiveCamera::updateMatrices(const math::mat4& modelToWorldMatrix)
 {
-<<<<<<< HEAD
 	_position = (modelToWorldMatrix * math::vec4(0.f, 0.f, 0.f, 1.f)).xyz();
     _view = math::inverse(modelToWorldMatrix);
 
 	_data
 		->set("eyePosition",	_position)
   		->set("viewMatrix",     _view);
-=======
-    _view->lock();
-      _view->copyFrom(modelToWorldMatrix);
-    _view->transform(Vector3::zero(), _position);
-    _view->invert();
-    _view->unlock();
->>>>>>> 9caaf141
 
-    updateProjection(_fov, _aspectRatio, _zNear, _zFar);
+	updateProjection(_fov, _aspectRatio, _zNear, _zFar);
 }
 
 void
 PerspectiveCamera::updateProjection(float fieldOfView, float aspectRatio, float zNear, float zFar)
 {
-<<<<<<< HEAD
 	_projection = _postProjection * math::perspective(fieldOfView, aspectRatio, zNear, zFar);
 	_viewProjection = _projection * _view;
 
 	_data
 		->set("projectionMatrix",		_projection)
   		->set("worldToScreenMatrix",	_viewProjection);
-=======
-    _projection->perspective(_fov, _aspectRatio, _zNear, _zFar);
-
-    if (_postProjection)
-        _projection->append(_postProjection);
-
-    _viewProjection->lock()->copyFrom(_view)->append(_projection)->unlock();
->>>>>>> 9caaf141
 }
 
 std::shared_ptr<math::Ray>
 PerspectiveCamera::unproject(float x, float y)
 {
-<<<<<<< HEAD
 	auto fovDiv2 = _fov * .5f;
 	auto dx = tanf(fovDiv2) * x * _aspectRatio;
 	auto dy = -tanf(fovDiv2) * y;
@@ -231,34 +146,11 @@
 	}
 
 	return math::Ray::create(origin, direction);
-=======
-    if (!out)
-        out = Ray::create();
-
-    auto fovDiv2 = _fov * .5f;
-    auto dx = tanf(fovDiv2) * x * _aspectRatio;
-    auto dy = -tanf(fovDiv2) * y;
-
-    out->origin()->setTo(dx * _zNear, dy * _zNear, -_zNear);
-    out->direction()->setTo(dx * _zNear, dy * _zNear, -_zNear)->normalize();
-
-    auto t = targets()[0]->component<Transform>();
-
-    if (t)
-    {
-        t->modelToWorld(out->origin(), out->origin());
-        t->deltaModelToWorld(out->direction(), out->direction());
-        out->direction()->normalize();
-    }
-
-    return out;
->>>>>>> 9caaf141
 }
 
 math::vec3
 PerspectiveCamera::project(math::vec3 worldPosition)
 {
-<<<<<<< HEAD
     auto context   = target()->root()->component<SceneManager>()->assets()->context();
     auto width     = context->viewportWidth();
     auto height    = context->viewportHeight();
@@ -272,24 +164,4 @@
 	   height * ((1.0f - ((vector.y + 1.0f) * .5f))),
        -(_view * pos).z
     };
-=======
-    if (!out)
-        out = Vector3::create();
-
-    auto vector = _viewProjection->project(worldPosition);
-
-    auto context = getTarget(0)->root()->component<SceneManager>()->assets()->context();
-
-    auto width = context->viewportWidth();
-    auto height = context->viewportHeight();
-
-    out->x(width * ((vector->x() + 1.0f) * .5f));
-    out->y(height * ((1.0f - ((vector->y() + 1.0f) * .5f))));
-
-    //depth
-    _view->transform(worldPosition, vector);
-    out->z(-vector->z());
-
-    return out;
->>>>>>> 9caaf141
 }