--- conflicted
+++ resolved
@@ -27,16 +27,9 @@
 using namespace minko::scene;
 using namespace minko::component;
 
-<<<<<<< HEAD
-MasterAnimation::MasterAnimation(const std::vector<AnimationPtr>& animations,
-                                 bool isLooping) :
-    AbstractAnimation(isLooping),
-    _animations(animations)
-=======
 MasterAnimation::MasterAnimation(bool isLooping) :
 	AbstractAnimation(isLooping),
 	_animations()
->>>>>>> c56dc51c
 {
 }
 
@@ -66,19 +59,6 @@
 void
 MasterAnimation::initialize()
 {
-<<<<<<< HEAD
-    AbstractAnimation::initialize();
-
-    _maxTime = 0;
-
-    for (auto& animation : _animations)
-    {
-        animation->_master = std::static_pointer_cast<MasterAnimation>(shared_from_this());
-        _maxTime = std::max(_maxTime, animation->_maxTime);
-    }
-
-    setPlaybackWindow(0, _maxTime)->seek(0)->play();
-=======
 	AbstractAnimation::initialize();
 
 	_targetAddedSlot = targetAdded()->connect(std::bind(
@@ -181,37 +161,29 @@
 									Node::Ptr parent)
 {
 	AbstractAnimation::removedHandler(node, target, parent);
->>>>>>> c56dc51c
 }
 
 /*virtual*/
 AbstractAnimation::Ptr
 MasterAnimation::play()
 {
-    AbstractAnimation::play();
-
-    for (auto& animation : _animations)
-        animation->play();
-
-<<<<<<< HEAD
-    return std::static_pointer_cast<AbstractAnimation>(shared_from_this());
-=======
-	return std::dynamic_pointer_cast<AbstractAnimation>(shared_from_this());
->>>>>>> c56dc51c
+	AbstractAnimation::play();
+
+	for (auto& animation : _animations)
+		animation->play();
+
+	return std::dynamic_pointer_cast<AbstractAnimation>(shared_from_this());
 }
 
 /*virtual*/
 AbstractAnimation::Ptr
 MasterAnimation::stop()
 {
-    AbstractAnimation::stop();
-
-    for (auto& animation : _animations)
-        animation->stop();
-
-<<<<<<< HEAD
-    return std::static_pointer_cast<AbstractAnimation>(shared_from_this());
-=======
+	AbstractAnimation::stop();
+
+	for (auto& animation : _animations)
+		animation->stop();
+
 	return std::dynamic_pointer_cast<AbstractAnimation>(shared_from_this());
 }
 
@@ -222,7 +194,6 @@
 		animation->seek(labelTime(labelName));
 
 	return std::dynamic_pointer_cast<AbstractAnimation>(shared_from_this());
->>>>>>> c56dc51c
 }
 
 
@@ -230,129 +201,94 @@
 AbstractAnimation::Ptr
 MasterAnimation::addLabel(const std::string& name, uint time)
 {
-    AbstractAnimation::addLabel(name, time);
-
-    for (auto& animation : _animations)
-        animation->addLabel(name, time);
-
-<<<<<<< HEAD
-    return std::static_pointer_cast<AbstractAnimation>(shared_from_this());
-=======
-	return std::dynamic_pointer_cast<AbstractAnimation>(shared_from_this());
->>>>>>> c56dc51c
+	AbstractAnimation::addLabel(name, time);
+
+	for (auto& animation : _animations)
+		animation->addLabel(name, time);
+
+	return std::dynamic_pointer_cast<AbstractAnimation>(shared_from_this());
 }
 
 /*virtual*/
 AbstractAnimation::Ptr
 MasterAnimation::changeLabel(const std::string& name, const std::string& newName)
 {
-    AbstractAnimation::changeLabel(name, newName);
-
-    for (auto& animation : _animations)
-        animation->changeLabel(name, newName);
-
-<<<<<<< HEAD
-    return std::static_pointer_cast<AbstractAnimation>(shared_from_this());
-=======
-	return std::dynamic_pointer_cast<AbstractAnimation>(shared_from_this());
->>>>>>> c56dc51c
+	AbstractAnimation::changeLabel(name, newName);
+
+	for (auto& animation : _animations)
+		animation->changeLabel(name, newName);
+
+	return std::dynamic_pointer_cast<AbstractAnimation>(shared_from_this());
 }
 
 /*virtual*/
 AbstractAnimation::Ptr
 MasterAnimation::setTimeForLabel(const std::string& name, uint newTime)
 {
-    AbstractAnimation::setTimeForLabel(name, newTime);
-
-    for (auto& animation : _animations)
-        animation->setTimeForLabel(name, newTime);
-
-<<<<<<< HEAD
-    return std::static_pointer_cast<AbstractAnimation>(shared_from_this());
-=======
-	return std::dynamic_pointer_cast<AbstractAnimation>(shared_from_this());
->>>>>>> c56dc51c
+	AbstractAnimation::setTimeForLabel(name, newTime);
+
+	for (auto& animation : _animations)
+		animation->setTimeForLabel(name, newTime);
+
+	return std::dynamic_pointer_cast<AbstractAnimation>(shared_from_this());
 }
 
 /*virtual*/
 AbstractAnimation::Ptr
 MasterAnimation::removeLabel(const std::string& name)
 {
-    AbstractAnimation::removeLabel(name);
-
-    for (auto& animation : _animations)
-        animation->removeLabel(name);
-
-<<<<<<< HEAD
-    return std::static_pointer_cast<AbstractAnimation>(shared_from_this());
-=======
-	return std::dynamic_pointer_cast<AbstractAnimation>(shared_from_this());
->>>>>>> c56dc51c
-}
-
-/*virtual*/
-AbstractAnimation::Ptr
-MasterAnimation::setPlaybackWindow(uint beginTime,
-                                   uint endTime,
-                                   bool forceRestart)
-{
-    AbstractAnimation::setPlaybackWindow(beginTime, endTime, forceRestart);
-
-    for (auto& animation : _animations)
-        animation->setPlaybackWindow(beginTime, endTime, forceRestart);
-
-<<<<<<< HEAD
-    return std::static_pointer_cast<AbstractAnimation>(shared_from_this());
-=======
-	return std::dynamic_pointer_cast<AbstractAnimation>(shared_from_this());
->>>>>>> c56dc51c
-}
-
-/*virtual*/
-AbstractAnimation::Ptr
-MasterAnimation::setPlaybackWindow(const std::string&    beginLabelName,
-                                   const std::string&    endLabelName,
-                                   bool                    forceRestart)
-{
-    AbstractAnimation::setPlaybackWindow(beginLabelName, endLabelName, forceRestart);
-
-    for (auto& animation : _animations)
-        animation->setPlaybackWindow(beginLabelName, endLabelName, forceRestart);
-
-<<<<<<< HEAD
-    return std::static_pointer_cast<AbstractAnimation>(shared_from_this());
-=======
-	return std::dynamic_pointer_cast<AbstractAnimation>(shared_from_this());
->>>>>>> c56dc51c
+	AbstractAnimation::removeLabel(name);
+
+	for (auto& animation : _animations)
+		animation->removeLabel(name);
+
+	return std::dynamic_pointer_cast<AbstractAnimation>(shared_from_this());
+}
+
+/*virtual*/
+AbstractAnimation::Ptr
+MasterAnimation::setPlaybackWindow(uint beginTime, 
+								   uint endTime, 
+								   bool forceRestart)
+{
+	AbstractAnimation::setPlaybackWindow(beginTime, endTime, forceRestart);
+
+	for (auto& animation : _animations)
+		animation->setPlaybackWindow(beginTime, endTime, forceRestart);
+
+	return std::dynamic_pointer_cast<AbstractAnimation>(shared_from_this());
+}
+
+/*virtual*/
+AbstractAnimation::Ptr
+MasterAnimation::setPlaybackWindow(const std::string&	beginLabelName, 
+								   const std::string&	endLabelName, 
+								   bool					forceRestart)
+{
+	AbstractAnimation::setPlaybackWindow(beginLabelName, endLabelName, forceRestart);
+
+	for (auto& animation : _animations)
+		animation->setPlaybackWindow(beginLabelName, endLabelName, forceRestart);
+
+	return std::dynamic_pointer_cast<AbstractAnimation>(shared_from_this());
 }
 
 /*virtual*/
 AbstractAnimation::Ptr
 MasterAnimation::resetPlaybackWindow()
 {
-    AbstractAnimation::resetPlaybackWindow();
-
-    for (auto& animation : _animations)
-        animation->resetPlaybackWindow();
-
-<<<<<<< HEAD
-    return std::static_pointer_cast<AbstractAnimation>(shared_from_this());
-=======
-	return std::dynamic_pointer_cast<AbstractAnimation>(shared_from_this());
->>>>>>> c56dc51c
+	AbstractAnimation::resetPlaybackWindow();
+
+	for (auto& animation : _animations)
+		animation->resetPlaybackWindow();
+
+	return std::dynamic_pointer_cast<AbstractAnimation>(shared_from_this());
 }
 
 /*virtual*/
 void
 MasterAnimation::update()
 {
-<<<<<<< HEAD
-    for (auto& animation : _animations)
-    {
-        animation->_currentTime = _currentTime;
-        animation->update();
-    }
-=======
 	for (auto& animation : _animations)
 	{
 		auto anim = std::dynamic_pointer_cast<Animation>(animation);
@@ -392,5 +328,4 @@
 	}
 
 	_animations = newAnimations;
->>>>>>> c56dc51c
 }