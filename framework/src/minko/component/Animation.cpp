/*
Copyright (c) 2014 Aerys

Permission is hereby granted, free of charge, to any person obtaining a copy of this software and
associated documentation files (the "Software"), to deal in the Software without restriction,
including without limitation the rights to use, copy, modify, merge, publish, distribute,
sublicense, and/or sell copies of the Software, and to permit persons to whom the Software is
furnished to do so, subject to the following conditions:

The above copyright notice and this permission notice shall be included in all copies or
substantial portions of the Software.

THE SOFTWARE IS PROVIDED "AS IS", WITHOUT WARRANTY OF ANY KIND, EXPRESS OR IMPLIED, INCLUDING
BUT NOT LIMITED TO THE WARRANTIES OF MERCHANTABILITY, FITNESS FOR A PARTICULAR PURPOSE AND
NONINFRINGEMENT. IN NO EVENT SHALL THE AUTHORS OR COPYRIGHT HOLDERS BE LIABLE FOR ANY CLAIM,
DAMAGES OR OTHER LIABILITY, WHETHER IN AN ACTION OF CONTRACT, TORT OR OTHERWISE, ARISING FROM,
OUT OF OR IN CONNECTION WITH THE SOFTWARE OR THE USE OR OTHER DEALINGS IN THE SOFTWARE.
*/

#include "minko/component/Animation.hpp"
#include "minko/component/SceneManager.hpp"
#include "minko/animation/AbstractTimeline.hpp"
#include "minko/animation/Matrix4x4Timeline.hpp"
#include "minko/scene/Node.hpp"

using namespace minko;
using namespace minko::component;
using namespace minko::animation;

<<<<<<< HEAD
Animation::Animation(const std::vector<AbstractTimeline::Ptr>& timelines, 
					 bool                                      isLooping):
	AbstractAnimation(isLooping),
	_timelines(timelines),
	_master(nullptr)
=======
Animation::Animation(const std::vector<AbstractTimeline::Ptr>& timelines,
                     bool isLooping):
    AbstractAnimation(isLooping),
    _timelines(timelines)
>>>>>>> 4302ca54
{
}

Animation::Animation(const Animation& anim, const CloneOption& option) :
    AbstractAnimation(anim),
    _timelines(anim._timelines.size())
{
    for (std::size_t i = 0; i < anim._timelines.size(); i++)
    {
        auto var = anim._timelines[i]->clone();
        _timelines[i] = var;
    }
}

AbstractComponent::Ptr
Animation::clone(const CloneOption& option)
{
    auto anim = std::shared_ptr<Animation>(new Animation(*this, option));

    anim->initialize();

    return anim;
}

void
Animation::initialize()
{
    AbstractAnimation::initialize();

	_maxTime = 0;

	for (auto& timeline : _timelines)
		_maxTime = std::max(_maxTime, timeline->duration());

	setPlaybackWindow(0, _maxTime)->seek(0);
}

void
Animation::update()
{
	for (auto& timeline : _timelines)
    {
        {
            const uint currentTime = _currentTime % (timeline->duration() + 1); // Warning: bounds!

            timeline->update(currentTime, target()->data());
        }
    }
}

void
Animation::rebindDependencies(std::map<AbstractComponent::Ptr, AbstractComponent::Ptr>& componentsMap, std::map<NodePtr, NodePtr>& nodeMap, CloneOption option)
{
    // FIXME: Implement when animation clones are tested (without skinning).
}<|MERGE_RESOLUTION|>--- conflicted
+++ resolved
@@ -27,18 +27,10 @@
 using namespace minko::component;
 using namespace minko::animation;
 
-<<<<<<< HEAD
 Animation::Animation(const std::vector<AbstractTimeline::Ptr>& timelines, 
 					 bool                                      isLooping):
 	AbstractAnimation(isLooping),
-	_timelines(timelines),
-	_master(nullptr)
-=======
-Animation::Animation(const std::vector<AbstractTimeline::Ptr>& timelines,
-                     bool isLooping):
-    AbstractAnimation(isLooping),
     _timelines(timelines)
->>>>>>> 4302ca54
 {
 }
 
