/*
Copyright (c) 2014 Aerys

Permission is hereby granted, free of charge, to any person obtaining a copy of this software and
associated documentation files (the "Software"), to deal in the Software without restriction,
including without limitation the rights to use, copy, modify, merge, publish, distribute,
sublicense, and/or sell copies of the Software, and to permit persons to whom the Software is
furnished to do so, subject to the following conditions:

The above copyright notice and this permission notice shall be included in all copies or
substantial portions of the Software.

THE SOFTWARE IS PROVIDED "AS IS", WITHOUT WARRANTY OF ANY KIND, EXPRESS OR IMPLIED, INCLUDING
BUT NOT LIMITED TO THE WARRANTIES OF MERCHANTABILITY, FITNESS FOR A PARTICULAR PURPOSE AND
NONINFRINGEMENT. IN NO EVENT SHALL THE AUTHORS OR COPYRIGHT HOLDERS BE LIABLE FOR ANY CLAIM,
DAMAGES OR OTHER LIABILITY, WHETHER IN AN ACTION OF CONTRACT, TORT OR OTHERWISE, ARISING FROM,
OUT OF OR IN CONNECTION WITH THE SOFTWARE OR THE USE OR OTHER DEALINGS IN THE SOFTWARE.
*/

#include "minko/component/Culling.hpp"
#include "minko/scene/Node.hpp"
#include "minko/data/Store.hpp"
#include "minko/math/Frustum.hpp"
#include "minko/scene/NodeSet.hpp"
#include "minko/math/OctTree.hpp"
#include "minko/component/PerspectiveCamera.hpp"
#include "minko/component/SceneManager.hpp"
#include "minko/component/Surface.hpp"
#include "minko/component/Renderer.hpp"

using namespace minko;
using namespace minko::component;

/*static*/ std::shared_ptr<math::OctTree>    Culling::_octTree;

Culling::Culling(ShapePtr shape,
                 const std::string& bindProperty):
    AbstractComponent(scene::Layout::Group::CULLING),
    _frustum(shape),
    _bindProperty(bindProperty)
{
}

void
<<<<<<< HEAD
Culling::targetAdded(NodePtr target)
{
	if (target->components<Culling>().size() > 1)
		throw std::logic_error("The same camera node cannot have more than one Culling.");
	if (target->components<component::PerspectiveCamera>().size() < 1)
		throw std::logic_error("Culling must be added to a camera");

	// compute scene bounding box

	if (_octTree == nullptr)
		_octTree = math::OctTree::create(50, 7, math::vec3(0.f));
	
	if (target->root()->hasComponent<SceneManager>())
		targetAddedToSceneHandler(nullptr, target, nullptr);
	else
		_addedToSceneSlot = target->added().connect(std::bind(
			&Culling::targetAddedToSceneHandler,
			std::static_pointer_cast<Culling>(shared_from_this()),
			std::placeholders::_1,
			std::placeholders::_2,
			std::placeholders::_3
		));
	
	_viewMatrixChangedSlot = target->data().propertyChanged(_bindProperty).connect(std::bind(
		&Culling::worldToScreenChangedHandler,
		std::static_pointer_cast<Culling>(shared_from_this()),
		std::placeholders::_1,
        std::placeholders::_3
	));
=======
Culling::initialize()
{
    _targetAddedSlot = targetAdded()->connect(std::bind(
        &Culling::targetAddedHandler,
        std::static_pointer_cast<Culling>(shared_from_this()),
        std::placeholders::_1,
        std::placeholders::_2
    ));
    _targetRemovedSlot = targetAdded()->connect(std::bind(
        &Culling::targetAddedHandler,
        std::static_pointer_cast<Culling>(shared_from_this()),
        std::placeholders::_1,
        std::placeholders::_2
    ));
}

void
Culling::targetAddedHandler(AbstractComponent::Ptr ctrl, NodePtr target)
{
    if (target->components<Culling>().size() > 1)
        throw std::logic_error("The same camera node cannot have more than one Culling.");
    if (target->components<component::PerspectiveCamera>().size() < 1)
        throw std::logic_error("Culling must be added to a camera");


    // compute scene bounding box

    if (_octTree == nullptr)
        _octTree = math::OctTree::create(50, 7, math::Vector3::create(0, 0, 0));

    if (target->root()->hasComponent<SceneManager>())
        targetAddedToSceneHandler(nullptr, target, nullptr);
    else
        _addedToSceneSlot = target->added()->connect(std::bind(
            &Culling::targetAddedToSceneHandler,
            std::static_pointer_cast<Culling>(shared_from_this()),
            std::placeholders::_1,
            std::placeholders::_2,
            std::placeholders::_3
        ));

    _viewMatrixChangedSlot = target->data()->propertyValueChanged(_bindProperty)->connect(std::bind(
        &Culling::worldToScreenChangedHandler,
        std::static_pointer_cast<Culling>(shared_from_this()),
        std::placeholders::_1,
        std::placeholders::_2));
>>>>>>> 9caaf141
}

void
Culling::targetRemoved(NodePtr target)
{
    _addedSlot            = nullptr;
    _layoutChangedSlot    = nullptr;
}

void
Culling::targetAddedToSceneHandler(NodePtr node, NodePtr target, NodePtr ancestor)
{
<<<<<<< HEAD
	if (target->root()->hasComponent<SceneManager>())
	{
		_addedToSceneSlot = nullptr;

		_layoutChangedSlot = target->root()->layoutsChanged().connect(std::bind(
			&Culling::layoutChangedHandler,
			std::static_pointer_cast<Culling>(shared_from_this()),
			std::placeholders::_1,
			std::placeholders::_2
		));

		_addedSlot = target->root()->added().connect(std::bind(
			&Culling::addedHandler,
			std::static_pointer_cast<Culling>(shared_from_this()),
			std::placeholders::_1,
			std::placeholders::_2,
			std::placeholders::_3
		));
	}
=======
    if (target->root()->hasComponent<SceneManager>())
    {
        _addedToSceneSlot = nullptr;

        _layoutChangedSlot = target->root()->layoutsChanged()->connect(std::bind(
            &Culling::layoutChangedHandler,
            std::static_pointer_cast<Culling>(shared_from_this()),
            std::placeholders::_1,
            std::placeholders::_2
        ));

        _addedSlot = target->root()->added()->connect(std::bind(
            &Culling::addedHandler,
            std::static_pointer_cast<Culling>(shared_from_this()),
            std::placeholders::_1,
            std::placeholders::_2,
            std::placeholders::_3
        ));
    }
>>>>>>> 9caaf141
}

void
Culling::addedHandler(NodePtr node, NodePtr target, NodePtr ancestor)
{
    auto layoutMask = this->layoutMask();
    scene::NodeSet::Ptr nodeSet = scene::NodeSet::create(target)->descendants(true)->where([layoutMask](NodePtr descendant)
    {
        return (descendant->layouts() & layoutMask) != 0;
    });

    for (auto n : nodeSet->nodes())
        _octTree->insert(n);
}

void
Culling::layoutChangedHandler(NodePtr node, NodePtr target)
{
    if ((target->layouts() & layoutMask()) != 0)
        _octTree->insert(target);
    else
        _octTree->remove(target);
}

void
Culling::worldToScreenChangedHandler(data::Store&       data,
                                     const std::string&     propertyName)
{
<<<<<<< HEAD
	_frustum->updateFromMatrix(data.get<math::mat4>(propertyName));
	
	auto renderer = target()->component<Renderer>();

	_octTree->testFrustum(
		_frustum, 
		[&](NodePtr node)
		{
			//node->component<Surface>()->computedVisibility(renderer, true);
		},
		[&](NodePtr node)
		{
			//node->component<Surface>()->computedVisibility(renderer, false);
		}
	);
=======
    _frustum->updateFromMatrix(data->get<std::shared_ptr<math::Matrix4x4>>(propertyName));

    auto renderer = targets()[0]->component<Renderer>();

    _octTree->testFrustum(
        _frustum,
        [&](NodePtr node)
        {
            node->component<Surface>()->computedVisibility(renderer, true);
        },
        [&](NodePtr node)
        {
            node->component<Surface>()->computedVisibility(renderer, false);
        });
>>>>>>> 9caaf141
}<|MERGE_RESOLUTION|>--- conflicted
+++ resolved
@@ -31,18 +31,17 @@
 using namespace minko;
 using namespace minko::component;
 
-/*static*/ std::shared_ptr<math::OctTree>    Culling::_octTree;
+/*static*/ std::shared_ptr<math::OctTree>	Culling::_octTree;
 
-Culling::Culling(ShapePtr shape,
-                 const std::string& bindProperty):
-    AbstractComponent(scene::Layout::Group::CULLING),
-    _frustum(shape),
-    _bindProperty(bindProperty)
+Culling::Culling(ShapePtr shape, 
+				 const std::string& bindProperty):
+	AbstractComponent(scene::Layout::Group::CULLING),
+	_frustum(shape),
+	_bindProperty(bindProperty)
 {
 }
 
 void
-<<<<<<< HEAD
 Culling::targetAdded(NodePtr target)
 {
 	if (target->components<Culling>().size() > 1)
@@ -72,67 +71,18 @@
 		std::placeholders::_1,
         std::placeholders::_3
 	));
-=======
-Culling::initialize()
-{
-    _targetAddedSlot = targetAdded()->connect(std::bind(
-        &Culling::targetAddedHandler,
-        std::static_pointer_cast<Culling>(shared_from_this()),
-        std::placeholders::_1,
-        std::placeholders::_2
-    ));
-    _targetRemovedSlot = targetAdded()->connect(std::bind(
-        &Culling::targetAddedHandler,
-        std::static_pointer_cast<Culling>(shared_from_this()),
-        std::placeholders::_1,
-        std::placeholders::_2
-    ));
-}
-
-void
-Culling::targetAddedHandler(AbstractComponent::Ptr ctrl, NodePtr target)
-{
-    if (target->components<Culling>().size() > 1)
-        throw std::logic_error("The same camera node cannot have more than one Culling.");
-    if (target->components<component::PerspectiveCamera>().size() < 1)
-        throw std::logic_error("Culling must be added to a camera");
-
-
-    // compute scene bounding box
-
-    if (_octTree == nullptr)
-        _octTree = math::OctTree::create(50, 7, math::Vector3::create(0, 0, 0));
-
-    if (target->root()->hasComponent<SceneManager>())
-        targetAddedToSceneHandler(nullptr, target, nullptr);
-    else
-        _addedToSceneSlot = target->added()->connect(std::bind(
-            &Culling::targetAddedToSceneHandler,
-            std::static_pointer_cast<Culling>(shared_from_this()),
-            std::placeholders::_1,
-            std::placeholders::_2,
-            std::placeholders::_3
-        ));
-
-    _viewMatrixChangedSlot = target->data()->propertyValueChanged(_bindProperty)->connect(std::bind(
-        &Culling::worldToScreenChangedHandler,
-        std::static_pointer_cast<Culling>(shared_from_this()),
-        std::placeholders::_1,
-        std::placeholders::_2));
->>>>>>> 9caaf141
 }
 
 void
 Culling::targetRemoved(NodePtr target)
 {
-    _addedSlot            = nullptr;
-    _layoutChangedSlot    = nullptr;
+	_addedSlot			= nullptr;
+	_layoutChangedSlot	= nullptr;
 }
 
 void
 Culling::targetAddedToSceneHandler(NodePtr node, NodePtr target, NodePtr ancestor)
 {
-<<<<<<< HEAD
 	if (target->root()->hasComponent<SceneManager>())
 	{
 		_addedToSceneSlot = nullptr;
@@ -152,56 +102,34 @@
 			std::placeholders::_3
 		));
 	}
-=======
-    if (target->root()->hasComponent<SceneManager>())
-    {
-        _addedToSceneSlot = nullptr;
-
-        _layoutChangedSlot = target->root()->layoutsChanged()->connect(std::bind(
-            &Culling::layoutChangedHandler,
-            std::static_pointer_cast<Culling>(shared_from_this()),
-            std::placeholders::_1,
-            std::placeholders::_2
-        ));
-
-        _addedSlot = target->root()->added()->connect(std::bind(
-            &Culling::addedHandler,
-            std::static_pointer_cast<Culling>(shared_from_this()),
-            std::placeholders::_1,
-            std::placeholders::_2,
-            std::placeholders::_3
-        ));
-    }
->>>>>>> 9caaf141
 }
 
 void
 Culling::addedHandler(NodePtr node, NodePtr target, NodePtr ancestor)
 {
-    auto layoutMask = this->layoutMask();
-    scene::NodeSet::Ptr nodeSet = scene::NodeSet::create(target)->descendants(true)->where([layoutMask](NodePtr descendant)
-    {
-        return (descendant->layouts() & layoutMask) != 0;
-    });
+	auto layoutMask = this->layoutMask();
+	scene::NodeSet::Ptr nodeSet = scene::NodeSet::create(target)->descendants(true)->where([layoutMask](NodePtr descendant)
+	{
+		return (descendant->layouts() & layoutMask) != 0;
+	});
 
-    for (auto n : nodeSet->nodes())
-        _octTree->insert(n);
+	for (auto n : nodeSet->nodes())
+		_octTree->insert(n);
 }
 
 void
 Culling::layoutChangedHandler(NodePtr node, NodePtr target)
 {
-    if ((target->layouts() & layoutMask()) != 0)
-        _octTree->insert(target);
-    else
-        _octTree->remove(target);
+	if ((target->layouts() & layoutMask()) != 0)
+		_octTree->insert(target);
+	else
+		_octTree->remove(target);
 }
 
 void
 Culling::worldToScreenChangedHandler(data::Store&       data,
                                      const std::string&     propertyName)
 {
-<<<<<<< HEAD
 	_frustum->updateFromMatrix(data.get<math::mat4>(propertyName));
 	
 	auto renderer = target()->component<Renderer>();
@@ -217,20 +145,4 @@
 			//node->component<Surface>()->computedVisibility(renderer, false);
 		}
 	);
-=======
-    _frustum->updateFromMatrix(data->get<std::shared_ptr<math::Matrix4x4>>(propertyName));
-
-    auto renderer = targets()[0]->component<Renderer>();
-
-    _octTree->testFrustum(
-        _frustum,
-        [&](NodePtr node)
-        {
-            node->component<Surface>()->computedVisibility(renderer, true);
-        },
-        [&](NodePtr node)
-        {
-            node->component<Surface>()->computedVisibility(renderer, false);
-        });
->>>>>>> 9caaf141
 }