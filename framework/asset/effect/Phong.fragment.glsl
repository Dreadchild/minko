--- conflicted
+++ resolved
@@ -4,18 +4,13 @@
 	precision mediump float;
 #endif
 
-<<<<<<< HEAD
 #pragma include "TextureLod.extension.glsl"
 
-#pragma include "Phong.function.glsl"
-#pragma include "Envmap.function.glsl"
-#pragma include "TextureLod.function.glsl"
-=======
 #pragma include "Envmap.function.glsl"
 #pragma include "Pack.function.glsl"
 #pragma include "Phong.function.glsl"
+#pragma include "TextureLod.function.glsl"
 #pragma include "ShadowMapping.function.glsl"
->>>>>>> fbcae420
 
 struct AmbientLight
 {
@@ -73,6 +68,16 @@
 
 // env. mapping
 uniform float uEnvironmentAlpha;
+
+// texture lod
+uniform float 		uDiffuseMapMaxAvailableLod;
+uniform vec2 		uDiffuseMapSize;
+
+uniform float		uNormalMapMaxAvailableLod;
+uniform vec2		uNormalMapSize;
+
+uniform float		uSpecularMapMaxAvailableLod;
+uniform vec2		uSpecularMapSize;
 
 // directional lights
 uniform vec3 uDirectionalLight0_direction;
@@ -190,22 +195,6 @@
 	return shadow;
 }
 
-<<<<<<< HEAD
-// texture lod
-uniform float 		diffuseMapMaxAvailableLod;
-uniform vec2 		diffuseMapSize;
-
-uniform float		normalMapMaxAvailableLod;
-uniform vec2		normalMapSize;
-
-uniform float		specularMapMaxAvailableLod;
-uniform vec2		specularMapSize;
-
-varying vec3 		vertexPosition;
-varying vec2 		vertexUV;
-varying vec3 		vertexNormal;
-varying vec3 		vertexTangent;
-=======
 float getShadowCascade3(sampler2D 	shadowMap0,
 						mat4 		viewProj0,
 						float 		zNear0,
@@ -230,7 +219,6 @@
 	else
 		return getShadow(shadowMap2, viewProj2, size, zNear2, zFar2, bias);
 }
->>>>>>> fbcae420
 
 float getShadowCascade2(sampler2D 	shadowMap0,
 						mat4 		viewProj0,
@@ -274,15 +262,11 @@
 	#endif // SHININESS
 
 	#ifdef DIFFUSE_MAP
-<<<<<<< HEAD
 		#ifdef DIFFUSE_MAP_LOD
-			diffuse = texturelod_texture2D(diffuseMap, vertexUV, diffuseMapSize, 0.0, diffuseMapMaxAvailableLod, diffuseColor);
+			diffuse = texturelod_texture2D(uDiffuseMap, vertexUV, uDiffuseMapSize, 0.0, uDiffuseMapMaxAvailableLod, uDiffuseColor);
 		#else
-			diffuse = texture2D(diffuseMap, vertexUV);
+			diffuse = texture2D(uDiffuseMap, vertexUV);
 		#endif
-=======
-		diffuse = texture2D(uDiffuseMap, vertexUV);
->>>>>>> fbcae420
 	#endif // DIFFUSE_MAP
 
 	#ifdef ALPHA_MAP
@@ -296,15 +280,11 @@
 
 	#if defined(SHININESS) || ( (defined(ENVIRONMENT_MAP_2D) || defined(ENVIRONMENT_CUBE_MAP)) && !defined(ENVIRONMENT_ALPHA) )
 		#ifdef SPECULAR_MAP
-<<<<<<< HEAD
 			#ifdef SPECULAR_MAP_LOD
-				specular = texturelod_texture2D(specularMap, vertexUV, specularMapSize, 0.0, specularMapMaxAvailableLod, specularColor);
+				specular = texturelod_texture2D(uSpecularMap, vertexUV, uSpecularMapSize, 0.0, uSpecularMapMaxAvailableLod, uSpecularColor);
 			#else
-				specular = texture2D(specularMap, vertexUV);
-			#endif
-=======
-			specular = texture2D(uSpecularMap, vertexUV);
->>>>>>> fbcae420
+				specular = texture2D(uSpecularMap, vertexUV);
+			#endif
 		#elif defined NORMAL_MAP
 			specular.a = texture2D(uNormalMap, vertexUV).a; // ???
 		#endif // SPECULAR_MAP
@@ -322,9 +302,9 @@
 
 			// bring normal from tangent-space normal to world-space
 			#ifdef NORMAL_MAP_LOD
-				vec4 normalColor = texturelod_texture2D(normalMap, vertexUV, normalMapSize, 0.0, normalMapMaxAvailableLod, vec4(0.0));
+				vec4 normalColor = texturelod_texture2D(uNormalMap, vertexUV, uNormalMapSize, 0.0, uNormalMapMaxAvailableLod, vec4(0.0));
 			#else
-				vec4 normalColor = texture2D(normalMap, vertexUV);
+				vec4 normalColor = texture2D(uNormalMap, vertexUV);
 			#endif
 
 			normalVector = tangentToWorldMatrix * normalize(2.0 * normalColor.xyz - 1.0);
