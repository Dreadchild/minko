#ifdef FRAGMENT_SHADER

#ifdef GL_ES
	precision mediump float;
#endif

<<<<<<< HEAD
#pragma include "Fog.function.glsl"
=======
#pragma include("TextureLod.extension.glsl")

#pragma include("Fog.function.glsl")
#pragma include("TextureLod.function.glsl")
>>>>>>> 4883dc7f

uniform vec4        diffuseColor;
uniform sampler2D   diffuseMap;
uniform samplerCube	diffuseCubeMap;

// alpha
uniform sampler2D 	alphaMap;
uniform float 		alphaThreshold;

<<<<<<< HEAD
varying vec2 vVertexUV;
varying vec3 vVertexUVW;
=======
// texture lod
uniform float 		diffuseMapMaxAvailableLod;
uniform vec2 		diffuseMapSize;

varying vec2 vertexUV;
varying vec3 vertexUVW;
>>>>>>> 4883dc7f

void main(void)
{
	vec4 diffuse = diffuseColor;

	#if defined(DIFFUSE_CUBEMAP)
		diffuse	= textureCube(diffuseCubeMap, vVertexUVW);
	#elif defined(DIFFUSE_MAP)
<<<<<<< HEAD
		diffuse = texture2D(diffuseMap, vVertexUV);
=======
		#ifdef DIFFUSE_MAP_LOD
			diffuse = texturelod_texture2D(diffuseMap, vertexUV, diffuseMapSize, 0, diffuseMapMaxAvailableLod, diffuseColor);
		#else
			diffuse = texture2D(diffuseMap, vertexUV);
		#endif
>>>>>>> 4883dc7f
	#endif

	#ifdef ALPHA_MAP
		diffuse.a = texture2D(alphaMap, vVertexUV).r;
	#endif // ALPHA_MAP

	#ifdef ALPHA_THRESHOLD
		if (diffuse.a < alphaThreshold)
			discard;
	#endif // ALPHA_THRESHOLD

	#ifdef FOG_ENABLED
		diffuse = fog_sampleFog(diffuse, gl_FragCoord);
	#endif // FOG_ENABLED

	gl_FragColor = diffuse;
}

#endif // FRAGMENT_SHADER<|MERGE_RESOLUTION|>--- conflicted
+++ resolved
@@ -4,14 +4,10 @@
 	precision mediump float;
 #endif
 
-<<<<<<< HEAD
-#pragma include "Fog.function.glsl"
-=======
-#pragma include("TextureLod.extension.glsl")
+#pragma include "TextureLod.extension.glsl"
 
-#pragma include("Fog.function.glsl")
-#pragma include("TextureLod.function.glsl")
->>>>>>> 4883dc7f
+#pragma include "Fog.function.glsl")
+#pragma include "TextureLod.function.glsl"
 
 uniform vec4        diffuseColor;
 uniform sampler2D   diffuseMap;
@@ -21,17 +17,12 @@
 uniform sampler2D 	alphaMap;
 uniform float 		alphaThreshold;
 
-<<<<<<< HEAD
-varying vec2 vVertexUV;
-varying vec3 vVertexUVW;
-=======
 // texture lod
 uniform float 		diffuseMapMaxAvailableLod;
 uniform vec2 		diffuseMapSize;
 
-varying vec2 vertexUV;
-varying vec3 vertexUVW;
->>>>>>> 4883dc7f
+varying vec2 vVertexUV;
+varying vec3 vVertexUVW;
 
 void main(void)
 {
@@ -40,15 +31,11 @@
 	#if defined(DIFFUSE_CUBEMAP)
 		diffuse	= textureCube(diffuseCubeMap, vVertexUVW);
 	#elif defined(DIFFUSE_MAP)
-<<<<<<< HEAD
-		diffuse = texture2D(diffuseMap, vVertexUV);
-=======
 		#ifdef DIFFUSE_MAP_LOD
-			diffuse = texturelod_texture2D(diffuseMap, vertexUV, diffuseMapSize, 0, diffuseMapMaxAvailableLod, diffuseColor);
+			diffuse = texturelod_texture2D(diffuseMap, vVertexUV, diffuseMapSize, 0.0, diffuseMapMaxAvailableLod, diffuseColor);
 		#else
-			diffuse = texture2D(diffuseMap, vertexUV);
+			diffuse = texture2D(diffuseMap, vVertexUV);
 		#endif
->>>>>>> 4883dc7f
 	#endif
 
 	#ifdef ALPHA_MAP
