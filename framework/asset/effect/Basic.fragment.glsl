--- conflicted
+++ resolved
@@ -18,8 +18,8 @@
 uniform float uAlphaThreshold;
 
 // texture lod
-uniform float 		diffuseMapMaxAvailableLod;
-uniform vec2 		diffuseMapSize;
+uniform float 		uDiffuseMapMaxAvailableLod;
+uniform vec2 		uDiffuseMapSize;
 
 varying vec2 vVertexUV;
 varying vec3 vVertexUVW;
@@ -31,15 +31,11 @@
 	#if defined(DIFFUSE_CUBEMAP)
 		diffuse	= textureCube(uDiffuseCubeMap, vVertexUVW);
 	#elif defined(DIFFUSE_MAP)
-<<<<<<< HEAD
 		#ifdef DIFFUSE_MAP_LOD
-			diffuse = texturelod_texture2D(diffuseMap, vVertexUV, diffuseMapSize, 0.0, diffuseMapMaxAvailableLod, diffuseColor);
+			diffuse = texturelod_texture2D(uDiffuseMap, vVertexUV, diffuseMapSize, 0.0, diffuseMapMaxAvailableLod, diffuseColor);
 		#else
-			diffuse = texture2D(diffuseMap, vVertexUV);
+			diffuse = texture2D(uDiffuseMap, vVertexUV);
 		#endif
-=======
-		diffuse = texture2D(uDiffuseMap, vVertexUV);
->>>>>>> fbcae420
 	#endif
 
 	#ifdef ALPHA_MAP
