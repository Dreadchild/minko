--- conflicted
+++ resolved
@@ -33,11 +33,6 @@
 		"fogDensity"			: "material[${materialUuid}].fogDensity",
 		"fogStart"				: "material[${materialUuid}].fogStart",
 		"fogEnd"				: "material[${materialUuid}].fogEnd",
-<<<<<<< HEAD
-=======
-		"boneMatrices"			: "geometry[${geometryUuid}].boneMatrices",
-		"numBones"				: "geometry[${geometryUuid}].numBones",
->>>>>>> 052a7281
         "uWorldToScreenMatrix"  : { 
 			"binding" : { "property" : "worldToScreenMatrix", "source" : "renderer" } 
 		}
