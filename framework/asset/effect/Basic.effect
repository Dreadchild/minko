{
    "name"  	: "basic",
<<<<<<< HEAD

    "attributes" : {
        "aPosition"       : "geometry[${geometryUuid}].position",
        "aUV"             : "geometry[${geometryUuid}].uv",
		"boneIdsA"		  : "geometry[${geometryUuid}].boneIdsA",
		"boneIdsB"		  : "geometry[${geometryUuid}].boneIdsB",
		"boneWeightsA"    : "geometry[${geometryUuid}].boneWeightsA",
		"boneWeightsB"    : "geometry[${geometryUuid}].boneWeightsB"
=======
    	
    "attributeBindings" : {
        "position"              : "geometry[${geometryId}].position",
        "uv"                    : "geometry[${geometryId}].uv",
		"boneIdsA"				: "geometry[${geometryId}].boneIdsA",
		"boneIdsB"				: "geometry[${geometryId}].boneIdsB",		
		"boneWeightsA"			: "geometry[${geometryId}].boneWeightsA",
		"boneWeightsB"			: "geometry[${geometryId}].boneWeightsB"
    },
    
    "uniformBindings"   : {
        "uvScale"               : { "property" : "material[${materialId}].uvScale", "default" : [1.0, 1.0] },
        "uvOffset"              : { "property" : "material[${materialId}].uvOffset", "default" : [0.0, 0.0] },
        "diffuseColor"          : "material[${materialId}].diffuseColor",
        "diffuseMap"            : "material[${materialId}].diffuseMap",
        "diffuseMapMaxAvailableLod" : "material[${materialId}].diffuseMap.maxAvailableLod",
        "diffuseMapSize"        : "material[${materialId}].diffuseMap.size",
		"alphaMap"				: "material[${materialId}].alphaMap",
		"alphaThreshold"		: "material[${materialId}].alphaThreshold",
        "diffuseCubeMap"        : "material[${materialId}].diffuseCubeMap",
        "modelToWorldMatrix"    : "transform.modelToWorldMatrix",
        "worldToScreenMatrix"   : { "property" : "camera.worldToScreenMatrix", "source" : "renderer" },
		"boneMatrices"			: { "property" : "geometry[${geometryId}].boneMatrices",			"source" : "target" },
		"numBones"				: { "property" : "geometry[${geometryId}].numBones",				"source" : "target" },
		"fogColor"				: "material[${materialId}].fogColor",
		"fogDensity"			: "material[${materialId}].fogDensity",
		"fogStart"				: "material[${materialId}].fogStart",
		"fogEnd"				: "material[${materialId}].fogEnd"
    },
    
    "macroBindings" : {
        "DIFFUSE_MAP"           : "material[${materialId}].diffuseMap",
        "DIFFUSE_MAP_LOD"       : "material[${materialId}].diffuseMap.size",
        "DIFFUSE_CUBEMAP"       : "material[${materialId}].diffuseCubeMap",
		"ALPHA_MAP"				: "material[${materialId}].alphaMap",
		"ALPHA_THRESHOLD"		: "material[${materialId}].alphaThreshold",
        "MODEL_TO_WORLD"        : "transform.modelToWorldMatrix",
        "HAS_NORMAL"            : "geometry[${geometryId}].normal",
        "NUM_BONES"             : { "property" : "geometry[${geometryId}].numBones",   "source" : "target" },
		"FOG_LIN"				: "material[${materialId}].fogLinear",
		"FOG_EXP"				: "material[${materialId}].fogExponential",
		"FOG_EXP2"				: "material[${materialId}].fogExponential2"
>>>>>>> 4883dc7f
    },

    "uniforms"   : {
        "uModelToWorldMatrix"   : "modelToWorldMatrix",
        "uUVOffset"             : "material[${materialUuid}].uvOffset",
        "uUVScale"              : "material[${materialUuid}].uvScale",
        "diffuseColor"          : "material[${materialUuid}].diffuseColor",
        "diffuseMap"            : {
            "binding"       : "material[${materialUuid}].diffuseMap",
            "wrapMode"      : "repeat",
            "textureFilter" : "linear",
            "mipFilter"     : "linear"
        },
		"alphaMap"				: "material[${materialUuid}].alphaMap",
		"alphaThreshold"		: "material[${materialUuid}].alphaThreshold",
        "diffuseCubeMap"        : "material[${materialUuid}].diffuseCubeMap",
		"fogColor"				: "material[${materialUuid}].fogColor",
		"fogDensity"			: "material[${materialUuid}].fogDensity",
		"fogStart"				: "material[${materialUuid}].fogStart",
		"fogEnd"				: "material[${materialUuid}].fogEnd",
		"boneMatrices"			: "geometry[${geometryUuid}].boneMatrices",
		"numBones"				: "geometry[${geometryUuid}].numBones",
        "uWorldToScreenMatrix"  : { "binding" : { "property" : "worldToScreenMatrix", "source" : "renderer" } }
    },

    "macros" : {
        "MODEL_TO_WORLD"  : "modelToWorldMatrix",
        "HAS_NORMAL"      : "geometry[${geometryUuid}].normal",
        "NUM_BONES"       : "geometry[${geometryUuid}].numBones",
        "DIFFUSE_MAP"     : "material[${materialUuid}].diffuseMap",
        "DIFFUSE_CUBEMAP" : "material[${materialUuid}].diffuseCubeMap",
		"ALPHA_MAP"		  : "material[${materialUuid}].alphaMap",
		"ALPHA_THRESHOLD" : "material[${materialUuid}].alphaThreshold",
        "FOG_ENABLED"     : "material[${materialUuid}].fogEnabled",
		"FOG_LIN"         : "material[${materialUuid}].fogLinear",
		"FOG_EXP"         : "material[${materialUuid}].fogExponential",
		"FOG_EXP2"        : "material[${materialUuid}].fogExponential2",
        "UV_OFFSET"       : "material[${materialUuid}].uvOffset",
        "UV_SCALE"        : "material[${materialUuid}].uvScale"
    },

    "defaultTechnique"  : "opaque",

	"techniques" : [
        {
            "name" : "opaque",

    		"passes"    : [{
    			"vertexShader"      : "#pragma include \"Basic.vertex.glsl\"",
                "fragmentShader"    : "#pragma include \"Basic.fragment.glsl\""
    		}]
    	},
        {
            "name" : "transparent",

            "passes" : [{
                "vertexShader"      : "#pragma include \"Basic.vertex.glsl\"",
                "fragmentShader"    : "#pragma include \"Basic.fragment.glsl\""
            }]
        }
    ]
}<|MERGE_RESOLUTION|>--- conflicted
+++ resolved
@@ -1,6 +1,5 @@
 {
     "name"  	: "basic",
-<<<<<<< HEAD
 
     "attributes" : {
         "aPosition"       : "geometry[${geometryUuid}].position",
@@ -9,50 +8,6 @@
 		"boneIdsB"		  : "geometry[${geometryUuid}].boneIdsB",
 		"boneWeightsA"    : "geometry[${geometryUuid}].boneWeightsA",
 		"boneWeightsB"    : "geometry[${geometryUuid}].boneWeightsB"
-=======
-    	
-    "attributeBindings" : {
-        "position"              : "geometry[${geometryId}].position",
-        "uv"                    : "geometry[${geometryId}].uv",
-		"boneIdsA"				: "geometry[${geometryId}].boneIdsA",
-		"boneIdsB"				: "geometry[${geometryId}].boneIdsB",		
-		"boneWeightsA"			: "geometry[${geometryId}].boneWeightsA",
-		"boneWeightsB"			: "geometry[${geometryId}].boneWeightsB"
-    },
-    
-    "uniformBindings"   : {
-        "uvScale"               : { "property" : "material[${materialId}].uvScale", "default" : [1.0, 1.0] },
-        "uvOffset"              : { "property" : "material[${materialId}].uvOffset", "default" : [0.0, 0.0] },
-        "diffuseColor"          : "material[${materialId}].diffuseColor",
-        "diffuseMap"            : "material[${materialId}].diffuseMap",
-        "diffuseMapMaxAvailableLod" : "material[${materialId}].diffuseMap.maxAvailableLod",
-        "diffuseMapSize"        : "material[${materialId}].diffuseMap.size",
-		"alphaMap"				: "material[${materialId}].alphaMap",
-		"alphaThreshold"		: "material[${materialId}].alphaThreshold",
-        "diffuseCubeMap"        : "material[${materialId}].diffuseCubeMap",
-        "modelToWorldMatrix"    : "transform.modelToWorldMatrix",
-        "worldToScreenMatrix"   : { "property" : "camera.worldToScreenMatrix", "source" : "renderer" },
-		"boneMatrices"			: { "property" : "geometry[${geometryId}].boneMatrices",			"source" : "target" },
-		"numBones"				: { "property" : "geometry[${geometryId}].numBones",				"source" : "target" },
-		"fogColor"				: "material[${materialId}].fogColor",
-		"fogDensity"			: "material[${materialId}].fogDensity",
-		"fogStart"				: "material[${materialId}].fogStart",
-		"fogEnd"				: "material[${materialId}].fogEnd"
-    },
-    
-    "macroBindings" : {
-        "DIFFUSE_MAP"           : "material[${materialId}].diffuseMap",
-        "DIFFUSE_MAP_LOD"       : "material[${materialId}].diffuseMap.size",
-        "DIFFUSE_CUBEMAP"       : "material[${materialId}].diffuseCubeMap",
-		"ALPHA_MAP"				: "material[${materialId}].alphaMap",
-		"ALPHA_THRESHOLD"		: "material[${materialId}].alphaThreshold",
-        "MODEL_TO_WORLD"        : "transform.modelToWorldMatrix",
-        "HAS_NORMAL"            : "geometry[${geometryId}].normal",
-        "NUM_BONES"             : { "property" : "geometry[${geometryId}].numBones",   "source" : "target" },
-		"FOG_LIN"				: "material[${materialId}].fogLinear",
-		"FOG_EXP"				: "material[${materialId}].fogExponential",
-		"FOG_EXP2"				: "material[${materialId}].fogExponential2"
->>>>>>> 4883dc7f
     },
 
     "uniforms"   : {
@@ -66,6 +21,8 @@
             "textureFilter" : "linear",
             "mipFilter"     : "linear"
         },
+        "diffuseMapMaxAvailableLod" : "material[${materialUuid}].diffuseMap.maxAvailableLod",
+        "diffuseMapSize"        : "material[${materialUuid}].diffuseMap.size",
 		"alphaMap"				: "material[${materialUuid}].alphaMap",
 		"alphaThreshold"		: "material[${materialUuid}].alphaThreshold",
         "diffuseCubeMap"        : "material[${materialUuid}].diffuseCubeMap",
@@ -83,6 +40,7 @@
         "HAS_NORMAL"      : "geometry[${geometryUuid}].normal",
         "NUM_BONES"       : "geometry[${geometryUuid}].numBones",
         "DIFFUSE_MAP"     : "material[${materialUuid}].diffuseMap",
+        "DIFFUSE_MAP_LOD" : "material[${materialUuid}].diffuseMap.size",
         "DIFFUSE_CUBEMAP" : "material[${materialUuid}].diffuseCubeMap",
 		"ALPHA_MAP"		  : "material[${materialUuid}].alphaMap",
 		"ALPHA_THRESHOLD" : "material[${materialUuid}].alphaThreshold",
