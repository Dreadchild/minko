#ifdef VERTEX_SHADER

#ifdef GL_FRAGMENT_PRECISION_HIGH
    precision highp float;
#else
    precision mediump float;
#endif

#pragma include "Skinning.function.glsl"
#pragma include "Pop.function.glsl"

attribute 	vec3 	aPosition;
attribute 	vec2 	aUV;
attribute 	vec3 	aNormal;
attribute 	vec3 	aTangent;
attribute 	vec4	aBoneIdsA;
attribute 	vec4	aBoneIdsB;
attribute 	vec4	aBoneWeightsA;
attribute 	vec4	aBoneWeightsB;

#ifdef SKINNING_NUM_BONES
uniform 	mat4	uBoneMatrices[SKINNING_NUM_BONES];
#endif
uniform 	mat4 	uModelToWorldMatrix;
uniform 	mat4 	uWorldToScreenMatrix;
uniform 	vec2 	uUVScale;
uniform 	vec2 	uUVOffset;
uniform 	mat4 	uLightWorldToScreenMatrix;

<<<<<<< HEAD
uniform int popLod;
uniform int popFullPrecisionLod;

uniform vec3 popMinBound;
uniform vec3 popMaxBound;

varying vec3 vertexPosition;
varying vec2 vertexUV;
varying vec3 vertexNormal;
varying vec3 vertexTangent;
=======
varying 	vec3 	vertexPosition;
varying 	vec4 	vertexScreenPosition;
varying 	vec2 	vertexUV;
varying 	vec3 	vertexNormal;
varying 	vec3 	vertexTangent;
>>>>>>> fbcae420

void main(void)
{
	#if defined DIFFUSE_MAP || defined NORMAL_MAP || defined SPECULAR_MAP || defined ALPHA_MAP
		vertexUV = uUVScale * aUV + uUVOffset;
	#endif // defined DIFFUSE_MAP || defined NORMAL_MAP || defined SPECULAR_MAP || defined ALPHA_MAP

<<<<<<< HEAD
	vec4 worldPosition 			= vec4(position, 1.0);
	
	#ifdef NUM_BONES
		worldPosition			= skinning_moveVertex(worldPosition);
	#endif // NUM_BONES

	#ifdef POP_LOD_ENABLED
		vec4 quantizedPosition 	= pop_quantify(worldPosition, popLod, popMinBound, popMaxBound);

		worldPosition 			= mix(quantizedPosition, worldPosition, float(popLod == popFullPrecisionLod));
	#endif // POP_LOD_ENABLED
	
	#ifdef MODEL_TO_WORLD
		worldPosition 			= modelToWorldMatrix * worldPosition;
=======
	vec4 worldPosition = vec4(aPosition, 1.0);

	#ifdef NUM_BONES
		worldPosition = skinning_moveVertex(worldPosition, uBoneMatrices, aBoneIdsA, aBoneIdsB, aBoneWeightsA, aBoneWeightsB);
	#endif // NUM_BONES

	#ifdef MODEL_TO_WORLD
		worldPosition 	= uModelToWorldMatrix * worldPosition;
>>>>>>> fbcae420
	#endif // MODEL_TO_WORLD

	#if defined NUM_DIRECTIONAL_LIGHTS || defined NUM_POINT_LIGHTS || defined NUM_SPOT_LIGHTS || defined ENVIRONMENT_MAP_2D || defined ENVIRONMENT_CUBE_MAP

		vertexPosition = worldPosition.xyz;
		vertexNormal = aNormal;

		#ifdef NUM_BONES
			vertexNormal = skinning_moveVertex(vec4(aNormal, 0.0), uBoneMatrices, aBoneIdsA, aBoneIdsB, aBoneWeightsA, aBoneWeightsB).xyz;
		#endif // NUM_BONES

		#ifdef MODEL_TO_WORLD
			vertexNormal = mat3(uModelToWorldMatrix) * vertexNormal;
		#endif // MODEL_TO_WORLD
		vertexNormal = normalize(vertexNormal);

		#ifdef NORMAL_MAP
			vertexTangent = aTangent;
			#ifdef MODEL_TO_WORLD
				vertexTangent = mat3(uModelToWorldMatrix) * vertexTangent;
			#endif // MODEL_TO_WORLD
			vertexTangent = normalize(vertexTangent);
		#endif // NORMAL_MAP

	#endif // NUM_DIRECTIONAL_LIGHTS || NUM_POINT_LIGHTS || NUM_SPOT_LIGHTS || ENVIRONMENT_MAP_2D || ENVIRONMENT_CUBE_MAP

	vec4 screenPosition = uWorldToScreenMatrix * worldPosition;

	vertexScreenPosition = screenPosition;

	gl_Position = screenPosition;
}

#endif // VERTEX_SHADER<|MERGE_RESOLUTION|>--- conflicted
+++ resolved
@@ -27,24 +27,17 @@
 uniform 	vec2 	uUVOffset;
 uniform 	mat4 	uLightWorldToScreenMatrix;
 
-<<<<<<< HEAD
-uniform int popLod;
-uniform int popFullPrecisionLod;
+uniform 	int 	uPopLod;
+uniform 	int 	uPopFullPrecisionLod;
 
-uniform vec3 popMinBound;
-uniform vec3 popMaxBound;
+uniform 	vec3 	uPopMinBound;
+uniform 	vec3 	uPopMaxBound;
 
-varying vec3 vertexPosition;
-varying vec2 vertexUV;
-varying vec3 vertexNormal;
-varying vec3 vertexTangent;
-=======
 varying 	vec3 	vertexPosition;
 varying 	vec4 	vertexScreenPosition;
 varying 	vec2 	vertexUV;
 varying 	vec3 	vertexNormal;
 varying 	vec3 	vertexTangent;
->>>>>>> fbcae420
 
 void main(void)
 {
@@ -52,31 +45,20 @@
 		vertexUV = uUVScale * aUV + uUVOffset;
 	#endif // defined DIFFUSE_MAP || defined NORMAL_MAP || defined SPECULAR_MAP || defined ALPHA_MAP
 
-<<<<<<< HEAD
-	vec4 worldPosition 			= vec4(position, 1.0);
-	
-	#ifdef NUM_BONES
-		worldPosition			= skinning_moveVertex(worldPosition);
-	#endif // NUM_BONES
-
-	#ifdef POP_LOD_ENABLED
-		vec4 quantizedPosition 	= pop_quantify(worldPosition, popLod, popMinBound, popMaxBound);
-
-		worldPosition 			= mix(quantizedPosition, worldPosition, float(popLod == popFullPrecisionLod));
-	#endif // POP_LOD_ENABLED
-	
-	#ifdef MODEL_TO_WORLD
-		worldPosition 			= modelToWorldMatrix * worldPosition;
-=======
 	vec4 worldPosition = vec4(aPosition, 1.0);
 
 	#ifdef NUM_BONES
 		worldPosition = skinning_moveVertex(worldPosition, uBoneMatrices, aBoneIdsA, aBoneIdsB, aBoneWeightsA, aBoneWeightsB);
 	#endif // NUM_BONES
 
+	#ifdef POP_LOD_ENABLED
+		vec4 quantizedPosition 	= pop_quantify(worldPosition, uPopLod, uPopMinBound, uPopMaxBound);
+
+		worldPosition 			= mix(quantizedPosition, worldPosition, float(uPopLod == uPopFullPrecisionLod));
+	#endif // POP_LOD_ENABLED
+	
 	#ifdef MODEL_TO_WORLD
 		worldPosition 	= uModelToWorldMatrix * worldPosition;
->>>>>>> fbcae420
 	#endif // MODEL_TO_WORLD
 
 	#if defined NUM_DIRECTIONAL_LIGHTS || defined NUM_POINT_LIGHTS || defined NUM_SPOT_LIGHTS || defined ENVIRONMENT_MAP_2D || defined ENVIRONMENT_CUBE_MAP
