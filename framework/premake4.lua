-- A project defines one build target
project "minko-framework"
	kind "StaticLib"
	language "C++"
	files { "**.hpp", "**.h", "**.cpp", "**.c" }
	includedirs {
		"src",
		"lib/jsoncpp/src"
	}
	defines {
		"JSON_IS_AMALGAMATION"
	}

	configuration { "debug"}
		defines { "DEBUG" }
		flags { "Symbols" }
		targetdir "bin/debug"

	configuration { "release" }
		defines { "NDEBUG" }
		flags { "OptimizeSpeed" }
		targetdir "bin/release"

	-- linux
	configuration { "linux" }
		links { "GL", "GLU" }
		buildoptions "-std=c++11"

	-- windows
	configuration { "windows", "x32" }
	links { "glew32" }
	includedirs { "lib/glew/include" }
	libdirs { "lib/glew/bin/win32" }

	-- macos
	configuration { "macosx" }
		buildoptions { "-std=c++11", "-stdlib=libc++" }
<<<<<<< HEAD
=======
		-- libdirs { "/opt/local/lib/" }
		-- includedirs { "/opt/local/include/" }
		links { "OpenGL.framework", "GLUT.framework" }

	configuration { "emscripten", "release" }
		buildoptions { "-std=c++11" }
>>>>>>> 3891c37a
<|MERGE_RESOLUTION|>--- conflicted
+++ resolved
@@ -35,12 +35,7 @@
 	-- macos
 	configuration { "macosx" }
 		buildoptions { "-std=c++11", "-stdlib=libc++" }
-<<<<<<< HEAD
-=======
-		-- libdirs { "/opt/local/lib/" }
-		-- includedirs { "/opt/local/include/" }
-		links { "OpenGL.framework", "GLUT.framework" }
 
+	-- emscripten
 	configuration { "emscripten", "release" }
-		buildoptions { "-std=c++11" }
->>>>>>> 3891c37a
+		buildoptions { "-std=c++11" }