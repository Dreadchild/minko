--- conflicted
+++ resolved
@@ -27,12 +27,9 @@
 #include "minko/render/OpenGLES2Context.hpp"
 #include "minko/AbstractCanvas.hpp"
 #include "minko/input/Mouse.hpp"
-<<<<<<< HEAD
 #include "minko/input/Keyboard.hpp"
 #include "minko/input/Joystick.hpp"
-=======
-
->>>>>>> 9415e7ce
+
 
 struct SDL_Window;
 typedef unsigned char Uint8;
@@ -79,7 +76,6 @@
 			}
 		};
 
-<<<<<<< HEAD
 		class SDLKeyboard :
 			public input::Keyboard
 		{
@@ -118,9 +114,6 @@
 		};
 
 		class SDLJoystick : 
-=======
-		/*class SDLJoystick : 
->>>>>>> 9415e7ce
 			public input::Joystick
 		{
 			friend class Canvas;
@@ -137,7 +130,7 @@
 				input::Joystick(canvas)
 			{
 			}
-		};*/
+		};
 
 	private:
 #ifdef EMSCRIPTEN
@@ -157,7 +150,6 @@
 #ifndef EMSCRIPTEN
 		SDL_Window*										_window;
 #endif
-<<<<<<< HEAD
 		float											_framerate;
 		float											_desiredFramerate;
 
@@ -169,16 +161,6 @@
 		std::shared_ptr<SDLMouse>						_mouse;
 		std::vector<std::shared_ptr<SDLJoystick>>		_joysticks;
         std::shared_ptr<SDLKeyboard>    				_keyboard;
-=======
-		float								_framerate;
-		float								_desiredFramerate;
-
-		Signal<Ptr, uint, uint>::Ptr				_enterFrame;
-		Signal<Ptr, uint, uint>::Ptr				_resized;
-		std::shared_ptr<SDLMouse>					_mouse;
-		//std::vector<std::shared_ptr<SDLJoystick>>	_joysticks;
-        std::shared_ptr<input::Keyboard>			_keyboard;
->>>>>>> 9415e7ce
 
 	public:
 		static inline
