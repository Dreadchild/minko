/*
Copyright (c) 2013 Aerys

Permission is hereby granted, free of charge, to any person obtaining a copy of this software and
associated documentation files (the "Software"), to deal in the Software without restriction,
including without limitation the rights to use, copy, modify, merge, publish, distribute,
sublicense, and/or sell copies of the Software, and to permit persons to whom the Software is
furnished to do so, subject to the following conditions:

The above copyright notice and this permission notice shall be included in all copies or
substantial portions of the Software.

THE SOFTWARE IS PROVIDED "AS IS", WITHOUT WARRANTY OF ANY KIND, EXPRESS OR IMPLIED, INCLUDING
BUT NOT LIMITED TO THE WARRANTIES OF MERCHANTABILITY, FITNESS FOR A PARTICULAR PURPOSE AND
NONINFRINGEMENT. IN NO EVENT SHALL THE AUTHORS OR COPYRIGHT HOLDERS BE LIABLE FOR ANY CLAIM,
DAMAGES OR OTHER LIABILITY, WHETHER IN AN ACTION OF CONTRACT, TORT OR OTHERWISE, ARISING FROM,
OUT OF OR IN CONNECTION WITH THE SOFTWARE OR THE USE OR OTHER DEALINGS IN THE SOFTWARE.
*/

#pragma once

#include <ctime>

#include "minko/Common.hpp"
#include "minko/Signal.hpp"
#include "minko/render/AbstractContext.hpp"
#include "minko/render/OpenGLES2Context.hpp"
#include "minko/AbstractCanvas.hpp"
#include "minko/input/Mouse.hpp"
#include "minko/input/Keyboard.hpp"
#include "minko/input/Joystick.hpp"


struct SDL_Window;
typedef unsigned char Uint8;

namespace minko
{
	class Canvas :
		public AbstractCanvas,
		public std::enable_shared_from_this<Canvas>
	{
	public:
		typedef std::shared_ptr<Canvas>	Ptr;

	private:
		class SDLMouse :
			public input::Mouse
		{
			friend class Canvas;

		public:
			static inline
			std::shared_ptr<SDLMouse>
			create(Canvas::Ptr canvas)
			{
				return std::shared_ptr<SDLMouse>(new SDLMouse(canvas));
			}

		private:
			SDLMouse(Canvas::Ptr canvas) :
				input::Mouse(canvas)
			{
			}

			void
			x(uint x)
			{
				_x = x;
			}

			void
			y(uint y)
			{
				_y = y;
			}
		};

		class SDLKeyboard :
			public input::Keyboard
		{
			friend class Canvas;

		private:
			const unsigned char* _keyboardState;

		public:
			static inline
			std::shared_ptr<SDLKeyboard>
			create()
			{
				return std::shared_ptr<SDLKeyboard>(new SDLKeyboard());
			}

		public:
			bool
			keyIsDown(input::Keyboard::ScanCode scanCode)
			{
				return _keyboardState[static_cast<int>(scanCode)] != 0;
			}

		private:
			bool
			hasKeyDownSignal(input::Keyboard::ScanCode scanCode)
			{
				return _keyDown.count(static_cast<int>(scanCode)) != 0;
			}

			bool
			hasKeyUpSignal(input::Keyboard::ScanCode scanCode)
			{
				return _keyUp.count(static_cast<int>(scanCode)) != 0;
			}
		};

		class SDLJoystick : 
			public input::Joystick
		{
			friend class Canvas;

		public :
			static inline
			std::shared_ptr<SDLJoystick>
			create(Canvas::Ptr canvas)
			{
				return std::shared_ptr<SDLJoystick>(new SDLJoystick(canvas));
			}
		private:
			SDLJoystick(Canvas::Ptr canvas) :
				input::Joystick(canvas)
			{
			}
		};

	private:
<<<<<<< HEAD
#ifdef EMSCRIPTEN
		static std::list<Ptr>							_canvases;
#endif
		
		std::string										_name;
		uint											_x;
		uint											_y;
		uint											_width;
		uint											_height;
		std::shared_ptr<data::Provider>					_data;
		bool											_useStencil;

		bool											_active;
		render::AbstractContext::Ptr					_context;
=======
		std::string							_name;
		uint								_x;
		uint								_y;
		uint								_width;
		uint								_height;
		bool								_useStencil;

		bool								_active;
		render::AbstractContext::Ptr		_context;
>>>>>>> 77d9ffc1
#ifndef EMSCRIPTEN
		SDL_Window*										_window;
#endif
		float											_framerate;
		float											_desiredFramerate;

		Signal<Ptr, uint, uint>::Ptr					_enterFrame;
		Signal<Ptr, int, int, int>::Ptr					_joystickMotion;
		Signal<Ptr, int>::Ptr							_joystickButtonDown;
		Signal<Ptr, int>::Ptr							_joystickButtonUp;
		Signal<AbstractCanvas::Ptr, uint, uint>::Ptr	_resized;
		std::shared_ptr<SDLMouse>						_mouse;
		std::vector<std::shared_ptr<SDLJoystick>>		_joysticks;
        std::shared_ptr<SDLKeyboard>    				_keyboard;

	public:
		static inline
		Ptr
		create(const std::string& name, const uint width, const uint height, bool useStencil = false)
		{
			auto canvas = std::shared_ptr<Canvas>(new Canvas(name, width, height, useStencil));

			canvas->initialize();

			return canvas;
		}

		inline
		const std::string&
		name() const
		{
			return _name;
		}

		uint
		x();

		uint
		y();

		uint
		width();

		uint
		height();

		inline
		std::shared_ptr<data::Provider>
		data() const
		{
			return _data;
		}

		inline
		bool
		active() const
		{
			return _active;
		}

		inline
		Signal<Ptr, uint, uint>::Ptr
		enterFrame() const
		{
			return _enterFrame;
		}

		inline
		std::shared_ptr<input::Mouse>
		mouse()
		{
			return _mouse;
		}

        inline
        std::shared_ptr<input::Keyboard>
        keyboard()
        {
            return _keyboard;
        }
		
		inline
		std::shared_ptr<input::Joystick>
        joystick(int id)
        {
			return _joysticks[id];
        }

		inline
		uint
		numJoysticks()
		{
			return _joysticks.size();
		}

		inline
		Signal<AbstractCanvas::Ptr, uint, uint>::Ptr
		resized()
		{
			return _resized;
		}

		inline
		minko::render::AbstractContext::Ptr
		context()
		{
			return _context;
		}

		inline
		float
		framerate()
		{
			return _framerate;
		}

		inline
		float
		desiredFramerate()
		{
			return _desiredFramerate;
		}

		inline
		void
		desiredFramerate(float desiredFramerate)
		{
			_desiredFramerate = desiredFramerate;
		}

		void
		run();

		void
		quit();

	private:
		Canvas(const std::string& name, const uint width, const uint height, bool useStencil = false);

		void
		x(uint);

		void
		y(uint);

		void
		width(uint);

		void 
		height(uint);

		void
		initialize();

		void
		initializeInputs();

		void
		initializeContext(const std::string& windowTitle, unsigned int width, unsigned int height, bool useStencil);

#ifdef MINKO_ANGLE
		ESContext*
		initContext(SDL_Window* window, unsigned int width, unsigned int height);
#endif

	public:
		void
		step();
	};
}<|MERGE_RESOLUTION|>--- conflicted
+++ resolved
@@ -133,11 +133,6 @@
 		};
 
 	private:
-<<<<<<< HEAD
-#ifdef EMSCRIPTEN
-		static std::list<Ptr>							_canvases;
-#endif
-		
 		std::string										_name;
 		uint											_x;
 		uint											_y;
@@ -148,17 +143,6 @@
 
 		bool											_active;
 		render::AbstractContext::Ptr					_context;
-=======
-		std::string							_name;
-		uint								_x;
-		uint								_y;
-		uint								_width;
-		uint								_height;
-		bool								_useStencil;
-
-		bool								_active;
-		render::AbstractContext::Ptr		_context;
->>>>>>> 77d9ffc1
 #ifndef EMSCRIPTEN
 		SDL_Window*										_window;
 #endif
