--- conflicted
+++ resolved
@@ -7,9 +7,6 @@
 	kind "StaticLib"
 	language "C++"
 	files { "**.hpp", "**.h", "**.cpp", "**.c" }
-<<<<<<< HEAD
-	includedirs { "src", "lib/osmesa/include" }
-=======
 	includedirs { "include", "src", "lib/osmesa/include" }
 	
 	configuration { "debug"}
@@ -20,5 +17,4 @@
 	configuration { "release" }
 		defines { "NDEBUG" }
 		flags { "OptimizeSpeed" }
-		targetdir "bin/release"
->>>>>>> 6b824bcc
+		targetdir "bin/release"