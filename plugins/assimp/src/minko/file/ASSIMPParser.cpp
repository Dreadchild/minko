/*
Copyright (c) 2013 Aerys

Permission is hereby granted, free of charge, to any person obtaining a copy of this software and
associated documentation files (the "Software"), to deal in the Software without restriction,
including without limitation the rights to use, copy, modify, merge, publish, distribute,
sublicense, and/or sell copies of the Software, and to permit persons to whom the Software is
furnished to do so, subject to the following conditions:

The above copyright notice and this permission notice shall be included in all copies or
substantial portions of the Software.

THE SOFTWARE IS PROVIDED "AS IS", WITHOUT WARRANTY OF ANY KIND, EXPRESS OR IMPLIED, INCLUDING
BUT NOT LIMITED TO THE WARRANTIES OF MERCHANTABILITY, FITNESS FOR A PARTICULAR PURPOSE AND
NONINFRINGEMENT. IN NO EVENT SHALL THE AUTHORS OR COPYRIGHT HOLDERS BE LIABLE FOR ANY CLAIM,
DAMAGES OR OTHER LIABILITY, WHETHER IN AN ACTION OF CONTRACT, TORT OR OTHERWISE, ARISING FROM,
OUT OF OR IN CONNECTION WITH THE SOFTWARE OR THE USE OR OTHER DEALINGS IN THE SOFTWARE.
*/

#include "minko/file/ASSIMPParser.hpp"

#include "IOHandler.hpp"

#include "assimp/Importer.hpp"      // C++ importer interface
#include "assimp/scene.h"           // Output data structure
#include "assimp/postprocess.h"     // Post processing flags
#include "assimp/material.h"

#include "minko/scene/Node.hpp"
#include "minko/component/Transform.hpp"
#include "minko/component/AmbientLight.hpp"
#include "minko/component/DirectionalLight.hpp"
#include "minko/component/SpotLight.hpp"
#include "minko/component/PointLight.hpp"
#include "minko/component/SceneManager.hpp"
#include "minko/component/Surface.hpp"
#include "minko/component/Skinning.hpp"
#include "minko/render/VertexBuffer.hpp"
#include "minko/render/IndexBuffer.hpp"
#include "minko/geometry/Geometry.hpp"
#include "minko/geometry/Skin.hpp"
#include "minko/geometry/Bone.hpp"
#include "minko/material/Material.hpp"
#include "minko/file/AssetLibrary.hpp"
#include "minko/render/Effect.hpp"
#include "minko/material/Material.hpp"
#include "minko/material/BasicMaterial.hpp"
#include "minko/material/PhongMaterial.hpp"
#include "minko/render/Effect.hpp"

using namespace minko;
using namespace minko::component;
using namespace minko::math;
using namespace minko::file;
using namespace minko::scene;
using namespace minko::geometry;

/*static*/	Vector3::Ptr		ASSIMPParser::_TMP_POSITION			= Vector3::create();
/*static*/	Quaternion::Ptr		ASSIMPParser::_TMP_ROTATION			= Quaternion::create();
/*static*/	Matrix4x4::Ptr		ASSIMPParser::_TMP_ROTATION_MATRIX	= Matrix4x4::create();
/*static*/	Vector3::Ptr		ASSIMPParser::_TMP_SCALING			= Vector3::create();
/*static*/	Matrix4x4::Ptr		ASSIMPParser::_TMP_MATRIX			= Matrix4x4::create();

/*static*/ const ASSIMPParser::TextureTypeToName	ASSIMPParser::_textureTypeToName	= ASSIMPParser::initializeTextureTypeToName();

/*static*/
ASSIMPParser::TextureTypeToName
ASSIMPParser::initializeTextureTypeToName()
{
	TextureTypeToName typeToString;

	typeToString[aiTextureType_DIFFUSE]		= "diffuseMap";
	typeToString[aiTextureType_SPECULAR]	= "specularMap";
	typeToString[aiTextureType_OPACITY]		= "alphaMap";
	typeToString[aiTextureType_NORMALS]		= "normalMap";
	typeToString[aiTextureType_REFLECTION]	= "environmentMap2d"; // not sure about this one

	return typeToString;
}

ASSIMPParser::ASSIMPParser() :
	_numDependencies(0),
	_numLoadedDependencies(0),
	_filename(),
	_assetLibrary(nullptr),
	_options(nullptr),
	_symbol(nullptr),
	_aiNodeToNode(),
	_aiMeshToNode(),
	_nameToNode(),
	_nameToAnimMatrices(),
	_loaderCompleteSlots(),
	_loaderErrorSlots()
{
}

std::set<std::string>
ASSIMPParser::getSupportedFileExensions()
{
	Assimp::Importer importer;
	std::string list;
	std::set<std::string> result;

	importer.GetExtensionList(list);

	auto pos = list.find_first_of(";");
	while (pos != std::string::npos)
	{
		result.insert(list.substr(2, pos - 2));
		list = list.substr(pos + 1);
		pos = list.find_first_of(";");
	}
	if (!list.empty())
		result.insert(list.substr(2));

	return result;
}

void
ASSIMPParser::parse(const std::string&					filename,
					const std::string&					resolvedFilename,
					std::shared_ptr<Options>			options,
					const std::vector<unsigned char>&	data,
					std::shared_ptr<AssetLibrary>	    assetLibrary)
{
	resetParser();

	int pos = resolvedFilename.find_last_of("\\/");

	if (pos > 0)
	{
		options = file::Options::create(options);
		options->includePaths().push_back(resolvedFilename.substr(0, pos));
	}

    _filename		= filename;
	_assetLibrary	= assetLibrary;
	_options		= options;
    
    //Init the assimp scene
    Assimp::Importer importer;

	importer.SetIOHandler(new IOHandler(options, _assetLibrary));

	const aiScene* scene = importer.ReadFileFromMemory(
		&data[0],
		data.size(),
		//| aiProcess_GenSmoothNormals // assertion is raised by assimp
		aiProcess_JoinIdenticalVertices
		| aiProcess_GenSmoothNormals
		| aiProcess_SplitLargeMeshes
		| aiProcess_LimitBoneWeights
		| aiProcess_GenUVCoords
		| aiProcess_OptimizeMeshes
		//| aiProcess_OptimizeGraph // makes the mesh simply vanish
		| aiProcess_FlipUVs
		| aiProcess_SortByPType
		| aiProcess_Triangulate,
		resolvedFilename.c_str()
	);
	
    if (!scene)
		throw ParserError(importer.GetErrorString());
    
    parseDependencies(resolvedFilename, scene);

	_symbol = scene::Node::create(_filename);
	createSceneTree(_symbol, scene, scene->mRootNode, assetLibrary);
	_symbol = _options->nodeFunction()(_symbol);

	createLights(_symbol, scene);
	getSkinningFromAssimp(scene);

	if (_numDependencies == _numLoadedDependencies)
		finalize();

	disposeNodeMaps();
}

void
ASSIMPParser::createSceneTree(scene::Node::Ptr 				minkoNode,
							  const aiScene* 				scene,
							  aiNode* 						ainode,
							  std::shared_ptr<AssetLibrary> assets)
{
	for (uint i = 0; i < ainode->mNumChildren; i++)
    {
		assert(ainode->mChildren[i]);

        auto childName	= std::string(ainode->mChildren[i]->mName.data);
        auto child		= scene::Node::create(childName);
        
		_aiNodeToNode[ainode->mChildren[i]] = child;
		if (!child->name().empty())
			_nameToNode[child->name()] = child;

        child->addComponent(getTransformFromAssimp(ainode->mChildren[i]));
        
		//if (!child->name().empty())
		//	_nameToNode[child->name()] = child;


#ifdef DEBUG_SKINNING
		std::cout << "nodemap\t<- '" << child->name() << "'" << std::endl;
#endif // DEBUG_SKINNING

        //Recursive call
		createSceneTree(child, scene, ainode->mChildren[i], assets);

        minkoNode->addChild(_options->nodeFunction()(child));
    }
    
	auto minkoMesh = scene::Node::create();
	minkoMesh->addComponent(Transform::create());

    for (uint j = 0; j < ainode->mNumMeshes; j++)
    {
        aiMesh* mesh = scene->mMeshes[ainode->mMeshes[j]];
		assert(mesh);

	//	auto minkoMesh = scene::Node::create(mesh->mName.C_Str());

		_aiMeshToNode[mesh] = minkoMesh;

	//	minkoMesh->addComponent(Transform::create());
		createMeshSurface(minkoMesh, scene, mesh);


#ifdef DEBUG_SKINNING
		std::cout << "meshmap\t<- '" << minkoMesh->name() << "'" << std::endl;
#endif // DEBUG_SKINNING
    }
	minkoNode->addChild(_options->nodeFunction()(minkoMesh));
}

Geometry::Ptr
ASSIMPParser::createMeshGeometry(scene::Node::Ptr minkoNode, aiMesh* mesh)
{
	unsigned int vertexSize = 0; 

    if (mesh->HasPositions())
        vertexSize += 3;
    if (mesh->HasNormals())
        vertexSize += 3;
    if (mesh->GetNumUVChannels() > 0)
        vertexSize += 2;

	std::vector<float>	vertexData	(vertexSize * mesh->mNumVertices, 0.0f);
	unsigned int		vId			= 0;
	for (unsigned int vertexId = 0; vertexId < mesh->mNumVertices; ++vertexId)
	{
		if (mesh->HasPositions())
        {
			const aiVector3D&	vec	= mesh->mVertices[vertexId];

			vertexData[vId++]	= vec.x;
			vertexData[vId++]	= vec.y;
			vertexData[vId++]	= vec.z;
		}

		if (mesh->HasNormals())
		{
			const aiVector3D&	vec	= mesh->mNormals[vertexId];

			vertexData[vId++]	= vec.x;
			vertexData[vId++]	= vec.y;
			vertexData[vId++]	= vec.z;
		}

		if (mesh->GetNumUVChannels() > 0)
		{
			const aiVector3D&	vec = mesh->mTextureCoords[0][vertexId];

			vertexData[vId++]	= vec.x;
			vertexData[vId++]	= vec.y;
		}
	}

	// make sure the flag 'aiProcess_Triangulate' is specified before importing the scene
	std::vector<unsigned short>	indexData	(3 * mesh->mNumFaces, 0);

	for (unsigned int faceId = 0; faceId < mesh->mNumFaces; ++faceId)
	{
		const aiFace& face = mesh->mFaces[faceId];

		for (unsigned int j = 0; j < 3; ++j)
			indexData[j + 3*faceId] = face.mIndices[j];
	}

	// create the geometry's vertex and index buffers
	auto geometry		= Geometry::create();
	auto vertexBuffer	= render::VertexBuffer::create(_assetLibrary->context(), vertexData);

	unsigned int attrOffset = 0;
	if (mesh->HasPositions())
	{
		vertexBuffer->addAttribute("position", 3, attrOffset);
		attrOffset	+= 3;
	}
	if (mesh->HasNormals())
	{
		vertexBuffer->addAttribute("normal", 3, attrOffset);
		attrOffset	+= 3;
	}
	if (mesh->GetNumUVChannels() > 0)
	{
		vertexBuffer->addAttribute("uv", 2, attrOffset);
		attrOffset	+= 2;
	}

	geometry->addVertexBuffer(vertexBuffer);
	geometry->indices(render::IndexBuffer::create(_assetLibrary->context(), indexData));

	const std::string meshName = std::string(mesh->mName.C_Str());

	geometry = _options->geometryFunction()(meshName, geometry);

	// save the geometry in the assets library
	if (!meshName.empty())
		_assetLibrary->geometry(meshName, geometry);

	return geometry;
}

void
ASSIMPParser::createMeshSurface(scene::Node::Ptr 	minkoNode,
								const aiScene* 		scene,
								aiMesh* 			mesh)
{
	if (mesh == nullptr)
		return;

	const auto	meshName	= std::string(mesh->mName.data);
	const auto	aiMat		= scene->mMaterials[mesh->mMaterialIndex];
	auto		geometry	= createMeshGeometry(minkoNode, mesh);
	auto		material	= createMaterial(aiMat);
	auto		effect		= chooseEffectByShadingMode(aiMat);

	if (effect)
		minkoNode->addComponent(
			Surface::create(
				meshName, 
				geometry, 
				material, 
				effect, 
				"default"
			)
		);
#ifdef DEBUG
	else
		std::cerr << "Failed to find suitable effect for mesh '" << meshName << "' and no default effect provided." << std::endl;
#endif // DEBUG
}

void
ASSIMPParser::createLights(scene::Node::Ptr minkoRoot, const aiScene* scene)
{
    for (uint i = 0; i < scene->mNumLights; i++)
    {
        const auto	aiLight		= scene->mLights[i];
		const auto	lightName	= std::string(aiLight->mName.data);

		if (aiLight->mType == aiLightSource_UNDEFINED)
		{
#ifdef DEBUG
			std::cerr << "The type of the '" << lightName << "' has not been properly recognized." << std::endl;
#endif // DEBUG
			continue;
		}

		auto		lightNode	= findNode(lightName, minkoRoot);
        
		if (lightNode == nullptr)
			continue;

		//// specular colors are ignored (diffuse colors are sent to discrete lights, ambient colors create ambient lights)
		//const aiColor3D& aiAmbientColor = aiLight->mColorAmbient;
		//if (!aiAmbientColor.IsBlack())
		//{
		//	auto ambientLight = AmbientLight::create()
		//		->ambient(1.0f)
		//		->color(Vector3::create(aiAmbientColor.r, aiAmbientColor.g, aiAmbientColor.b));

		//	lightNode->addComponent(ambientLight);
		//}

		const aiColor3D&	aiDiffuseColor	= aiLight->mColorDiffuse;
		const aiVector3D&	aiDirection		= aiLight->mDirection;
		const aiVector3D&	aiPosition		= aiLight->mPosition;

		if (aiDirection.Length() > 0.0f)
		{
			auto	direction	= Vector3::create(aiDirection.x, aiDirection.y, aiDirection.z);
			auto	position	= Vector3::create(aiPosition.x, aiPosition.y, aiPosition.z);
			
			auto	transform	= lightNode->component<Transform>();
			if (transform)
			{
				direction	= transform->matrix()->deltaTransform(direction);
				position	= transform->matrix()->transform(position);
			}
			else
				lightNode->addComponent(Transform::create());
			
			auto	lookAt		= Vector3::create(position)->add(direction)->normalize();
			auto	matrix		= lightNode->component<Transform>()->matrix();
			try
			{
				matrix->lookAt(lookAt, position, Vector3::yAxis());
			}
			catch(std::exception e)
			{
				matrix->lookAt(lookAt, position, Vector3::xAxis());
			}
		}
			
		const float			diffuse			= 1.0f;
		const float			specular		= 1.0f;
        switch (aiLight->mType)
        {
            case aiLightSource_DIRECTIONAL:
				lightNode->addComponent(
					DirectionalLight::create(
						diffuse, 
						specular
					)->color(Vector3::create(aiDiffuseColor.r, aiDiffuseColor.g, aiDiffuseColor.b))
				);
                break;

            case aiLightSource_POINT:
				lightNode->addComponent(
					PointLight::create(
						diffuse, 
						specular, 
						aiLight->mAttenuationConstant, 
						aiLight->mAttenuationLinear, 
						aiLight->mAttenuationQuadratic
					)->color(Vector3::create(aiDiffuseColor.r, aiDiffuseColor.g, aiDiffuseColor.b))
				);
                break;

            case aiLightSource_SPOT:
				lightNode->addComponent(
					SpotLight::create(
						aiLight->mAngleInnerCone,
						aiLight->mAngleOuterCone,
						diffuse, 
						specular,
						aiLight->mAttenuationConstant, 
						aiLight->mAttenuationLinear, 
						aiLight->mAttenuationQuadratic
					)->color(Vector3::create(aiDiffuseColor.r, aiDiffuseColor.g, aiDiffuseColor.b))
				);
                break;

            default:
                break;
        }
    }
}

scene::Node::Ptr
ASSIMPParser::findNode(const std::string& name, 
					   scene::Node::Ptr root)
{
    scene::Node::Ptr result = nullptr;
    
    for (auto it = root->children().begin(); it != root->children().end(); it++)
    {
        if ((*it)->name() == name)
            return *it;
        
        result = findNode(name, *it);
        
        if (result != nullptr)
            return result;
    }
    
    return result;
}

Transform::Ptr
ASSIMPParser::getTransformFromAssimp(aiNode* ainode)
{
	return Transform::create(convert(ainode->mTransformation));
}

void
ASSIMPParser::parseDependencies(const std::string& 	filename,
								const aiScene*		scene)
{
	std::set<std::string>	loadedFilenames;
	aiString				path;

	for (unsigned int materialId = 0; materialId < scene->mNumMaterials; materialId++)
	{
		const aiMaterial* aiMat = scene->mMaterials[materialId];

		for (auto& textureTypeAndName : _textureTypeToName)
		{
			const auto			textureType = static_cast<aiTextureType>(textureTypeAndName.first);
			const unsigned int	numTextures = aiMat->GetTextureCount(textureType);

			for (unsigned int textureId = 0; textureId < numTextures; ++textureId)
			{
				aiReturn texFound = aiMat->GetTexture(textureType, textureId, &path);

				if (texFound == AI_SUCCESS)
				{
					std::string filename(path.data);

					if (!filename.empty() && 
						loadedFilenames.find(filename) == loadedFilenames.end())
					{
#ifdef DEBUG
						std::cout << "ASSIMParser: loading texture '" << filename << "'..." << std::endl;
#endif
						loadedFilenames.insert(filename);
						_numDependencies++;

						loadTexture(filename, filename, _options);
					}
				}
			}
		}
	}
}

void
ASSIMPParser::finalize()
{
	_loaderErrorSlots.clear();
	_loaderCompleteSlots.clear();

	_assetLibrary->symbol(_filename, _symbol);

	complete()->execute(shared_from_this());
}

void
ASSIMPParser::loadTexture(const std::string&	textureFilename,
						  const std::string&	assetName,
						  Options::Ptr			options)
{
	auto loader = _options->loaderFunction()(textureFilename, _assetLibrary);

	_loaderCompleteSlots[loader] = loader->complete()->connect([&](file::AbstractLoader::Ptr loader)
	{
		auto pos		= loader->resolvedFilename().find_last_of('.');
		auto extension	= loader->resolvedFilename().substr(pos + 1);
		auto parser		= _assetLibrary->getParser(extension);

#ifdef DEBUG
		if (parser == nullptr)
			std::cerr << "No parser for extension '" << extension << "' found in asset library" << std::endl;
#endif // DEBUG

		if (!parser)
		{
			++_numLoadedDependencies;
			if (_numDependencies == _numLoadedDependencies && _symbol)
				finalize();

			return;
		}

		auto complete = parser->complete()->connect([&](file::AbstractParser::Ptr parser)
		{
#ifdef DEBUG
			std::cout << "ASSIMParser: texture '" << textureFilename << "' loaded" << std::endl;
#endif

			_numLoadedDependencies++;
			if (_numDependencies == _numLoadedDependencies && _symbol)
				finalize();
		});

		parser->parse(
			assetName,
			loader->resolvedFilename(),
			loader->options(),
			loader->data(),
			_assetLibrary
		);
	});

	_loaderErrorSlots[loader] = loader->error()->connect([&](file::AbstractLoader::Ptr loader)
	{
		auto pos = loader->filename().find_last_of("\\/");

		if (pos != std::string::npos)
		{
			loadTexture(loader->filename().substr(pos + 1), assetName, options);
		}
		else
		{
			++_numLoadedDependencies;
			std::cerr << "unable to find texture with filename '" << loader->filename() << "'" << std::endl;
		}
	});

	loader->load(textureFilename, options);
}

void
ASSIMPParser::resetParser()
{
	_numDependencies		= 0;
	_numLoadedDependencies	= 0;
	_filename.clear();
	_symbol	= nullptr;

	disposeNodeMaps();
}
void
ASSIMPParser::disposeNodeMaps()
{
	_aiNodeToNode.clear();
	_aiMeshToNode.clear();
	_nameToNode.clear();
	_nameToAnimMatrices.clear();
}

unsigned int
ASSIMPParser::getNumFrames(const aiMesh* aimesh) const
{
	assert(aimesh && _aiMeshToNode.count(aimesh) > 0);
	const auto	minkoMesh	= _aiMeshToNode.find(aimesh)->second;
	const auto	meshNode	= minkoMesh->parent();
	assert(meshNode);

	unsigned int numFrames = 0;

	for (unsigned int boneId = 0; boneId < aimesh->mNumBones; ++boneId)
	{
		const auto	boneName	= std::string(aimesh->mBones[boneId]->mName.C_Str());
		const auto	foundBoneIt = _nameToNode.find(boneName);

		if (foundBoneIt != _nameToNode.end())
		{
			auto	currentNode = foundBoneIt->second;
			do
			{
				if (currentNode == nullptr)
					break;

				if (_nameToAnimMatrices.count(currentNode->name()) > 0)
				{
					const unsigned int numNodeFrames = _nameToAnimMatrices.find(currentNode->name())->second.size();
					assert(numNodeFrames > 0);

					if (numFrames == 0)
						numFrames = numNodeFrames;
					else if (numFrames != numNodeFrames)
					{
#ifdef DEBUG_SKINNING
						std::cerr << "Warning: Inconsistent number of frames between the different parts of a same mesh!" << std::endl;
#endif // DEBUG_SKINNING
						numFrames = std::max(numFrames, numNodeFrames); // FIXME
					}
				}
				currentNode = currentNode->parent();
			} 
			while (currentNode != meshNode);
		}
	}

	return numFrames;
}

void
ASSIMPParser::getSkinningFromAssimp(const aiScene* aiscene)
{
	if (_options->skinningFramerate() == 0)
		return;

	// resample all animations with the specified temporal precision 
	// and store them in the _nameToAnimMatrices map.
	sampleAnimations(aiscene);

	// add a Skinning component to all animated mesh
	for (unsigned int meshId = 0; meshId < aiscene->mNumMeshes; ++meshId)
	{
		const auto	aimesh		= aiscene->mMeshes[meshId];
		const auto	meshName	= std::string(aimesh->mName.C_Str());
		const auto	skin		= getSkinningFromAssimp(aimesh);
		
		if (skin)
		{
			auto		meshNode		= _aiMeshToNode.find(aimesh)->second;
			const float	durationSeconds	= skin->numFrames() / (float)_options->skinningFramerate();

			skin->duration((uint)floorf(1000.0f * durationSeconds));
			meshNode->addComponent(Skinning::create(skin, _options->skinningMethod(), _assetLibrary->context()));
		}
	}
}

Skin::Ptr
ASSIMPParser::getSkinningFromAssimp(const aiMesh* aimesh) const
{
	if (aimesh == nullptr || aimesh->mNumBones == 0)
		return nullptr;

	const unsigned int numFrames = getNumFrames(aimesh);
	if (numFrames == 0)
	{
		std::cerr << "Failed to flatten skinning information. Most likely involved nodes do not share a common animation." << std::endl;
		return nullptr;
	}
	
	auto skin = Skin::create(aimesh->mNumBones, numFrames);

	const auto	minkoMesh	= _aiMeshToNode.find(aimesh)->second;
	const auto	meshNode	= minkoMesh->parent();

#ifdef DEBUG_SKINNING
	std::cout << "mesh '" << minkoMesh->name() << "'\n\t- # bones = " << aimesh->mNumBones << "\n\t- # vertices = " << aimesh->mNumVertices << std::endl;
#endif // DEBUG_SKINNING

	for (unsigned int boneId = 0; boneId < aimesh->mNumBones; ++boneId)
	{
#ifdef DEBUG_SKINNING
		//std::cout << "\ncollapsed trf bone '" << aimesh->mBones[boneId]->mName.C_Str() << "'" << std::endl;
#endif // DEBUG_SKINNING

		const auto bone = getSkinningFromAssimp(aimesh->mBones[boneId]);
		if (!bone)
			return nullptr;
		
		const auto boneNode			= bone->node();
		const auto boneOffsetMatrix	= bone->offsetMatrix();

		skin->bone(boneId, bone);

<<<<<<< HEAD
		for (unsigned int frameId = 0; frameId < numFrames; ++frameId)
=======
		for (uint frameId = 0; frameId < numFrames; ++frameId)
		{
			modelToRootMatrices[frameId]->prepend(boneOffsetMatrix);  // from bind space to root space
			skin->matrix(frameId, boneId, modelToRootMatrices[frameId]);
		}
	}

	// also find all bone children that must also be animated and synchronized with the 
	// skinning component.
	std::set<Node::Ptr>			slaves;
	std::vector<Animation::Ptr>	slaveAnimations;

	for (uint boneId = 0; boneId < numBones; ++boneId)
	{
		auto childrenWithSurface = NodeSet::create(skin->bone(boneId)->node())
		->descendants(true)
		->where([](Node::Ptr n)
		{ 
			return n->hasComponent<Surface>(); 
		});

		slaves.insert(childrenWithSurface->nodes().begin(), childrenWithSurface->nodes().end());
	}

	auto timetable = std::vector<uint>(numFrames, 0);
	for (uint i = 0; i < numFrames; ++i)
		timetable[i] = uint(floorf(i * duration / float(numFrames - 1)));

	slaveAnimations.reserve(slaves.size());
	for (auto& n : slaves)
	{
		auto matrices = std::vector<Matrix4x4::Ptr>(numFrames);
		for (auto& m : matrices)
			m = Matrix4x4::create();

		precomputeModelToRootMatrices(n, skeletonRoot, matrices);

		auto timeline	= animation::Matrix4x4Timeline::create(PNAME_TRANSFORM, duration, timetable, matrices);
		auto animation	= Animation::create(std::vector<animation::AbstractTimeline::Ptr>(1, timeline));

		n->addComponent(animation);
		slaveAnimations.push_back(animation);
		_alreadyAnimatedNodes.insert(n);
	}

	for (auto& n : slaves) // FIXME
	{
		if (n->parent())
			n->parent()->removeChild(n);
		skeletonRoot->addChild(n);
	}

	// add skinning component to mesh
	meshNode->addComponent(Skinning::create(
		skin->reorganizeByVertices()->transposeMatrices()->disposeBones(), 
		_options->skinningMethod(), 
		_assetLibrary->context(),
		slaveAnimations
	));

	auto irrelevantTransforms = NodeSet::create(skeletonRoot)
		->descendants(false)
		->where([](Node::Ptr n){
			return n->hasComponent<Transform>() && !n->hasComponent<Animation>() && !n->hasComponent<Surface>();
		});

	for (auto& n : irrelevantTransforms->nodes())
		n->removeComponent(n->component<Transform>());
}

Node::Ptr
ASSIMPParser::getSkeletonRoot(const aiMesh* aimesh) const
{
	Node::Ptr	skeletonRoot	= nullptr;
	auto		boneAncestor	= getBoneCommonAncestor(aimesh);
	auto		currentNode		= boneAncestor;

	while (true)
	{
		if (currentNode == nullptr)
			break;

		if (_nameToAnimMatrices.count(currentNode->name()) > 0)
			skeletonRoot = currentNode;

		currentNode = currentNode->parent();
	}

	return skeletonRoot 
		? (skeletonRoot->parent() ? skeletonRoot->parent() : _symbol)
		: boneAncestor;
}

Node::Ptr
ASSIMPParser::getBoneCommonAncestor(const aiMesh* aimesh) const
{
	if (aimesh && aimesh->mNumBones > 0)
	{
		std::vector< std::vector<Node::Ptr> > bonePath;
		bonePath.reserve(aimesh->mNumBones);

		// compute the common ancestor of all bones influencing the specified mesh
		uint minDepth = UINT_MAX;
		for (uint boneId = 0; boneId < aimesh->mNumBones; ++boneId)
>>>>>>> ff17011d
		{
			auto currentNode		= bone->node();
			auto boneLocalToObject	= Matrix4x4::create()->copyFrom(bone->offsetMatrix());

			// manually compute the bone's local-to-object matrix at specified frame
			do
			{
				if (currentNode == nullptr)
					break;

				Matrix4x4::Ptr currentTransform = nullptr;

				if (_nameToAnimMatrices.count(currentNode->name()) > 0)
				{
					// get the animated node's resampled transform matrix
					const std::vector<Matrix4x4::Ptr>& matrices = _nameToAnimMatrices.find(currentNode->name())->second;
					currentTransform = matrices[frameId % matrices.size()]; // FIXME
				}
				else if (currentNode->hasComponent<Transform>())
				{
					// get the constant node's transform
					currentTransform = currentNode->component<Transform>()->matrix();
				}

				if (currentTransform)
					boneLocalToObject->append(currentTransform);

				currentNode = currentNode->parent();
			} 
			while(currentNode != meshNode);

			skin->matrix(frameId, boneId, boneLocalToObject);

#ifdef DEBUG_SKINNING
			//std::cout << "time[" << frameId << "]\t=> " << skin->matrix(frameId, boneId)->toString() << std::endl;
#endif // DEBUG_SKINNING
 		}
	}

	return skin->reorganizeByVertices()->disposeBones();
}

Bone::Ptr 
ASSIMPParser::getSkinningFromAssimp(const aiBone* aibone) const
{
	const auto boneName = std::string(aibone->mName.C_Str());
	if (aibone == nullptr || _nameToNode.count(boneName) == 0)
		return nullptr;

	auto node			= _nameToNode.find(boneName)->second;
	auto offsetMatrix	= convert(aibone->mOffsetMatrix);

	std::vector<unsigned short> boneVertexIds		(aibone->mNumWeights, 0);
	std::vector<float>			boneVertexWeights	(aibone->mNumWeights, 0.0f);

	for (unsigned int i = 0; i < aibone->mNumWeights; ++i)
	{
		boneVertexIds[i]		= (unsigned short)aibone->mWeights[i].mVertexId;
		boneVertexWeights[i]	= aibone->mWeights[i].mWeight; 
	}

	return Bone::create(node, offsetMatrix, boneVertexIds, boneVertexWeights);
}

void
ASSIMPParser::sampleAnimations(const aiScene*	scene)
{
	_nameToAnimMatrices.clear();

	if (scene == nullptr)
		return;

	for (unsigned int animId = 0; animId < scene->mNumAnimations; ++animId)
		sampleAnimation(scene->mAnimations[animId]);
}

void
ASSIMPParser::sampleAnimation(const aiAnimation* animation)
{
	if (animation == nullptr || animation->mTicksPerSecond < 1e-6 || _options->skinningFramerate() == 0)
		return;

	unsigned int numFrames	= (unsigned int)floorf(float(_options->skinningFramerate() * animation->mDuration / animation->mTicksPerSecond));
	numFrames				= numFrames < 2 ? 2 : numFrames;

	const float			timeStep	= (float)animation->mDuration / (float)(numFrames - 1);
	std::vector<float>	sampleTimes	(numFrames, 0.0f);
	for (unsigned int frameId = 1; frameId < numFrames; ++frameId)
	{
		sampleTimes[frameId] = sampleTimes[frameId - 1] + timeStep; 
	}

	for (unsigned int channelId = 0; channelId < animation->mNumChannels; ++channelId)
	{
		const auto nodeAnimation	= animation->mChannels[channelId];
		const auto nodeName			= nodeAnimation->mNodeName.C_Str();
		// According to the ASSIMP documentation, animated nodes should come with existing, unique names.

		if (nodeName)
		{
			_nameToAnimMatrices[nodeName] = std::vector<Matrix4x4::Ptr>();
			sample(nodeAnimation, sampleTimes, _nameToAnimMatrices[nodeName]);
		}
	}
}

/*static*/
void
ASSIMPParser::sample(const aiNodeAnim*				nodeAnimation, 
					 const std::vector<float>&		times, 
					 std::vector<Matrix4x4::Ptr>&	matrices)
{
	assert(nodeAnimation);

#ifdef DEBUG
	//std::cout << "\nsample animation of mesh('" << nodeAnimation->mNodeName.C_Str() << "')" << std::endl;
#endif // DEBUG

	matrices.resize(times.size());

	// precompute time factors
	std::vector<float> positionKeyTimeFactors;
	std::vector<float> rotationKeyTimeFactors;
	std::vector<float> scalingKeyTimeFactors;

	computeTimeFactors(nodeAnimation->mNumPositionKeys,	nodeAnimation->mPositionKeys,	positionKeyTimeFactors);
	computeTimeFactors(nodeAnimation->mNumRotationKeys,	nodeAnimation->mRotationKeys,	rotationKeyTimeFactors);
	computeTimeFactors(nodeAnimation->mNumScalingKeys,	nodeAnimation->mScalingKeys,	scalingKeyTimeFactors);

	for (unsigned int frameId = 0; frameId < times.size(); ++frameId)
	{
		const float time = times[frameId];

		// sample position from keys
		sample(nodeAnimation->mPositionKeys, positionKeyTimeFactors, time, _TMP_POSITION);

		// sample rotation from keys
		sample(nodeAnimation->mRotationKeys, rotationKeyTimeFactors, time, _TMP_ROTATION);
		_TMP_ROTATION->normalize();

		if (_TMP_ROTATION->length() == 0.)
			_TMP_ROTATION_MATRIX->identity();
		else
			_TMP_ROTATION->toMatrix(_TMP_ROTATION_MATRIX);

		const std::vector<float>&	rotation	= _TMP_ROTATION_MATRIX->data();

		// sample scaling from keys
		sample(nodeAnimation->mScalingKeys, scalingKeyTimeFactors, time, _TMP_SCALING);

		// recompose the interpolated matrix at the specified frame
		matrices[frameId] = Matrix4x4::create()
			->initialize(
				_TMP_SCALING->x() * rotation[0], _TMP_SCALING->y() * rotation[1], _TMP_SCALING->z() * rotation[2],  _TMP_POSITION->x(),
				_TMP_SCALING->x() * rotation[4], _TMP_SCALING->y() * rotation[5], _TMP_SCALING->z() * rotation[6],  _TMP_POSITION->y(),
				_TMP_SCALING->x() * rotation[8], _TMP_SCALING->y() * rotation[9], _TMP_SCALING->z() * rotation[10], _TMP_POSITION->z(),
				0.0, 0.0, 0.0, 1.0f
			);

#ifdef DEBUG
		// std::cout << "\tframeID = " << frameId << "\ttime = " << time << "\nM = " << matrices[frameId]->toString() << std::endl;
#endif // DEBUG
	}
}

/*static*/
Vector3::Ptr
ASSIMPParser::sample(const aiVectorKey*			keys,
					 const std::vector<float>&	keyTimeFactors,
					 float						time,
					 Vector3::Ptr				output)
{
	if (output == nullptr)
		output = Vector3::create(0.0f, 0.0f, 0.0f);

	const unsigned int	numKeys	= keyTimeFactors.size();
	const unsigned int	id		= getIndexForTime(numKeys, keys, time);
	const aiVector3D&	value0	= keys[id].mValue;

	if (id == numKeys - 1)
		output->setTo(value0.x, value0.y, value0.z);
	else
	{
		const float			w1		= (time - (float)keys[id].mTime) * keyTimeFactors[id];
		const float			w0		= 1.0f - w1;
		const aiVector3D&	value1	= keys[id+1].mValue;

		output->setTo(
			w0 * value0.x + w1 * value1.x, 
			w0 * value0.y + w1 * value1.y, 
			w0 * value0.z + w1 * value1.z
		);
	}

	return output;
}

/*static*/
Quaternion::Ptr
ASSIMPParser::sample(const aiQuatKey*			keys, 
					 const std::vector<float>&	keyTimeFactors,
					 float						time, 
					 Quaternion::Ptr			output)
{
	if (output == nullptr)
		output = Quaternion::create();

	const unsigned int	numKeys	= keyTimeFactors.size();
	const unsigned int	id		= getIndexForTime(numKeys, keys, time);
	const aiQuaternion&	value0	= keys[id].mValue;

	if (id == numKeys - 1)
		output->setTo(value0.x, value0.y, value0.z, value0.w);
	else
	{
		const float			w1		= (time - (float)keys[id].mTime) * keyTimeFactors[id];
		const float			w0		= 1.0f - w1;
		const aiQuaternion&	value1	= keys[id+1].mValue;

		aiQuaternion interp;
		aiQuaternion::Interpolate(interp, value0, value1, w1);

		output->setTo(interp.x, interp.y, interp.z, interp.w);

		/*
		// normalized linear interpolation, should do spherical but too costly
		const float	qi			= w0 * value0.x + w1 * value1.x;
		const float	qj			= w0 * value0.y + w1 * value1.y;
		const float	qk			= w0 * value0.z + w1 * value1.z;
		const float	qr			= w0 * value0.w + w1 * value1.w;
		const float length		= sqrtf(qi * qi + qj * qj + qk * qk + qr * qr);

		if (length > 1e-3f)
		{
			const float invLength	= 1.0f / length;
			output->setTo(qi * invLength, qj * invLength, qk * invLength, qr * invLength);
		}
		else
			output->identity();
			*/
	}

	return output;
}

template<class AiKey>
/*static*/
void
ASSIMPParser::computeTimeFactors(unsigned int			numKeys,
								 const AiKey*			keys,
								 std::vector<float>&	keyTimeFactors)
{
	keyTimeFactors.resize(numKeys);

	if (numKeys == 0 || keys == nullptr)
		return;

	for (unsigned int keyId = 0; keyId < numKeys - 1; ++keyId)
		keyTimeFactors[keyId] = (float)(1.0 / (keys[keyId + 1].mTime - keys[keyId].mTime + 1e-6f));
	keyTimeFactors.back() = 1.0f;
}

template<class AiKey>
/*static*/
unsigned int
ASSIMPParser::getIndexForTime(unsigned int	numKeys,
							  const AiKey*	keys,
							  double		time)
{
	if (numKeys == 0 || keys == nullptr)
		return 0;

	unsigned int id			= 0;
	unsigned int lowerId	= 0;
	unsigned int upperId	= numKeys - 1;
	while(upperId - lowerId > 1)
	{
		id = (lowerId + upperId) >> 1;
		if (keys[id].mTime > time)
			upperId = id;
		else
			lowerId = id;
	}

	return lowerId;
}

/*static*/
Matrix4x4::Ptr
ASSIMPParser::convert(const aiMatrix4x4& matrix, Matrix4x4::Ptr output)
{
	if (output == nullptr)
		output = Matrix4x4::create();

    output->initialize(
		matrix.a1, matrix.a2, matrix.a3, matrix.a4,
        matrix.b1, matrix.b2, matrix.b3, matrix.b4,
        matrix.c1, matrix.c2, matrix.c3, matrix.c4,
        matrix.d1, matrix.d2, matrix.d3, matrix.d4
	);
    
	return output;
}

material::Material::Ptr
ASSIMPParser::createMaterial(const aiMaterial* aiMat)
{
	auto material	= chooseMaterialByShadingMode(aiMat);
	
	if (aiMat == nullptr)
		return material;

	material->set("blendMode",			getBlendingMode(aiMat));
	material->set("triangleCulling",	getTriangleCulling(aiMat));
	material->set("wireframe",			getWireframe(aiMat)); // bool

	setColorProperty(material, "ambientColor",			aiMat, AI_MATKEY_COLOR_AMBIENT);
	setColorProperty(material, "diffuseColor",			aiMat, AI_MATKEY_COLOR_DIFFUSE);
	setColorProperty(material, "emissiveColor",			aiMat, AI_MATKEY_COLOR_EMISSIVE);
	setColorProperty(material, "reflectiveColor",		aiMat, AI_MATKEY_COLOR_REFLECTIVE);
	setColorProperty(material, "specularColor",			aiMat, AI_MATKEY_COLOR_SPECULAR);
	setColorProperty(material, "transparentColor",		aiMat, AI_MATKEY_COLOR_TRANSPARENT);

	setScalarProperty(material, "opacity",				aiMat, AI_MATKEY_OPACITY);
	setScalarProperty(material, "reflectivity",			aiMat, AI_MATKEY_REFLECTIVITY);
	setScalarProperty(material, "shininess",			aiMat, AI_MATKEY_SHININESS);
	setScalarProperty(material, "shininessStrength",	aiMat, AI_MATKEY_SHININESS_STRENGTH);
	setScalarProperty(material, "refractivity",			aiMat, AI_MATKEY_REFRACTI);
	setScalarProperty(material, "bumpScaling",			aiMat, AI_MATKEY_BUMPSCALING);

	for (auto& textureTypeAndName : _textureTypeToName)
	{
		const auto			textureType	= static_cast<aiTextureType>(textureTypeAndName.first);
		const std::string&	textureName	= textureTypeAndName.second;

		const unsigned int	numTextures	= aiMat->GetTextureCount(textureType);
		if (numTextures == 0)
			continue;

		aiString path;
		if (aiMat->GetTexture(textureType, 0, &path) == AI_SUCCESS)
		{
			render::AbstractTexture::Ptr texture = _assetLibrary->texture(std::string(path.data));

			if (texture)
				material->set<render::AbstractTexture::Ptr>(textureName, texture);
		}
	}

	// apply material function
	aiString materialName;
	return aiMat->Get(AI_MATKEY_NAME, materialName) == AI_SUCCESS
		? _options->materialFunction()(materialName.C_Str(), material)
		: material;
}

material::Material::Ptr
ASSIMPParser::chooseMaterialByShadingMode(const aiMaterial* aiMat) const
{
	if (aiMat == nullptr || _options->material())
		return material::Material::create(_options->material());

	int shadingMode;
	unsigned int max;
	if (aiMat->Get(AI_MATKEY_SHADING_MODEL, &shadingMode, &max) == AI_SUCCESS)
	{
		switch(static_cast<aiShadingMode>(shadingMode))
		{
			case aiShadingMode_Flat:
			case aiShadingMode_Gouraud:
			case aiShadingMode_Toon:
			case aiShadingMode_OrenNayar:
			case aiShadingMode_Minnaert:
				return std::static_pointer_cast<material::Material>(material::BasicMaterial::create());
	
			case aiShadingMode_Phong:
			case aiShadingMode_Blinn:
			case aiShadingMode_CookTorrance:
			case aiShadingMode_Fresnel:
				return std::static_pointer_cast<material::Material>(material::PhongMaterial::create());
			
			case aiShadingMode_NoShading:
			default:
				return material::Material::create(_options->material());
		}
	}
	else
		return material::Material::create(_options->material());
}

render::Effect::Ptr
ASSIMPParser::chooseEffectByShadingMode(const aiMaterial* aiMat) const
{
	render::Effect::Ptr effect = _options->effect();

	if (aiMat)
	{
		int shadingMode;
		unsigned int max;
		if (aiMat->Get(AI_MATKEY_SHADING_MODEL, &shadingMode, &max) == AI_SUCCESS)
		{
			switch(static_cast<aiShadingMode>(shadingMode))
			{
				case aiShadingMode_Flat:
				case aiShadingMode_Gouraud:
				case aiShadingMode_Toon:
				case aiShadingMode_OrenNayar:
				case aiShadingMode_Minnaert:
					if (_assetLibrary->effect("basic"))
						effect = _assetLibrary->effect("basic");
#ifdef DEBUG
					else
						std::cerr << "Basic effect not available in the asset library." << std::endl;
#endif // DEBUG
					break;
		
				case aiShadingMode_Phong:
				case aiShadingMode_Blinn:
				case aiShadingMode_CookTorrance:
				case aiShadingMode_Fresnel:
					if (_assetLibrary->effect("phong"))
						effect = _assetLibrary->effect("phong");
#ifdef DEBUG
					else
						std::cerr << "Phong effect not available in the asset library." << std::endl;
#endif // DEBUG
					break;
				
				case aiShadingMode_NoShading:
				default:
					break;
			}
		}
	}

	// apply effect function
	return _options->effectFunction()(effect);
}


render::Blending::Mode
ASSIMPParser::getBlendingMode(const aiMaterial* aiMat) const
{
	int blendMode;
	unsigned int max;
	if (aiMat && aiMat->Get(AI_MATKEY_BLEND_FUNC, &blendMode, &max) == AI_SUCCESS)
	{
		switch (static_cast<aiBlendMode>(blendMode))
		{
			case aiBlendMode_Default: // src * alpha - dst * (1 - alpha)
				return render::Blending::Mode::ALPHA; 
			case aiBlendMode_Additive:
				return render::Blending::Mode::ADDITIVE;
			default:
				return render::Blending::Mode::DEFAULT;
		}
	}
	else
		return render::Blending::Mode::DEFAULT;
}

render::TriangleCulling
ASSIMPParser::getTriangleCulling(const aiMaterial* aiMat) const
{
	int twoSided;
	unsigned int max;
	if (aiMat && aiMat->Get(AI_MATKEY_TWOSIDED, &twoSided, &max) == AI_SUCCESS)
	{
		return twoSided == 0 
			? render::TriangleCulling::NONE
			: render::TriangleCulling::BACK;
	}
	else
		return render::TriangleCulling::BACK;
}

bool 
ASSIMPParser::getWireframe(const aiMaterial* aiMat) const
{
	int wireframe;
	unsigned int max;

	return (aiMat && aiMat->Get(AI_MATKEY_TWOSIDED, &wireframe, &max) == AI_SUCCESS)
		? wireframe != 0
		: false;
}

void
ASSIMPParser::setColorProperty(material::Material::Ptr	material, 
							   const std::string&		propertyName, 
							   const aiMaterial*		aiMat, 
							   const char*				aiMatKeyName,
							   unsigned int				aiType,
							   unsigned int				aiIndex)
{
	if (material == nullptr || aiMat == nullptr)
		return;

	aiColor4D color;
	if (aiMat->Get(aiMatKeyName, aiType, aiIndex, color) == AI_SUCCESS)
		material->set(propertyName, math::Vector4::create(color.r, color.g, color.b, color.a));
}

void
ASSIMPParser::setScalarProperty(material::Material::Ptr	material, 
							    const std::string&		propertyName, 
							    const aiMaterial*		aiMat, 
							    const char*				aiMatKeyName,
							    unsigned int			aiType,
							    unsigned int			aiIndex)
{
	if (material == nullptr || aiMat == nullptr)
		return;

	float scalar;
	if (aiMat->Get(aiMatKeyName, aiType, aiIndex, scalar) == AI_SUCCESS)
		material->set(propertyName, scalar);
}<|MERGE_RESOLUTION|>--- conflicted
+++ resolved
@@ -27,6 +27,7 @@
 #include "assimp/material.h"
 
 #include "minko/scene/Node.hpp"
+#include "minko/scene/NodeSet.hpp"
 #include "minko/component/Transform.hpp"
 #include "minko/component/AmbientLight.hpp"
 #include "minko/component/DirectionalLight.hpp"
@@ -35,6 +36,10 @@
 #include "minko/component/SceneManager.hpp"
 #include "minko/component/Surface.hpp"
 #include "minko/component/Skinning.hpp"
+#include "minko/component/PerspectiveCamera.hpp"
+#include "minko/component/AbstractAnimation.hpp"
+#include "minko/component/Animation.hpp"
+#include "minko/animation/Matrix4x4Timeline.hpp"
 #include "minko/render/VertexBuffer.hpp"
 #include "minko/render/IndexBuffer.hpp"
 #include "minko/geometry/Geometry.hpp"
@@ -47,6 +52,7 @@
 #include "minko/material/BasicMaterial.hpp"
 #include "minko/material/PhongMaterial.hpp"
 #include "minko/render/Effect.hpp"
+#include "minko/render/Priority.hpp"
 
 using namespace minko;
 using namespace minko::component;
@@ -55,13 +61,24 @@
 using namespace minko::scene;
 using namespace minko::geometry;
 
-/*static*/	Vector3::Ptr		ASSIMPParser::_TMP_POSITION			= Vector3::create();
-/*static*/	Quaternion::Ptr		ASSIMPParser::_TMP_ROTATION			= Quaternion::create();
-/*static*/	Matrix4x4::Ptr		ASSIMPParser::_TMP_ROTATION_MATRIX	= Matrix4x4::create();
-/*static*/	Vector3::Ptr		ASSIMPParser::_TMP_SCALING			= Vector3::create();
-/*static*/	Matrix4x4::Ptr		ASSIMPParser::_TMP_MATRIX			= Matrix4x4::create();
+#ifdef DEBUG_ASSIMP_DOT
+	static
+	void
+	dotPrint(const std::string&, const aiScene*);
+	
+	static
+	void
+	dotPrint(const std::string&, Node::Ptr);
+#endif // DEBUG_ASSIMP_DOT
+
+#ifdef DEBUG_ASSIMP
+	static
+	std::ostream&
+	printNode(std::ostream& out, Node::Ptr node, uint depth)
+#endif // DEBUG_ASSIMP
 
 /*static*/ const ASSIMPParser::TextureTypeToName	ASSIMPParser::_textureTypeToName	= ASSIMPParser::initializeTextureTypeToName();
+/*static*/ const std::string						ASSIMPParser::PNAME_TRANSFORM		= "transform.matrix";
 
 /*static*/
 ASSIMPParser::TextureTypeToName
@@ -89,6 +106,7 @@
 	_aiMeshToNode(),
 	_nameToNode(),
 	_nameToAnimMatrices(),
+	_alreadyAnimatedNodes(),
 	_loaderCompleteSlots(),
 	_loaderErrorSlots()
 {
@@ -168,13 +186,42 @@
 	createSceneTree(_symbol, scene, scene->mRootNode, assetLibrary);
 	_symbol = _options->nodeFunction()(_symbol);
 
-	createLights(_symbol, scene);
-	getSkinningFromAssimp(scene);
+#ifdef DEBUG_ASSIMP
+	printNode(std::cout << "\n", _symbol, 0) << std::endl;
+#endif // DEBUG_ASSIMP
+
+	createLights(scene);
+	createCameras(scene);
+	createSkins(scene); // must come before createAnimations
+	//createAnimations(scene);
+
+#ifdef DEBUG_ASSIMP
+	printNode(std::cout << "\n", _symbol, 0) << std::endl;
+#endif // DEBUG_ASSIMP
+
+#ifdef DEBUG_ASSIMP_DOT
+	dotPrint("aiscene.dot", scene);
+	dotPrint("minkoscene.dot", _symbol);
+#endif // DEBUG_ASSIMP_DOT
+
+	auto animations = NodeSet::create(_symbol)
+		->descendants(true)
+		->where([](Node::Ptr n)
+		{
+			return n->hasComponent<component::AbstractAnimation>();
+		});
+
+	for (auto& n : animations->nodes())
+		if (_options->startAnimation())
+			n->component<component::AbstractAnimation>()->play();
+		else
+			n->component<component::AbstractAnimation>()->stop();
 
 	if (_numDependencies == _numLoadedDependencies)
 		finalize();
 
 	disposeNodeMaps();
+
 }
 
 void
@@ -183,54 +230,46 @@
 							  aiNode* 						ainode,
 							  std::shared_ptr<AssetLibrary> assets)
 {
+	minkoNode->addComponent(getTransformFromAssimp(ainode));
+
+	// create surfaces for each node mesh
+	for (uint j = 0; j < ainode->mNumMeshes; j++)
+	{
+	    aiMesh* aimesh = scene->mMeshes[ainode->mMeshes[j]];
+		if (aimesh == nullptr)
+			continue;
+	
+		_aiMeshToNode[aimesh] = minkoNode;
+		createMeshSurface(minkoNode, scene, aimesh);
+	}
+
+	// traverse the node's children
 	for (uint i = 0; i < ainode->mNumChildren; i++)
     {
-		assert(ainode->mChildren[i]);
-
-        auto childName	= std::string(ainode->mChildren[i]->mName.data);
-        auto child		= scene::Node::create(childName);
+		aiNode* aichild = ainode->mChildren[i];
+		if (aichild == nullptr)
+			continue;
+
+        auto childName	= std::string(aichild->mName.data);
+        auto childNode	= scene::Node::create(childName);
         
-		_aiNodeToNode[ainode->mChildren[i]] = child;
-		if (!child->name().empty())
-			_nameToNode[child->name()] = child;
-
-        child->addComponent(getTransformFromAssimp(ainode->mChildren[i]));
-        
-		//if (!child->name().empty())
-		//	_nameToNode[child->name()] = child;
-
-
-#ifdef DEBUG_SKINNING
-		std::cout << "nodemap\t<- '" << child->name() << "'" << std::endl;
-#endif // DEBUG_SKINNING
+		_aiNodeToNode[aichild] = childNode;
+		if (!childName.empty())
+			_nameToNode[childName] = childNode;
+
+        //childNode->addComponent(getTransformFromAssimp(aichild));
 
         //Recursive call
-		createSceneTree(child, scene, ainode->mChildren[i], assets);
-
-        minkoNode->addChild(_options->nodeFunction()(child));
+		createSceneTree(childNode, scene, aichild, assets);
+
+        minkoNode->addChild(_options->nodeFunction()(childNode));
     }
-    
-	auto minkoMesh = scene::Node::create();
-	minkoMesh->addComponent(Transform::create());
-
-    for (uint j = 0; j < ainode->mNumMeshes; j++)
-    {
-        aiMesh* mesh = scene->mMeshes[ainode->mMeshes[j]];
-		assert(mesh);
-
-	//	auto minkoMesh = scene::Node::create(mesh->mName.C_Str());
-
-		_aiMeshToNode[mesh] = minkoMesh;
-
-	//	minkoMesh->addComponent(Transform::create());
-		createMeshSurface(minkoMesh, scene, mesh);
-
-
-#ifdef DEBUG_SKINNING
-		std::cout << "meshmap\t<- '" << minkoMesh->name() << "'" << std::endl;
-#endif // DEBUG_SKINNING
-    }
-	minkoNode->addChild(_options->nodeFunction()(minkoMesh));
+}
+
+Transform::Ptr
+ASSIMPParser::getTransformFromAssimp(aiNode* ainode)
+{
+	return Transform::create(convert(ainode->mTransformation));
 }
 
 Geometry::Ptr
@@ -311,7 +350,7 @@
 	geometry->addVertexBuffer(vertexBuffer);
 	geometry->indices(render::IndexBuffer::create(_assetLibrary->context(), indexData));
 
-	const std::string meshName = std::string(mesh->mName.C_Str());
+	const auto meshName = std::string(mesh->mName.data);
 
 	geometry = _options->geometryFunction()(meshName, geometry);
 
@@ -337,6 +376,7 @@
 	auto		effect		= chooseEffectByShadingMode(aiMat);
 
 	if (effect)
+	{
 		minkoNode->addComponent(
 			Surface::create(
 				meshName, 
@@ -346,6 +386,7 @@
 				"default"
 			)
 		);
+	}
 #ifdef DEBUG
 	else
 		std::cerr << "Failed to find suitable effect for mesh '" << meshName << "' and no default effect provided." << std::endl;
@@ -353,7 +394,42 @@
 }
 
 void
-ASSIMPParser::createLights(scene::Node::Ptr minkoRoot, const aiScene* scene)
+ASSIMPParser::createCameras(const aiScene* scene)
+{
+	for (uint i = 0; i < scene->mNumCameras; ++i)
+	{
+		const auto	aiCamera	= scene->mCameras[i];
+		const auto	aiPosition	= aiCamera->mPosition;
+		const auto	aiLookAt	= aiCamera->mLookAt;
+		const auto	aiUp		= aiCamera->mUp;
+		auto		position	= Vector3::create(aiPosition.x, aiPosition.y, aiPosition.z)->normalize();
+		auto		target		= Vector3::create(aiPosition.x + aiLookAt.x, aiPosition.y + aiLookAt.y, aiPosition.z + aiLookAt.z)->normalize();
+		auto		up			= Vector3::create(aiUp.x, aiUp.y, aiUp.z)->normalize();
+
+		const auto	cameraName	= std::string(aiCamera->mName.data);
+		auto		cameraNode = scene::Node::create(cameraName + "_camera_" + std::to_string(i))
+
+			->addComponent(PerspectiveCamera::create(
+				aiCamera->mAspect,
+				aiCamera->mHorizontalFOV * aiCamera->mAspect, // need the vertical FOV
+				aiCamera->mClipPlaneNear,
+				aiCamera->mClipPlaneFar
+			))
+			->addComponent(Transform::create(
+				Matrix4x4::create()->lookAt(target, position, up)
+			));
+
+		scene::Node::Ptr parentNode = !cameraName.empty()
+			? findNode(cameraName)
+			: nullptr;
+
+		if (parentNode)
+			parentNode->addChild(cameraNode);
+	}
+}
+
+void
+ASSIMPParser::createLights(const aiScene* scene)
 {
     for (uint i = 0; i < scene->mNumLights; i++)
     {
@@ -368,7 +444,7 @@
 			continue;
 		}
 
-		auto		lightNode	= findNode(lightName, minkoRoot);
+		auto lightNode	= findNode(lightName);
         
 		if (lightNode == nullptr)
 			continue;
@@ -460,29 +536,12 @@
 }
 
 scene::Node::Ptr
-ASSIMPParser::findNode(const std::string& name, 
-					   scene::Node::Ptr root)
-{
-    scene::Node::Ptr result = nullptr;
-    
-    for (auto it = root->children().begin(); it != root->children().end(); it++)
-    {
-        if ((*it)->name() == name)
-            return *it;
-        
-        result = findNode(name, *it);
-        
-        if (result != nullptr)
-            return result;
-    }
-    
-    return result;
-}
-
-Transform::Ptr
-ASSIMPParser::getTransformFromAssimp(aiNode* ainode)
-{
-	return Transform::create(convert(ainode->mTransformation));
+ASSIMPParser::findNode(const std::string& name) const
+{
+	const auto foundNodeIt = _nameToNode.find(name);
+	return foundNodeIt != _nameToNode.end()
+		? foundNodeIt->second
+		: nullptr;
 }
 
 void
@@ -595,7 +654,9 @@
 		else
 		{
 			++_numLoadedDependencies;
+#ifdef DEBUG
 			std::cerr << "unable to find texture with filename '" << loader->filename() << "'" << std::endl;
+#endif // DEBUG
 		}
 	});
 
@@ -619,10 +680,11 @@
 	_aiMeshToNode.clear();
 	_nameToNode.clear();
 	_nameToAnimMatrices.clear();
+	_alreadyAnimatedNodes.clear();
 }
 
 unsigned int
-ASSIMPParser::getNumFrames(const aiMesh* aimesh) const
+ASSIMPParser::getSkinNumFrames(const aiMesh* aimesh) const
 {
 	assert(aimesh && _aiMeshToNode.count(aimesh) > 0);
 	const auto	minkoMesh	= _aiMeshToNode.find(aimesh)->second;
@@ -633,43 +695,37 @@
 
 	for (unsigned int boneId = 0; boneId < aimesh->mNumBones; ++boneId)
 	{
-		const auto	boneName	= std::string(aimesh->mBones[boneId]->mName.C_Str());
-		const auto	foundBoneIt = _nameToNode.find(boneName);
-
-		if (foundBoneIt != _nameToNode.end())
-		{
-			auto	currentNode = foundBoneIt->second;
-			do
+		auto currentNode = findNode(aimesh->mBones[boneId]->mName.data);
+		do
+		{
+			if (currentNode == nullptr)
+				break;
+		
+			if (_nameToAnimMatrices.count(currentNode->name()) > 0)
 			{
-				if (currentNode == nullptr)
-					break;
-
-				if (_nameToAnimMatrices.count(currentNode->name()) > 0)
+				const unsigned int numNodeFrames = _nameToAnimMatrices.find(currentNode->name())->second.size();
+				assert(numNodeFrames > 0);
+		
+				if (numFrames == 0)
+					numFrames = numNodeFrames;
+				else if (numFrames != numNodeFrames)
 				{
-					const unsigned int numNodeFrames = _nameToAnimMatrices.find(currentNode->name())->second.size();
-					assert(numNodeFrames > 0);
-
-					if (numFrames == 0)
-						numFrames = numNodeFrames;
-					else if (numFrames != numNodeFrames)
-					{
 #ifdef DEBUG_SKINNING
-						std::cerr << "Warning: Inconsistent number of frames between the different parts of a same mesh!" << std::endl;
+					std::cerr << "Warning: Inconsistent number of frames between the different parts of a same mesh!" << std::endl;
 #endif // DEBUG_SKINNING
-						numFrames = std::max(numFrames, numNodeFrames); // FIXME
-					}
+					numFrames = std::max(numFrames, numNodeFrames); // FIXME
 				}
-				currentNode = currentNode->parent();
-			} 
-			while (currentNode != meshNode);
-		}
+			}
+			currentNode = currentNode->parent();
+		} 
+		while (currentNode != meshNode);
 	}
 
 	return numFrames;
 }
 
 void
-ASSIMPParser::getSkinningFromAssimp(const aiScene* aiscene)
+ASSIMPParser::createSkins(const aiScene* aiscene)
 {
 	if (_options->skinningFramerate() == 0)
 		return;
@@ -680,62 +736,54 @@
 
 	// add a Skinning component to all animated mesh
 	for (unsigned int meshId = 0; meshId < aiscene->mNumMeshes; ++meshId)
-	{
-		const auto	aimesh		= aiscene->mMeshes[meshId];
-		const auto	meshName	= std::string(aimesh->mName.C_Str());
-		const auto	skin		= getSkinningFromAssimp(aimesh);
-		
-		if (skin)
-		{
-			auto		meshNode		= _aiMeshToNode.find(aimesh)->second;
-			const float	durationSeconds	= skin->numFrames() / (float)_options->skinningFramerate();
-
-			skin->duration((uint)floorf(1000.0f * durationSeconds));
-			meshNode->addComponent(Skinning::create(skin, _options->skinningMethod(), _assetLibrary->context()));
-		}
-	}
-}
-
-Skin::Ptr
-ASSIMPParser::getSkinningFromAssimp(const aiMesh* aimesh) const
+		createSkin(aiscene->mMeshes[meshId]);
+}
+
+void
+ASSIMPParser::createSkin(const aiMesh* aimesh)
 {
 	if (aimesh == nullptr || aimesh->mNumBones == 0)
-		return nullptr;
-
-	const unsigned int numFrames = getNumFrames(aimesh);
+		return;
+
+	const auto	meshName	= std::string(aimesh->mName.data);
+	if (_aiMeshToNode.count(aimesh) == 0)
+		return;
+
+
+	auto supposedSkeletonRoot = getSkeletonRoot(aimesh);
+
+	auto		meshNode	= _aiMeshToNode.find(aimesh)->second;
+	const uint	numBones	= aimesh->mNumBones;
+	const uint	numFrames	= getSkinNumFrames(aimesh);
 	if (numFrames == 0)
 	{
+#ifdef DEBUG
 		std::cerr << "Failed to flatten skinning information. Most likely involved nodes do not share a common animation." << std::endl;
-		return nullptr;
-	}
-	
-	auto skin = Skin::create(aimesh->mNumBones, numFrames);
-
-	const auto	minkoMesh	= _aiMeshToNode.find(aimesh)->second;
-	const auto	meshNode	= minkoMesh->parent();
-
-#ifdef DEBUG_SKINNING
-	std::cout << "mesh '" << minkoMesh->name() << "'\n\t- # bones = " << aimesh->mNumBones << "\n\t- # vertices = " << aimesh->mNumVertices << std::endl;
-#endif // DEBUG_SKINNING
-
-	for (unsigned int boneId = 0; boneId < aimesh->mNumBones; ++boneId)
-	{
-#ifdef DEBUG_SKINNING
-		//std::cout << "\ncollapsed trf bone '" << aimesh->mBones[boneId]->mName.C_Str() << "'" << std::endl;
-#endif // DEBUG_SKINNING
-
-		const auto bone = getSkinningFromAssimp(aimesh->mBones[boneId]);
+#endif // DEBUG
+
+		return;
+	}
+	const uint	duration		= uint(floorf(1e+3f * numFrames / (float)_options->skinningFramerate())); // in milliseconds
+	auto	skin				= Skin::create(numBones, duration, numFrames);
+	auto	skeletonRoot		= getSkeletonRoot(aimesh); //findNode("ALL");
+	auto	boneTransforms		= std::vector<std::vector<float>>(numBones, std::vector<float>(numFrames * 16, 0.0f));
+	auto	modelToRootMatrices	= std::vector<Matrix4x4::Ptr>(numFrames);
+
+	for (auto& m : modelToRootMatrices)
+		m = Matrix4x4::create();
+
+	for (uint boneId = 0; boneId < numBones; ++boneId)
+	{
+		const auto bone = createBone(aimesh->mBones[boneId]);
 		if (!bone)
-			return nullptr;
-		
+			return;
+
 		const auto boneNode			= bone->node();
 		const auto boneOffsetMatrix	= bone->offsetMatrix();
 
+		precomputeModelToRootMatrices(bone->node(), skeletonRoot, modelToRootMatrices);
 		skin->bone(boneId, bone);
 
-<<<<<<< HEAD
-		for (unsigned int frameId = 0; frameId < numFrames; ++frameId)
-=======
 		for (uint frameId = 0; frameId < numFrames; ++frameId)
 		{
 			modelToRootMatrices[frameId]->prepend(boneOffsetMatrix);  // from bind space to root space
@@ -840,53 +888,117 @@
 		// compute the common ancestor of all bones influencing the specified mesh
 		uint minDepth = UINT_MAX;
 		for (uint boneId = 0; boneId < aimesh->mNumBones; ++boneId)
->>>>>>> ff17011d
-		{
-			auto currentNode		= bone->node();
-			auto boneLocalToObject	= Matrix4x4::create()->copyFrom(bone->offsetMatrix());
-
-			// manually compute the bone's local-to-object matrix at specified frame
+		{
+			auto boneNode = findNode(aimesh->mBones[boneId]->mName.data);
+			if (boneNode == nullptr)
+				continue;
+
+			bonePath.push_back(std::vector<Node::Ptr>());
+
+			auto currentNode = boneNode;
 			do
 			{
 				if (currentNode == nullptr)
 					break;
 
-				Matrix4x4::Ptr currentTransform = nullptr;
-
-				if (_nameToAnimMatrices.count(currentNode->name()) > 0)
+				bonePath.back().push_back(currentNode);
+				currentNode = currentNode->parent();
+			}
+			while(true);
+
+			std::reverse(bonePath.back().begin(), bonePath.back().end());
+
+			if (bonePath.back().size() < minDepth)
+				minDepth = bonePath.back().size();
+		}
+
+		if (bonePath.empty())
+			return _symbol;
+
+		for (uint d = 0; d < minDepth; ++d)
+		{
+			auto node		= bonePath.front()[d];
+			bool isCommon	= true;
+			for (uint boneId = 1; boneId < aimesh->mNumBones && isCommon; ++boneId)
+				if (bonePath[boneId][d] != node)
 				{
-					// get the animated node's resampled transform matrix
-					const std::vector<Matrix4x4::Ptr>& matrices = _nameToAnimMatrices.find(currentNode->name())->second;
-					currentTransform = matrices[frameId % matrices.size()]; // FIXME
+					isCommon = false;
+					break;
 				}
-				else if (currentNode->hasComponent<Transform>())
-				{
-					// get the constant node's transform
-					currentTransform = currentNode->component<Transform>()->matrix();
-				}
-
-				if (currentTransform)
-					boneLocalToObject->append(currentTransform);
-
-				currentNode = currentNode->parent();
-			} 
-			while(currentNode != meshNode);
-
-			skin->matrix(frameId, boneId, boneLocalToObject);
-
-#ifdef DEBUG_SKINNING
-			//std::cout << "time[" << frameId << "]\t=> " << skin->matrix(frameId, boneId)->toString() << std::endl;
-#endif // DEBUG_SKINNING
- 		}
-	}
-
-	return skin->reorganizeByVertices()->disposeBones();
+
+			if (!isCommon)
+			{
+				if (d > 0)
+					return bonePath.front()[d-1];
+				else
+					return _symbol;
+			}
+		}
+	}
+	return _symbol;
+}
+
+void
+ASSIMPParser::precomputeModelToRootMatrices(Node::Ptr						node, 
+											Node::Ptr						root, 
+											std::vector<Matrix4x4::Ptr>&	modelToRootMatrices) const
+{
+	assert(node && !modelToRootMatrices.empty());
+
+	typedef std::tuple<Node::Ptr, const std::vector<Matrix4x4::Ptr>*, Matrix4x4::Ptr> NodeTransformInfo;
+
+	// precompute the sequence of local-to-parent transformations from node to root
+	std::list<NodeTransformInfo> transformsUpToRoot;
+	auto currentNode = node;
+	do
+	{
+		if (currentNode == nullptr)
+			break;
+		
+		const std::string& currentName = currentNode->name();
+
+		transformsUpToRoot.push_back(NodeTransformInfo());
+
+		std::get<0>(transformsUpToRoot.back()) = currentNode;
+		std::get<1>(transformsUpToRoot.back()) = nullptr;
+		std::get<2>(transformsUpToRoot.back()) = nullptr;
+
+		const auto foundAnimMatricesIt = _nameToAnimMatrices.find(currentName);
+		if (foundAnimMatricesIt != _nameToAnimMatrices.end())
+			std::get<1>(transformsUpToRoot.back()) = &(foundAnimMatricesIt->second);
+		else if (currentNode->hasComponent<Transform>())
+			std::get<2>(transformsUpToRoot.back()) = currentNode->component<Transform>()->matrix();
+		
+		currentNode = currentNode->parent();
+	} 
+	while(currentNode != root); // the transform of the root is not accounted for!
+
+	// collapse transform from node to root for each frame of the animation
+	const uint numFrames = modelToRootMatrices.size();
+
+	for (uint frameId = 0; frameId < numFrames; ++frameId)
+	{
+		auto modelToRoot = modelToRootMatrices[frameId]; // warning: not a copy
+		assert(modelToRoot);
+
+		modelToRoot->identity();
+		for (auto& trfInfo : transformsUpToRoot)
+		{
+			const auto animMatrices	= std::get<1>(trfInfo);
+			const auto matrix		= std::get<2>(trfInfo);
+
+			if (animMatrices)
+				modelToRoot->append((*animMatrices)[std::min (frameId, animMatrices->size() - 1)]);
+			else if (matrix)
+				modelToRoot->append(matrix);
+		}
+	}
 }
 
 Bone::Ptr 
-ASSIMPParser::getSkinningFromAssimp(const aiBone* aibone) const
-{
-	const auto boneName = std::string(aibone->mName.C_Str());
+ASSIMPParser::createBone(const aiBone* aibone) const
+{
+	const auto boneName = std::string(aibone->mName.data);
 	if (aibone == nullptr || _nameToNode.count(boneName) == 0)
 		return nullptr;
 
@@ -906,7 +1018,7 @@
 }
 
 void
-ASSIMPParser::sampleAnimations(const aiScene*	scene)
+ASSIMPParser::sampleAnimations(const aiScene* scene)
 {
 	_nameToAnimMatrices.clear();
 
@@ -935,11 +1047,11 @@
 
 	for (unsigned int channelId = 0; channelId < animation->mNumChannels; ++channelId)
 	{
-		const auto nodeAnimation	= animation->mChannels[channelId];
-		const auto nodeName			= nodeAnimation->mNodeName.C_Str();
+		const auto	nodeAnimation	= animation->mChannels[channelId];
+		const auto	nodeName		= std::string(nodeAnimation->mNodeName.data);
 		// According to the ASSIMP documentation, animated nodes should come with existing, unique names.
 
-		if (nodeName)
+		if (!nodeName.empty())
 		{
 			_nameToAnimMatrices[nodeName] = std::vector<Matrix4x4::Ptr>();
 			sample(nodeAnimation, sampleTimes, _nameToAnimMatrices[nodeName]);
@@ -954,6 +1066,11 @@
 					 std::vector<Matrix4x4::Ptr>&	matrices)
 {
 	assert(nodeAnimation);
+
+	static auto position		= Vector3::create();
+	static auto scaling			= Vector3::create();
+	static auto rotation		= Quaternion::create();
+	static auto rotationMatrix	= Matrix4x4::create();
 
 #ifdef DEBUG
 	//std::cout << "\nsample animation of mesh('" << nodeAnimation->mNodeName.C_Str() << "')" << std::endl;
@@ -975,28 +1092,28 @@
 		const float time = times[frameId];
 
 		// sample position from keys
-		sample(nodeAnimation->mPositionKeys, positionKeyTimeFactors, time, _TMP_POSITION);
+		sample(nodeAnimation->mPositionKeys, positionKeyTimeFactors, time, position);
 
 		// sample rotation from keys
-		sample(nodeAnimation->mRotationKeys, rotationKeyTimeFactors, time, _TMP_ROTATION);
-		_TMP_ROTATION->normalize();
-
-		if (_TMP_ROTATION->length() == 0.)
-			_TMP_ROTATION_MATRIX->identity();
+		sample(nodeAnimation->mRotationKeys, rotationKeyTimeFactors, time, rotation);
+		rotation->normalize();
+
+		if (rotation->length() == 0.)
+			rotationMatrix->identity();
 		else
-			_TMP_ROTATION->toMatrix(_TMP_ROTATION_MATRIX);
-
-		const std::vector<float>&	rotation	= _TMP_ROTATION_MATRIX->data();
+			rotation->toMatrix(rotationMatrix);
+
+		const std::vector<float>&	rotation	= rotationMatrix->data();
 
 		// sample scaling from keys
-		sample(nodeAnimation->mScalingKeys, scalingKeyTimeFactors, time, _TMP_SCALING);
+		sample(nodeAnimation->mScalingKeys, scalingKeyTimeFactors, time, scaling);
 
 		// recompose the interpolated matrix at the specified frame
 		matrices[frameId] = Matrix4x4::create()
 			->initialize(
-				_TMP_SCALING->x() * rotation[0], _TMP_SCALING->y() * rotation[1], _TMP_SCALING->z() * rotation[2],  _TMP_POSITION->x(),
-				_TMP_SCALING->x() * rotation[4], _TMP_SCALING->y() * rotation[5], _TMP_SCALING->z() * rotation[6],  _TMP_POSITION->y(),
-				_TMP_SCALING->x() * rotation[8], _TMP_SCALING->y() * rotation[9], _TMP_SCALING->z() * rotation[10], _TMP_POSITION->z(),
+				scaling->x() * rotation[0], scaling->y() * rotation[1], scaling->z() * rotation[2],  position->x(),
+				scaling->x() * rotation[4], scaling->y() * rotation[5], scaling->z() * rotation[6],  position->y(),
+				scaling->x() * rotation[8], scaling->y() * rotation[9], scaling->z() * rotation[10], position->z(),
 				0.0, 0.0, 0.0, 1.0f
 			);
 
@@ -1063,24 +1180,7 @@
 		aiQuaternion interp;
 		aiQuaternion::Interpolate(interp, value0, value1, w1);
 
-		output->setTo(interp.x, interp.y, interp.z, interp.w);
-
-		/*
-		// normalized linear interpolation, should do spherical but too costly
-		const float	qi			= w0 * value0.x + w1 * value1.x;
-		const float	qj			= w0 * value0.y + w1 * value1.y;
-		const float	qk			= w0 * value0.z + w1 * value1.z;
-		const float	qr			= w0 * value0.w + w1 * value1.w;
-		const float length		= sqrtf(qi * qi + qj * qj + qk * qk + qr * qr);
-
-		if (length > 1e-3f)
-		{
-			const float invLength	= 1.0f / length;
-			output->setTo(qi * invLength, qj * invLength, qk * invLength, qr * invLength);
-		}
-		else
-			output->identity();
-			*/
+		output = convert(interp, output);
 	}
 
 	return output;
@@ -1129,20 +1229,52 @@
 }
 
 /*static*/
+Quaternion::Ptr
+ASSIMPParser::convert(const aiQuaternion& quaternion, Quaternion::Ptr output)
+{
+	if (output == nullptr)
+		output = Quaternion::create();
+
+	return output->setTo(quaternion.x, quaternion.y, quaternion.z, quaternion.w);
+}
+
+/*static*/
 Matrix4x4::Ptr
 ASSIMPParser::convert(const aiMatrix4x4& matrix, Matrix4x4::Ptr output)
 {
 	if (output == nullptr)
 		output = Matrix4x4::create();
 
-    output->initialize(
+    return output->initialize(
 		matrix.a1, matrix.a2, matrix.a3, matrix.a4,
         matrix.b1, matrix.b2, matrix.b3, matrix.b4,
         matrix.c1, matrix.c2, matrix.c3, matrix.c4,
         matrix.d1, matrix.d2, matrix.d3, matrix.d4
+	);    
+}
+
+/*static*/
+Matrix4x4::Ptr
+ASSIMPParser::convert(const aiVector3D&		scaling, 
+					  const aiQuaternion&	quaternion, 
+					  const aiVector3D&		translation, 
+					  Matrix4x4Ptr			output)
+{
+	if (output == nullptr)
+		output = Matrix4x4::create();
+
+	static auto rotation		= Quaternion::create();
+	static auto rotationMatrix	= Matrix4x4::create();
+
+	convert(quaternion, rotation)->toMatrix(rotationMatrix);
+	const auto& rotationData	= rotationMatrix->data();
+
+    return output->initialize(
+		scaling.x * rotationData[0], scaling.y * rotationData[1], scaling.z * rotationData[2],  translation.x,
+		scaling.x * rotationData[4], scaling.y * rotationData[5], scaling.z * rotationData[6],  translation.y,
+		scaling.x * rotationData[8], scaling.y * rotationData[9], scaling.z * rotationData[10], translation.z,
+		0.0, 0.0, 0.0, 1.0f
 	);
-    
-	return output;
 }
 
 material::Material::Ptr
@@ -1157,19 +1289,41 @@
 	material->set("triangleCulling",	getTriangleCulling(aiMat));
 	material->set("wireframe",			getWireframe(aiMat)); // bool
 
-	setColorProperty(material, "ambientColor",			aiMat, AI_MATKEY_COLOR_AMBIENT);
-	setColorProperty(material, "diffuseColor",			aiMat, AI_MATKEY_COLOR_DIFFUSE);
-	setColorProperty(material, "emissiveColor",			aiMat, AI_MATKEY_COLOR_EMISSIVE);
-	setColorProperty(material, "reflectiveColor",		aiMat, AI_MATKEY_COLOR_REFLECTIVE);
-	setColorProperty(material, "specularColor",			aiMat, AI_MATKEY_COLOR_SPECULAR);
-	setColorProperty(material, "transparentColor",		aiMat, AI_MATKEY_COLOR_TRANSPARENT);
-
-	setScalarProperty(material, "opacity",				aiMat, AI_MATKEY_OPACITY);
-	setScalarProperty(material, "reflectivity",			aiMat, AI_MATKEY_REFLECTIVITY);
-	setScalarProperty(material, "shininess",			aiMat, AI_MATKEY_SHININESS);
-	setScalarProperty(material, "shininessStrength",	aiMat, AI_MATKEY_SHININESS_STRENGTH);
-	setScalarProperty(material, "refractivity",			aiMat, AI_MATKEY_REFRACTI);
-	setScalarProperty(material, "bumpScaling",			aiMat, AI_MATKEY_BUMPSCALING);
+	float opacity		= setScalarProperty(material, "opacity",			aiMat, AI_MATKEY_OPACITY,				1.0f);
+	float shininess		= setScalarProperty(material, "shininess",			aiMat, AI_MATKEY_SHININESS,				0.0f);
+	float reflectivity	= setScalarProperty(material, "reflectivity",		aiMat, AI_MATKEY_REFLECTIVITY,			1.0f);
+	float shininessStr	= setScalarProperty(material, "shininessStrength",	aiMat, AI_MATKEY_SHININESS_STRENGTH,	1.0f);
+	float refractiveIdx	= setScalarProperty(material, "refractiveIndex",	aiMat, AI_MATKEY_REFRACTI,				1.0f);
+	float bumpScaling	= setScalarProperty(material, "bumpScaling",		aiMat, AI_MATKEY_BUMPSCALING,			1.0f);
+
+	auto diffuseColor		= setColorProperty(material, "diffuseColor",		aiMat, AI_MATKEY_COLOR_DIFFUSE,		Vector4::create(0.0f, 0.0f, 0.0f, 1.0f));
+	auto specularColor		= setColorProperty(material, "specularColor",		aiMat, AI_MATKEY_COLOR_SPECULAR,	Vector4::create(0.0f, 0.0f, 0.0f, 1.0f));
+	auto ambientColor		= setColorProperty(material, "ambientColor",		aiMat, AI_MATKEY_COLOR_AMBIENT,		Vector4::create(0.0f, 0.0f, 0.0f, 1.0f));
+	auto emissiveColor		= setColorProperty(material, "emissiveColor",		aiMat, AI_MATKEY_COLOR_EMISSIVE,	Vector4::create(0.0f, 0.0f, 0.0f, 1.0f));
+	auto reflectiveColor	= setColorProperty(material, "reflectiveColor",		aiMat, AI_MATKEY_COLOR_REFLECTIVE,	Vector4::create(0.0f, 0.0f, 0.0f, 1.0f));
+	auto transparentColor	= setColorProperty(material, "transparentColor",	aiMat, AI_MATKEY_COLOR_TRANSPARENT,	Vector4::create(0.0f, 0.0f, 0.0f, 1.0f));
+
+	if (shininess < 1.0f)
+		// Gouraud-like shading (-> no specular)
+		specularColor->w(0.0f);
+
+	if (opacity < 1.0f)
+	{
+		diffuseColor->w(opacity);
+		specularColor->w(opacity);
+		ambientColor->w(opacity);
+		emissiveColor->w(opacity);
+		reflectiveColor->w(opacity);
+		transparentColor->w(opacity);
+
+		material->set("priority",	render::priority::TRANSPARENT);
+		material->set("zSort",		true);
+	}
+	else
+	{
+		material->set("priority",	render::priority::OPAQUE);
+		material->set("zSort",		false);
+	}
 
 	for (auto& textureTypeAndName : _textureTypeToName)
 	{
@@ -1193,7 +1347,7 @@
 	// apply material function
 	aiString materialName;
 	return aiMat->Get(AI_MATKEY_NAME, materialName) == AI_SUCCESS
-		? _options->materialFunction()(materialName.C_Str(), material)
+		? _options->materialFunction()(materialName.data, material)
 		: material;
 }
 
@@ -1210,16 +1364,16 @@
 		switch(static_cast<aiShadingMode>(shadingMode))
 		{
 			case aiShadingMode_Flat:
-			case aiShadingMode_Gouraud:
-			case aiShadingMode_Toon:
-			case aiShadingMode_OrenNayar:
-			case aiShadingMode_Minnaert:
 				return std::static_pointer_cast<material::Material>(material::BasicMaterial::create());
 	
 			case aiShadingMode_Phong:
 			case aiShadingMode_Blinn:
 			case aiShadingMode_CookTorrance:
 			case aiShadingMode_Fresnel:
+			case aiShadingMode_Toon:
+			case aiShadingMode_Gouraud:
+			case aiShadingMode_OrenNayar:
+			case aiShadingMode_Minnaert:
 				return std::static_pointer_cast<material::Material>(material::PhongMaterial::create());
 			
 			case aiShadingMode_NoShading:
@@ -1236,7 +1390,7 @@
 {
 	render::Effect::Ptr effect = _options->effect();
 
-	if (aiMat)
+	if (effect == nullptr && aiMat)
 	{
 		int shadingMode;
 		unsigned int max;
@@ -1290,7 +1444,7 @@
 	{
 		switch (static_cast<aiBlendMode>(blendMode))
 		{
-			case aiBlendMode_Default: // src * alpha - dst * (1 - alpha)
+			case aiBlendMode_Default: // src * alpha + dst * (1 - alpha)
 				return render::Blending::Mode::ALPHA; 
 			case aiBlendMode_Additive:
 				return render::Blending::Mode::ADDITIVE;
@@ -1299,7 +1453,7 @@
 		}
 	}
 	else
-		return render::Blending::Mode::DEFAULT;
+		return render::Blending::Mode::ALPHA;
 }
 
 render::TriangleCulling
@@ -1328,34 +1482,109 @@
 		: false;
 }
 
-void
+Vector4::Ptr
 ASSIMPParser::setColorProperty(material::Material::Ptr	material, 
 							   const std::string&		propertyName, 
 							   const aiMaterial*		aiMat, 
 							   const char*				aiMatKeyName,
 							   unsigned int				aiType,
-							   unsigned int				aiIndex)
-{
-	if (material == nullptr || aiMat == nullptr)
-		return;
+							   unsigned int				aiIndex,
+							   Vector4::Ptr				defaultValue)
+{
+	assert(material && aiMat && defaultValue);
 
 	aiColor4D color;
-	if (aiMat->Get(aiMatKeyName, aiType, aiIndex, color) == AI_SUCCESS)
-		material->set(propertyName, math::Vector4::create(color.r, color.g, color.b, color.a));
-}
-
-void
+	color.r = defaultValue->x();
+	color.g = defaultValue->y();
+	color.b = defaultValue->z();
+	color.a = defaultValue->w();
+
+	auto ret = aiMat->Get(aiMatKeyName, aiType, aiIndex, color);
+	material->set(propertyName, Vector4::create(color.r, color.g, color.b, color.a));
+
+	return material->get<Vector4::Ptr>(propertyName);
+}
+
+float
 ASSIMPParser::setScalarProperty(material::Material::Ptr	material, 
 							    const std::string&		propertyName, 
 							    const aiMaterial*		aiMat, 
 							    const char*				aiMatKeyName,
 							    unsigned int			aiType,
-							    unsigned int			aiIndex)
-{
-	if (material == nullptr || aiMat == nullptr)
-		return;
-
-	float scalar;
-	if (aiMat->Get(aiMatKeyName, aiType, aiIndex, scalar) == AI_SUCCESS)
-		material->set(propertyName, scalar);
-}+							    unsigned int			aiIndex,
+								float					defaultValue)
+{
+	assert(material && aiMat);
+
+	float scalar = defaultValue;
+
+	auto ret = aiMat->Get(aiMatKeyName, aiType, aiIndex, scalar);
+	material->set(propertyName, scalar);
+
+	return material->get<float>(propertyName);
+	//if (aiMat->Get(aiMatKeyName, aiType, aiIndex, scalar) == AI_SUCCESS)
+	//	material->set(propertyName, scalar);
+}
+
+void
+ASSIMPParser::createAnimations(const aiScene* scene, bool interpolate)
+{
+	std::unordered_map<Node::Ptr, std::vector<animation::AbstractTimeline::Ptr>> nodeToTimelines;
+
+	for (uint i = 0; i < scene->mNumAnimations; ++i)
+	{
+		const auto animation = scene->mAnimations[i];
+		if (animation->mTicksPerSecond < 1e-6)
+			continue;
+
+		const uint duration = (uint)floor(1e+3 * animation->mDuration / animation->mTicksPerSecond); // in milliseconds
+
+		for (uint j = 0; j < animation->mNumChannels; ++j)
+		{
+			const auto	channel	= animation->mChannels[j];
+			auto		node	= findNode(channel->mNodeName.data);
+			if (node == nullptr || _alreadyAnimatedNodes.count(node) > 0)
+				continue;
+
+			const uint	numKeys	= channel->mNumPositionKeys;
+			// currently assume all keys are synchronized
+			assert(channel->mNumRotationKeys == numKeys && 
+				   channel->mNumScalingKeys == numKeys); 
+
+			std::vector<uint>			timetable	(numKeys, 0);
+			std::vector<Matrix4x4::Ptr>	matrices	(numKeys, nullptr);
+
+			for (uint k = 0; k < numKeys; ++k)
+			{
+				const double keyTime = channel->mPositionKeys[k].mTime;
+				 // currently assume all keys are synchronized
+				assert(abs(keyTime - channel->mRotationKeys[k].mTime) < 1e-6 && 
+					   abs(keyTime - channel->mScalingKeys[k].mTime) < 1e-6);
+
+				const int time	= std::max(0, std::min(int(duration), (int)floor(1e+3 * keyTime)));
+
+				timetable[k]	= time;
+				matrices[k]		= convert(
+					channel->mScalingKeys[k].mValue, 
+					channel->mRotationKeys[k].mValue,
+					channel->mPositionKeys[k].mValue
+				);
+
+			}
+
+			nodeToTimelines[node].push_back(animation::Matrix4x4Timeline::create(
+				PNAME_TRANSFORM, 
+				duration, 
+				timetable, 
+				matrices, 
+				interpolate
+			));
+		}
+
+		// unroll the node to matrix timeline 
+		for (auto& nodeAndTimelines : nodeToTimelines)
+			nodeAndTimelines.first->addComponent(Animation::create(nodeAndTimelines.second));
+	}
+}
+
+#include "ASSIMPParserDebug.hpp"