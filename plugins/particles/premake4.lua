newoption {
	trigger		= "with-particles",
	description	= "Enable the Minko particles plugin."
}

minko.project.library "plugin-particles"
	kind "StaticLib"
	language "C++"
	files { "**.hpp", "**.h", "**.cpp", "**.c" }
<<<<<<< HEAD
	includedirs { "src" }
=======
	includedirs { "include", "src" }

	configuration { "debug"}
		defines { "DEBUG" }
		flags { "Symbols" }
		targetdir "bin/debug"

	configuration { "release" }
		defines { "NDEBUG" }
		flags { "OptimizeSpeed" }
		targetdir "bin/release"
	
>>>>>>> 6b824bcc
<|MERGE_RESOLUTION|>--- conflicted
+++ resolved
@@ -7,9 +7,6 @@
 	kind "StaticLib"
 	language "C++"
 	files { "**.hpp", "**.h", "**.cpp", "**.c" }
-<<<<<<< HEAD
-	includedirs { "src" }
-=======
 	includedirs { "include", "src" }
 
 	configuration { "debug"}
@@ -21,5 +18,4 @@
 		defines { "NDEBUG" }
 		flags { "OptimizeSpeed" }
 		targetdir "bin/release"
-	
->>>>>>> 6b824bcc
+	