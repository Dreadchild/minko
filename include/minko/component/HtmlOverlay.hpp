/*
Copyright (c) 2013 Aerys

Permission is hereby granted, free of charge, to any person obtaining a copy of this software and
associated documentation files (the "Software"), to deal in the Software without restriction,
including without limitation the rights to use, copy, modify, merge, publish, distribute,
sublicense, and/or sell copies of the Software, and to permit persons to whom the Software is
furnished to do so, subject to the following conditions:

The above copyright notice and this permission notice shall be included in all copies or
substantial portions of the Software.

THE SOFTWARE IS PROVIDED "AS IS", WITHOUT WARRANTY OF ANY KIND, EXPRESS OR IMPLIED, INCLUDING
BUT NOT LIMITED TO THE WARRANTIES OF MERCHANTABILITY, FITNESS FOR A PARTICULAR PURPOSE AND
NONINFRINGEMENT. IN NO EVENT SHALL THE AUTHORS OR COPYRIGHT HOLDERS BE LIABLE FOR ANY CLAIM,
DAMAGES OR OTHER LIABILITY, WHETHER IN AN ACTION OF CONTRACT, TORT OR OTHERWISE, ARISING FROM,
OUT OF OR IN CONNECTION WITH THE SOFTWARE OR THE USE OR OTHER DEALINGS IN THE SOFTWARE.
*/

#pragma once

#include "minko/Common.hpp"
#include "minko/Signal.hpp"
#include "minko/AbstractCanvas.hpp"
#include "minko/component/AbstractComponent.hpp"
#include "minko/dom/AbstractDOMElement.hpp"
#include "minko/dom/AbstractDOMEngine.hpp"
#include "minko/dom/AbstractDOM.hpp"

namespace minko
{
	namespace component
	{

		class HtmlOverlay :
			public AbstractComponent
<<<<<<< HEAD
			//public std::enable_shared_from_this<HtmlOverlay>
=======
>>>>>>> 039341a4
		{
		public:
			typedef std::shared_ptr<HtmlOverlay> Ptr;
			~HtmlOverlay();

		private:
			typedef std::shared_ptr<scene::Node>							NodePtr;


			HtmlOverlay(int argc, char** argv);

		public:

			void
			initialize(AbstractCanvas::Ptr, SceneManager::Ptr);

			static
			Ptr
			create(int argc, char** argv)
			{
				if (_instance != nullptr)
					throw("Only one instance of HtmlOverlay is permitted");

				Ptr overlay(new HtmlOverlay(argc, argv));

				_instance = overlay;

				return overlay;
			}

			static
			Ptr
			instance()
			{
				return _instance;
			}
			
			minko::dom::AbstractDOM::Ptr
			load(std::string uri)
			{
				return _domEngine->load(uri);
			}

			void
			clear()
			{
				if (_cleared)
					return;

				_domEngine->clear();
				_domEngine = nullptr;
				_cleared = true;
			}

			std::shared_ptr<Signal<minko::dom::AbstractDOM::Ptr, std::string>>
			onload()
			{
				return _domEngine->onload();
			}

			std::shared_ptr<Signal<minko::dom::AbstractDOM::Ptr, std::string>>
			onmessage()
			{
				return _domEngine->onmessage();
			}

			dom::AbstractDOM::Ptr mainDOM()
			{
				return _domEngine->mainDOM();
			}

			void
			visible(bool);
            
            bool
			visible();

		private:

			minko::dom::AbstractDOMEngine::Ptr
			domEngine()
			{
				return _domEngine;
			}

			void
			targetAddedHandler(AbstractComponent::Ptr ctrl, NodePtr target);

			void
			targetRemovedHandler(AbstractComponent::Ptr ctrl, NodePtr target);

			void
			removedHandler(NodePtr node, NodePtr target, NodePtr ancestor);
			
		private:
			static HtmlOverlay::Ptr													_instance;

			AbstractCanvas::Ptr														_canvas; 
			SceneManager::Ptr														_sceneManager;

			Signal<AbstractComponent::Ptr, NodePtr>::Slot							_targetAddedSlot;
			Signal<AbstractComponent::Ptr, NodePtr>::Slot							_targetRemovedSlot;
			Signal<NodePtr, NodePtr, NodePtr>::Slot									_removedSlot;

			dom::AbstractDOMEngine::Ptr												_domEngine;

			bool																	_cleared;
		};
	}
}<|MERGE_RESOLUTION|>--- conflicted
+++ resolved
@@ -34,10 +34,6 @@
 
 		class HtmlOverlay :
 			public AbstractComponent
-<<<<<<< HEAD
-			//public std::enable_shared_from_this<HtmlOverlay>
-=======
->>>>>>> 039341a4
 		{
 		public:
 			typedef std::shared_ptr<HtmlOverlay> Ptr;
